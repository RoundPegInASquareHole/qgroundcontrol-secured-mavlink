--- conflicted
+++ resolved
@@ -26,37 +26,6 @@
     DESTDIR  = $${OUT_PWD}/debug
 } else {
     DESTDIR  = $${OUT_PWD}/release
-}
-
-#-------------------------------------------------------------------------------------
-# Custom Build: QGC will create a "CUSTOMCLASS" object (exposed by your custom build
-# and derived from IQGCCorePlugin) and call its IQGCCorePlugin::init() method. This
-# is the start of allowing custom Plugins, which will eventually use a more defined
-# runtime plugin architecture and not require a separate build. The idea is that we
-# should be able to have uneeded code only loaded (at runtime) if required. For
-# instance, all APM/PX4 support could be implemented as plugins and only load one
-# or the other (or both) if needed.
-#
-
-contains (DEFINES, QGC_DISABLE_CUSTOM) {
-    CONFIG += DisableCustomBuild
-    message("Disable custom build override from command line")
-} else:exists(user_config.pri):infile(user_config.pri, DEFINES, QGC_DISABLE_CUSTOM) {
-    CONFIG += DisableCustomBuild
-    message("Disable custom build override from user_config.pri")
-}
-
-DisableCustomBuild {
-    DEFINES -= QGC_CUSTOM_BUILD
-    DEFINES += CUSTOMHEADER=\"\\\"dummy.h\\\"\"
-    CONFIG  -= CustomBuild
-} else {
-    exists($$PWD/custom/custom.pri) {
-        message("Found custom build")
-        CONFIG  += CustomBuild
-        DEFINES += QGC_CUSTOM_BUILD
-        include($$PWD/custom/custom.pri)
-    }
 }
 
 # Load additional config flags from user_config.pri
@@ -188,7 +157,7 @@
     widgets \
     xml
 
-# Multimedia only used if UVC is enabled
+# Multimedia only used if QVC is enabled
 !contains (DEFINES, QGC_DISABLE_UVC) {
     QT += \
         multimedia
@@ -261,9 +230,9 @@
 #
 
 DebugBuild {
-    !iOSBuild {
-        CONFIG += console
-    }
+!iOSBuild {
+    CONFIG += console
+}
 }
 
 !MobileBuild {
@@ -306,7 +275,6 @@
 INCLUDEPATH += \
     api \
     include/ui \
-    api \
     src \
     src/AnalyzeView \
     src/AutoPilotPlugins \
@@ -343,26 +311,6 @@
     src/QGCQmlWidgetHolder.ui \
 
 !MobileBuild {
-<<<<<<< HEAD
-    FORMS += \
-        src/ui/uas/QGCUnconnectedInfoWidget.ui \
-        src/ui/uas/UASMessageView.ui \
-        src/ui/Linechart.ui \
-        src/ui/MultiVehicleDockWidget.ui \
-        src/ui/QGCDataPlot2D.ui \
-        src/ui/QGCHilConfiguration.ui \
-        src/ui/QGCHilFlightGearConfiguration.ui \
-        src/ui/QGCHilJSBSimConfiguration.ui \
-        src/ui/QGCHilXPlaneConfiguration.ui \
-        src/ui/QGCMapRCToParamDialog.ui \
-        src/ui/QGCMAVLinkInspector.ui \
-        src/ui/QGCMAVLinkLogPlayer.ui \
-        src/ui/QGCTabbedInfoView.ui \
-        src/ui/QGCUASFileView.ui \
-        src/ui/QGCUASFileViewMulti.ui \
-        src/ui/uas/UASQuickView.ui \
-        src/ui/uas/UASQuickViewItemSelect.ui \
-=======
 FORMS += \
     src/ui/Linechart.ui \
     src/ui/MultiVehicleDockWidget.ui \
@@ -381,7 +329,6 @@
     src/ui/uas/UASMessageView.ui \
     src/ui/uas/UASQuickView.ui \
     src/ui/uas/UASQuickViewItemSelect.ui \
->>>>>>> 92bf4bd5
 }
 
 #
@@ -394,13 +341,6 @@
     api/IQGCOptions.h \
     api/IQGCQMLSource.h \
 
-<<<<<<< HEAD
-HEADERS += \
-    src/AnalyzeView/ExifParser.h \
-    src/AutoPilotPlugins/APM/APMAirframeLoader.h \
-    src/AutoPilotPlugins/PX4/PX4AirframeLoader.h \
-    src/CmdLineOptParser.h \
-=======
 #
 # Unit Test specific configuration goes here (requires full debug build with all plugins)
 #
@@ -473,7 +413,6 @@
     src/AnalyzeView/ExifParser.h \
     src/CmdLineOptParser.h \
     src/FirmwarePlugin/PX4/px4_custom_mode.h \
->>>>>>> 92bf4bd5
     src/FlightDisplay/VideoManager.h \
     src/FlightMap/FlightMapSettings.h \
     src/FlightMap/Widgets/ValuesWidgetController.h \
@@ -564,68 +503,13 @@
     src/comm/BluetoothLink.h \
 }
 
-!NoSerialBuild {
+!iOSBuild {
 HEADERS += \
     src/comm/QGCSerialPortInfo.h \
     src/comm/SerialLink.h \
 }
 
 !MobileBuild {
-<<<<<<< HEAD
-    HEADERS += \
-        src/AnalyzeView/GeoTagController.h \
-        src/AnalyzeView/LogDownloadController.h \
-        src/comm/LogReplayLink.h \
-        src/comm/QGCFlightGearLink.h \
-        src/comm/QGCHilLink.h \
-        src/comm/QGCJSBSimLink.h \
-        src/comm/QGCXPlaneLink.h \
-        src/Joystick/JoystickSDL.h \
-        src/QGCFileDialog.h \
-        src/QGCMessageBox.h \
-        src/uas/FileManager.h \
-        src/ui/HILDockWidget.h \
-        src/ui/linechart/ChartPlot.h \
-        src/ui/linechart/IncrementalPlot.h \
-        src/ui/linechart/LinechartPlot.h \
-        src/ui/linechart/Linecharts.h \
-        src/ui/linechart/LinechartWidget.h \
-        src/ui/linechart/Scrollbar.h \
-        src/ui/linechart/ScrollZoomer.h \
-        src/ui/MainWindow.h \
-        src/ui/MAVLinkDecoder.h \
-        src/ui/MultiVehicleDockWidget.h \
-        src/ui/QGCMAVLinkLogPlayer.h \
-        src/ui/QGCMapRCToParamDialog.h \
-        src/ui/uas/UASMessageView.h \
-        src/ui/uas/QGCUnconnectedInfoWidget.h \
-        src/ui/QGCDataPlot2D.h \
-        src/ui/QGCHilConfiguration.h \
-        src/ui/QGCHilFlightGearConfiguration.h \
-        src/ui/QGCHilJSBSimConfiguration.h \
-        src/ui/QGCHilXPlaneConfiguration.h \
-        src/ui/QGCMAVLinkInspector.h \
-        src/ui/QGCTabbedInfoView.h \
-        src/ui/QGCUASFileView.h \
-        src/ui/QGCUASFileViewMulti.h \
-        src/ui/uas/UASQuickView.h \
-        src/ui/uas/UASQuickViewGaugeItem.h \
-        src/ui/uas/UASQuickViewItem.h \
-        src/ui/uas/UASQuickViewItemSelect.h \
-        src/ui/uas/UASQuickViewTextItem.h \
-        src/GPS/Drivers/src/gps_helper.h \
-        src/GPS/Drivers/src/ubx.h \
-        src/GPS/definitions.h \
-        src/GPS/vehicle_gps_position.h \
-        src/GPS/satellite_info.h \
-        src/GPS/RTCM/RTCMMavlink.h \
-        src/GPS/GPSManager.h \
-        src/GPS/GPSPositionMessage.h \
-        src/GPS/GPSProvider.h \
-        src/ViewWidgets/CustomCommandWidget.h \
-        src/ViewWidgets/CustomCommandWidgetController.h \
-        src/ViewWidgets/ViewWidgetController.h \
-=======
 HEADERS += \
     src/AnalyzeView/GeoTagController.h \
     src/AnalyzeView/LogDownloadController.h \
@@ -679,7 +563,6 @@
     src/ui/uas/UASQuickViewItem.h \
     src/ui/uas/UASQuickViewItemSelect.h \
     src/ui/uas/UASQuickViewTextItem.h \
->>>>>>> 92bf4bd5
 }
 
 iOSBuild {
@@ -768,7 +651,7 @@
     src/comm/MockLinkMissionItemHandler.cc \
 }
 
-!NoSerialBuild {
+!iOSBuild {
 SOURCES += \
     src/comm/QGCSerialPortInfo.cc \
     src/comm/SerialLink.cc \
@@ -780,55 +663,6 @@
 }
 
 !MobileBuild {
-<<<<<<< HEAD
-    SOURCES += \
-        src/AnalyzeView/GeoTagController.cc \
-        src/AnalyzeView/LogDownloadController.cc \
-        src/ui/uas/UASMessageView.cc \
-        src/uas/FileManager.cc \
-        src/ui/uas/QGCUnconnectedInfoWidget.cc \
-        src/ui/MAVLinkDecoder.cc \
-        src/ui/QGCMapRCToParamDialog.cpp \
-        src/comm/LogReplayLink.cc \
-        src/QGCFileDialog.cc \
-        src/ui/QGCMAVLinkLogPlayer.cc \
-        src/comm/QGCFlightGearLink.cc \
-        src/comm/QGCJSBSimLink.cc \
-        src/comm/QGCXPlaneLink.cc \
-        src/Joystick/JoystickSDL.cc \
-        src/ui/HILDockWidget.cc \
-        src/ui/linechart/ChartPlot.cc \
-        src/ui/linechart/IncrementalPlot.cc \
-        src/ui/linechart/LinechartPlot.cc \
-        src/ui/linechart/Linecharts.cc \
-        src/ui/linechart/LinechartWidget.cc \
-        src/ui/linechart/Scrollbar.cc \
-        src/ui/linechart/ScrollZoomer.cc \
-        src/ui/MainWindow.cc \
-        src/ui/MultiVehicleDockWidget.cc \
-        src/ui/QGCDataPlot2D.cc \
-        src/ui/QGCHilConfiguration.cc \
-        src/ui/QGCHilFlightGearConfiguration.cc \
-        src/ui/QGCHilJSBSimConfiguration.cc \
-        src/ui/QGCHilXPlaneConfiguration.cc \
-        src/ui/QGCMAVLinkInspector.cc \
-        src/ui/QGCTabbedInfoView.cpp \
-        src/ui/QGCUASFileView.cc \
-        src/ui/QGCUASFileViewMulti.cc \
-        src/ui/uas/UASQuickView.cc \
-        src/ui/uas/UASQuickViewGaugeItem.cc \
-        src/ui/uas/UASQuickViewItem.cc \
-        src/ui/uas/UASQuickViewItemSelect.cc \
-        src/ui/uas/UASQuickViewTextItem.cc \
-        src/GPS/Drivers/src/gps_helper.cpp \
-        src/GPS/Drivers/src/ubx.cpp \
-        src/GPS/RTCM/RTCMMavlink.cc \
-        src/GPS/GPSManager.cc \
-        src/GPS/GPSProvider.cc \
-        src/ViewWidgets/CustomCommandWidget.cc \
-        src/ViewWidgets/CustomCommandWidgetController.cc \
-        src/ViewWidgets/ViewWidgetController.cc
-=======
 SOURCES += \
     src/AnalyzeView/GeoTagController.cc \
     src/AnalyzeView/LogDownloadController.cc \
@@ -876,77 +710,13 @@
     src/ui/uas/UASQuickViewItem.cc \
     src/ui/uas/UASQuickViewItemSelect.cc \
     src/ui/uas/UASQuickViewTextItem.cc \
->>>>>>> 92bf4bd5
 }
 
 # Palette test widget in debug builds
 DebugBuild {
     HEADERS += src/QmlControls/QmlTestWidget.h
     SOURCES += src/QmlControls/QmlTestWidget.cc
-<<<<<<< HEAD
-    !MobileBuild {
-        INCLUDEPATH += \
-            src/qgcunittest
-
-        HEADERS += \
-            src/AnalyzeView/LogDownloadTest.h \
-            src/FactSystem/FactSystemTestBase.h \
-            src/FactSystem/FactSystemTestGeneric.h \
-            src/FactSystem/FactSystemTestPX4.h \
-            src/FactSystem/ParameterManagerTest.h \
-            src/MissionManager/ComplexMissionItemTest.h \
-            src/MissionManager/MissionCommandTreeTest.h \
-            src/MissionManager/MissionControllerTest.h \
-            src/MissionManager/MissionControllerManagerTest.h \
-            src/MissionManager/MissionItemTest.h \
-            src/MissionManager/MissionManagerTest.h \
-            src/MissionManager/SimpleMissionItemTest.h \
-            src/qgcunittest/GeoTest.h \
-            src/qgcunittest/FileDialogTest.h \
-            src/qgcunittest/FileManagerTest.h \
-            src/qgcunittest/FlightGearTest.h \
-            src/qgcunittest/LinkManagerTest.h \
-            src/qgcunittest/MainWindowTest.h \
-            src/qgcunittest/MavlinkLogTest.h \
-            src/qgcunittest/MessageBoxTest.h \
-            src/qgcunittest/MultiSignalSpy.h \
-            src/qgcunittest/RadioConfigTest.h \
-            src/qgcunittest/TCPLinkTest.h \
-            src/qgcunittest/TCPLoopBackServer.h \
-            src/qgcunittest/UnitTest.h \
-
-        SOURCES += \
-            src/AnalyzeView/LogDownloadTest.cc \
-            src/FactSystem/FactSystemTestBase.cc \
-            src/FactSystem/FactSystemTestGeneric.cc \
-            src/FactSystem/FactSystemTestPX4.cc \
-            src/FactSystem/ParameterManagerTest.cc \
-            src/MissionManager/ComplexMissionItemTest.cc \
-            src/MissionManager/MissionCommandTreeTest.cc \
-            src/MissionManager/MissionControllerTest.cc \
-            src/MissionManager/MissionControllerManagerTest.cc \
-            src/MissionManager/MissionItemTest.cc \
-            src/MissionManager/MissionManagerTest.cc \
-            src/MissionManager/SimpleMissionItemTest.cc \
-            src/qgcunittest/GeoTest.cc \
-            src/qgcunittest/FileDialogTest.cc \
-            src/qgcunittest/FileManagerTest.cc \
-            src/qgcunittest/FlightGearTest.cc \
-            src/qgcunittest/LinkManagerTest.cc \
-            src/qgcunittest/MainWindowTest.cc \
-            src/qgcunittest/MavlinkLogTest.cc \
-            src/qgcunittest/MessageBoxTest.cc \
-            src/qgcunittest/MultiSignalSpy.cc \
-            src/qgcunittest/RadioConfigTest.cc \
-            src/qgcunittest/TCPLinkTest.cc \
-            src/qgcunittest/TCPLoopBackServer.cc \
-            src/qgcunittest/UnitTest.cc \
-            src/qgcunittest/UnitTestList.cc \
-    } # !MobileBuild
-} # DebugBuild
-=======
-}
->>>>>>> 92bf4bd5
+}
 
 #
 # Firmware Plugin Support
@@ -973,17 +743,10 @@
 
 !MobileBuild {
     HEADERS += \
-<<<<<<< HEAD
-        src/VehicleSetup/FirmwareUpgradeController.h \
-        src/VehicleSetup/Bootloader.h \
-        src/VehicleSetup/PX4FirmwareUpgradeThread.h \
-        src/VehicleSetup/FirmwareImage.h \
-=======
         src/VehicleSetup/Bootloader.h \
         src/VehicleSetup/FirmwareImage.h \
         src/VehicleSetup/FirmwareUpgradeController.h \
         src/VehicleSetup/PX4FirmwareUpgradeThread.h \
->>>>>>> 92bf4bd5
 }
 
 SOURCES += \
@@ -1001,12 +764,6 @@
 
 !MobileBuild {
     SOURCES += \
-<<<<<<< HEAD
-        src/VehicleSetup/FirmwareUpgradeController.cc \
-        src/VehicleSetup/Bootloader.cc \
-        src/VehicleSetup/PX4FirmwareUpgradeThread.cc \
-        src/VehicleSetup/FirmwareImage.cc \
-=======
         src/VehicleSetup/Bootloader.cc \
         src/VehicleSetup/FirmwareImage.cc \
         src/VehicleSetup/FirmwareUpgradeController.cc \
@@ -1137,7 +894,6 @@
     RESOURCES *= px4resources.qrc
     HEADERS   += src/FirmwarePlugin/PX4/PX4FirmwarePluginFactory.h
     SOURCES   += src/FirmwarePlugin/PX4/PX4FirmwarePluginFactory.cc
->>>>>>> 92bf4bd5
 }
 
 # Fact System code
