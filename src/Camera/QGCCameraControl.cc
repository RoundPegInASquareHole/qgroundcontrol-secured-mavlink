/*!
 * @file
 *   @brief Camera Controller
 *   @author Gus Grubba <mavlink@grubba.com>
 *
 */

#include "QGCCameraControl.h"
#include "QGCCameraIO.h"
#include "SettingsManager.h"
#include "VideoManager.h"
#include "QGCMapEngine.h"

#include <QDir>
#include <QStandardPaths>
#include <QDomDocument>
#include <QDomNodeList>

QGC_LOGGING_CATEGORY(CameraControlLog, "CameraControlLog")
QGC_LOGGING_CATEGORY(CameraControlLogVerbose, "CameraControlLogVerbose")

static const char* kCondition       = "condition";
static const char* kControl         = "control";
static const char* kDefault         = "default";
static const char* kDefnition       = "definition";
static const char* kDescription     = "description";
static const char* kExclusion       = "exclude";
static const char* kExclusions      = "exclusions";
static const char* kLocale          = "locale";
static const char* kLocalization    = "localization";
static const char* kMax             = "max";
static const char* kMin             = "min";
static const char* kModel           = "model";
static const char* kName            = "name";
static const char* kOption          = "option";
static const char* kOptions         = "options";
static const char* kOriginal        = "original";
static const char* kParameter       = "parameter";
static const char* kParameterrange  = "parameterrange";
static const char* kParameterranges = "parameterranges";
static const char* kParameters      = "parameters";
static const char* kReadOnly        = "readonly";
static const char* kWriteOnly       = "writeonly";
static const char* kRoption         = "roption";
static const char* kStep            = "step";
static const char* kDecimalPlaces   = "decimalPlaces";
static const char* kStrings         = "strings";
static const char* kTranslated      = "translated";
static const char* kType            = "type";
static const char* kUnit            = "unit";
static const char* kUpdate          = "update";
static const char* kUpdates         = "updates";
static const char* kValue           = "value";
static const char* kVendor          = "vendor";
static const char* kVersion         = "version";

static const char* kPhotoMode       = "PhotoMode";
static const char* kPhotoLapse      = "PhotoLapse";
static const char* kPhotoLapseCount = "PhotoLapseCount";

//-----------------------------------------------------------------------------
<<<<<<< HEAD
// Known Parameters
static const char *kCAM_EV          = "CAM_EV";
static const char *kCAM_EXPMODE     = "CAM_EXPMODE";
static const char *kCAM_ISO         = "CAM_ISO";
static const char* kCAM_SHUTTER     = "CAM_SHUTTER";
static const char* kCAM_APERTURE    = "CAM_APERTURE";
static const char* kCAM_WBMODE      = "CAM_WBMODE";
=======
QGCCameraOptionExclusion::QGCCameraOptionExclusion(QObject* parent, QString param_, QString value_, QStringList exclusions_)
    : QObject(parent)
    , param(param_)
    , value(value_)
    , exclusions(exclusions_)
{
}

//-----------------------------------------------------------------------------
QGCCameraOptionRange::QGCCameraOptionRange(QObject* parent, QString param_, QString value_, QString targetParam_, QString condition_, QStringList optNames_, QStringList optValues_)
    : QObject(parent)
    , param(param_)
    , value(value_)
    , targetParam(targetParam_)
    , condition(condition_)
    , optNames(optNames_)
    , optValues(optValues_)
{
}
>>>>>>> 5e63260b

//-----------------------------------------------------------------------------
static bool
read_attribute(QDomNode& node, const char* tagName, bool& target)
{
    QDomNamedNodeMap attrs = node.attributes();
    if(!attrs.count()) {
        return false;
    }
    QDomNode subNode = attrs.namedItem(tagName);
    if(subNode.isNull()) {
        return false;
    }
    target = subNode.nodeValue() != "0";
    return true;
}

//-----------------------------------------------------------------------------
static bool
read_attribute(QDomNode& node, const char* tagName, int& target)
{
    QDomNamedNodeMap attrs = node.attributes();
    if(!attrs.count()) {
        return false;
    }
    QDomNode subNode = attrs.namedItem(tagName);
    if(subNode.isNull()) {
        return false;
    }
    target = subNode.nodeValue().toInt();
    return true;
}

//-----------------------------------------------------------------------------
static bool
read_attribute(QDomNode& node, const char* tagName, QString& target)
{
    QDomNamedNodeMap attrs = node.attributes();
    if(!attrs.count()) {
        return false;
    }
    QDomNode subNode = attrs.namedItem(tagName);
    if(subNode.isNull()) {
        return false;
    }
    target = subNode.nodeValue();
    return true;
}

//-----------------------------------------------------------------------------
static bool
read_value(QDomNode& element, const char* tagName, QString& target)
{
    QDomElement de = element.firstChildElement(tagName);
    if(de.isNull()) {
        return false;
    }
    target = de.text();
    return true;
}

//-----------------------------------------------------------------------------
QGCCameraOptionExclusion::QGCCameraOptionExclusion(QObject* parent, QString param_, QString value_, QStringList exclusions_)
    : QObject(parent)
    , param(param_)
    , value(value_)
    , exclusions(exclusions_)
{
}

//-----------------------------------------------------------------------------
QGCCameraOptionRange::QGCCameraOptionRange(QObject* parent, QString param_, QString value_, QString targetParam_, QString condition_, QStringList optNames_, QStringList optValues_)
    : QObject(parent)
    , param(param_)
    , value(value_)
    , targetParam(targetParam_)
    , condition(condition_)
    , optNames(optNames_)
    , optValues(optValues_)
{
}

//-----------------------------------------------------------------------------
QGCCameraControl::QGCCameraControl(const mavlink_camera_information_t *info, Vehicle* vehicle, int compID, QObject* parent)
    : FactGroup(0, parent)
    , _vehicle(vehicle)
    , _compID(compID)
    , _version(0)
    , _cached(false)
    , _paramComplete(false)
    , _storageFree(0)
    , _storageTotal(0)
    , _netManager(nullptr)
    , _cameraMode(CAM_MODE_UNDEFINED)
    , _photoMode(PHOTO_CAPTURE_SINGLE)
    , _photoLapse(1.0)
    , _photoLapseCount(0)
    , _video_status(VIDEO_CAPTURE_STATUS_UNDEFINED)
    , _photo_status(PHOTO_CAPTURE_STATUS_UNDEFINED)
    , _storageInfoRetries(0)
    , _captureInfoRetries(0)
    , _resetting(false)
{
    QQmlEngine::setObjectOwnership(this, QQmlEngine::CppOwnership);
    memcpy(&_info, info, sizeof(mavlink_camera_information_t));
    connect(this, &QGCCameraControl::dataReady, this, &QGCCameraControl::_dataReady);
<<<<<<< HEAD
    _vendor     = QString((const char*)(void*)&info->vendor_name[0]);
    _modelName  = QString((const char*)(void*)&info->model_name[0]);
=======
    _vendor = QString(reinterpret_cast<const char*>(info->vendor_name));
    _modelName = QString(reinterpret_cast<const char*>(info->model_name));
>>>>>>> 5e63260b
    int ver = static_cast<int>(_info.cam_definition_version);
    _cacheFile.sprintf("%s/%s_%s_%03d.xml",
        qgcApp()->toolbox()->settingsManager()->appSettings()->parameterSavePath().toStdString().c_str(),
        _vendor.toStdString().c_str(),
        _modelName.toStdString().c_str(),
        ver);
    if(info->cam_definition_uri[0] != 0) {
        //-- Process camera definition file
        _handleDefinitionFile(info->cam_definition_uri);
    } else {
        _initWhenReady();
    }
    QSettings settings;
<<<<<<< HEAD
    _photoMode = static_cast<PhotoMode>(settings.value(kPhotoMode, static_cast<int>(PHOTO_CAPTURE_SINGLE)).toInt());
=======
    _photoMode  = static_cast<PhotoMode>(settings.value(kPhotoMode, static_cast<int>(PHOTO_CAPTURE_SINGLE)).toInt());
>>>>>>> 5e63260b
    _photoLapse = settings.value(kPhotoLapse, 1.0).toDouble();
    _photoLapseCount = settings.value(kPhotoLapseCount, 0).toInt();
}

//-----------------------------------------------------------------------------
QGCCameraControl::~QGCCameraControl()
{
    if(_netManager) {
        delete _netManager;
    }
}

//-----------------------------------------------------------------------------
void
QGCCameraControl::_initWhenReady()
{
    qCDebug(CameraControlLog) << "_initWhenReady()";
    if(isBasic()) {
        qCDebug(CameraControlLog) << "Basic, MAVLink only messages.";
        _requestCameraSettings();
    } else {
        _requestAllParameters();
        //-- Give some time to load the parameters before going after the camera settings
        QTimer::singleShot(2000, this, &QGCCameraControl::_requestCameraSettings);
    }
    connect(_vehicle, &Vehicle::mavCommandResult, this, &QGCCameraControl::_mavCommandResult);
    connect(&_captureStatusTimer, &QTimer::timeout, this, &QGCCameraControl::_requestCaptureStatus);
    _captureStatusTimer.setSingleShot(true);
    QTimer::singleShot(2500, this, &QGCCameraControl::_requestStorageInfo);
    _captureStatusTimer.start(2750);
    emit infoChanged();
    if(_netManager) {
        delete _netManager;
        _netManager = nullptr;
    }
}

//-----------------------------------------------------------------------------
QString
QGCCameraControl::firmwareVersion()
{
    int major = (_info.firmware_version >> 24) & 0xFF;
    int minor = (_info.firmware_version >> 16) & 0xFF;
    int build = _info.firmware_version & 0xFFFF;
    QString ver;
    ver.sprintf("%d.%d.%d", major, minor, build);
    return ver;
}

//-----------------------------------------------------------------------------
QGCCameraControl::VideoStatus
QGCCameraControl::videoStatus()
{
    return _video_status;
}

//-----------------------------------------------------------------------------
QGCCameraControl::PhotoStatus
QGCCameraControl::photoStatus()
{
    return _photo_status;
}

//-----------------------------------------------------------------------------
QString
QGCCameraControl::storageFreeStr()
{
    return QGCMapEngine::bigSizeToString(static_cast<quint64>(_storageFree * 1024 * 1024));
}

//-----------------------------------------------------------------------------
void
QGCCameraControl::setCameraMode(CameraMode mode)
{
    if(!_resetting) {
        qCDebug(CameraControlLog) << "setCameraMode(" << mode << ")";
        if(mode == CAM_MODE_VIDEO) {
            setVideoMode();
        } else if(mode == CAM_MODE_PHOTO) {
            setPhotoMode();
        } else {
            qCDebug(CameraControlLog) << "setCameraMode() Invalid mode:" << mode;
            return;
        }
    }
}

//-----------------------------------------------------------------------------
void
QGCCameraControl::setPhotoMode(PhotoMode mode)
{
<<<<<<< HEAD
    _photoMode = mode;
    QSettings settings;
    settings.setValue(kPhotoMode, static_cast<int>(mode));
    emit photoModeChanged();
=======
    if(!_resetting) {
        _photoMode = mode;
        QSettings settings;
        settings.setValue(kPhotoMode, static_cast<int>(mode));
        emit photoModeChanged();
    }
>>>>>>> 5e63260b
}

//-----------------------------------------------------------------------------
void
QGCCameraControl::setPhotoLapse(qreal interval)
{
    _photoLapse = interval;
    QSettings settings;
    settings.setValue(kPhotoLapse, interval);
    emit photoLapseChanged();
}

//-----------------------------------------------------------------------------
void
QGCCameraControl::setPhotoLapseCount(int count)
{
    _photoLapseCount = count;
    QSettings settings;
    settings.setValue(kPhotoLapseCount, count);
    emit photoLapseCountChanged();
}

//-----------------------------------------------------------------------------
void
QGCCameraControl::_setCameraMode(CameraMode mode)
{
    _cameraMode = mode;
    emit cameraModeChanged();
}

//-----------------------------------------------------------------------------
void
QGCCameraControl::toggleMode()
{
    if(!_resetting) {
        if(cameraMode() == CAM_MODE_PHOTO || cameraMode() == CAM_MODE_SURVEY) {
            setVideoMode();
        } else if(cameraMode() == CAM_MODE_VIDEO) {
            setPhotoMode();
        }
    }
}

//-----------------------------------------------------------------------------
bool
QGCCameraControl::toggleVideo()
{
    if(!_resetting) {
        if(videoStatus() == VIDEO_CAPTURE_STATUS_RUNNING) {
            return stopVideo();
        } else {
            return startVideo();
        }
    }
    return false;
}

//-----------------------------------------------------------------------------
bool
QGCCameraControl::takePhoto()
{
    qCDebug(CameraControlLog) << "takePhoto()";
    //-- Check if camera can capture photos or if it can capture it while in Video Mode
    if(!capturesPhotos() || (cameraMode() == CAM_MODE_VIDEO && !photosInVideoMode()) || photoStatus() != PHOTO_CAPTURE_IDLE) {
        return false;
    }
<<<<<<< HEAD
    if(capturesPhotos()) {
        _vehicle->sendMavCommand(
            _compID,                                                    // Target component
            MAV_CMD_IMAGE_START_CAPTURE,                                // Command id
            false,                                                      // ShowError
            0,                                                          // Reserved (Set to 0)
            _photoMode == PHOTO_CAPTURE_SINGLE ? 0 : static_cast<float>(_photoLapse), // Duration between two consecutive pictures (in seconds--ignored if single image)
            _photoMode == PHOTO_CAPTURE_SINGLE ? 1 : _photoLapseCount); // Number of images to capture total - 0 for unlimited capture
        _setPhotoStatus(PHOTO_CAPTURE_IN_PROGRESS);
        _captureInfoRetries = 0;
        //-- Capture local image as well
        QString photoPath = qgcApp()->toolbox()->settingsManager()->appSettings()->savePath()->rawValue().toString() + QStringLiteral("/Photo");
        QDir().mkpath(photoPath);
        photoPath += + "/" + QDateTime::currentDateTime().toString("yyyy-MM-dd_hh.mm.ss.zzz") + ".jpg";
        qgcApp()->toolbox()->videoManager()->videoReceiver()->grabImage(photoPath);
        return true;
=======
    if(!_resetting) {
        if(capturesPhotos()) {
            _vehicle->sendMavCommand(
                _compID,                                                                    // Target component
                MAV_CMD_IMAGE_START_CAPTURE,                                                // Command id
                false,                                                                      // ShowError
                0,                                                                          // Reserved (Set to 0)
                static_cast<float>(_photoMode == PHOTO_CAPTURE_SINGLE ? 0 : _photoLapse),   // Duration between two consecutive pictures (in seconds--ignored if single image)
                _photoMode == PHOTO_CAPTURE_SINGLE ? 1 : _photoLapseCount);                 // Number of images to capture total - 0 for unlimited capture
            _setPhotoStatus(PHOTO_CAPTURE_IN_PROGRESS);
            _captureInfoRetries = 0;
            //-- Capture local image as well
            QString photoPath = qgcApp()->toolbox()->settingsManager()->appSettings()->savePath()->rawValue().toString() + QStringLiteral("/Photo");
            QDir().mkpath(photoPath);
            photoPath += + "/" + QDateTime::currentDateTime().toString("yyyy-MM-dd_hh.mm.ss.zzz") + ".jpg";
            qgcApp()->toolbox()->videoManager()->videoReceiver()->grabImage(photoPath);
            return true;
        }
>>>>>>> 5e63260b
    }
    return false;
}

//-----------------------------------------------------------------------------
bool
QGCCameraControl::stopTakePhoto()
{
    if(!_resetting) {
        qCDebug(CameraControlLog) << "stopTakePhoto()";
        if(photoStatus() == PHOTO_CAPTURE_IDLE || (photoStatus() != PHOTO_CAPTURE_INTERVAL_IDLE && photoStatus() != PHOTO_CAPTURE_INTERVAL_IN_PROGRESS)) {
            return false;
        }
        if(capturesPhotos()) {
            _vehicle->sendMavCommand(
                _compID,                                                    // Target component
                MAV_CMD_IMAGE_STOP_CAPTURE,                                 // Command id
                false,                                                      // ShowError
                0);                                                         // Reserved (Set to 0)
            _setPhotoStatus(PHOTO_CAPTURE_IDLE);
            _captureInfoRetries = 0;
            return true;
        }
    }
    return false;
}

//-----------------------------------------------------------------------------
bool
QGCCameraControl::startVideo()
{
    if(!_resetting) {
        qCDebug(CameraControlLog) << "startVideo()";
        //-- Check if camera can capture videos or if it can capture it while in Photo Mode
        if(!capturesVideo() || (cameraMode() == CAM_MODE_PHOTO && !videoInPhotoMode())) {
            return false;
        }
        if(videoStatus() != VIDEO_CAPTURE_STATUS_RUNNING) {
            _vehicle->sendMavCommand(
                _compID,                                    // Target component
                MAV_CMD_VIDEO_START_CAPTURE,                // Command id
                true,                                       // ShowError
                0,                                          // Reserved (Set to 0)
                0);                                         // CAMERA_CAPTURE_STATUS Frequency
            return true;
        }
    }
    return false;
}

//-----------------------------------------------------------------------------
bool
QGCCameraControl::stopVideo()
{
    if(!_resetting) {
        qCDebug(CameraControlLog) << "stopVideo()";
        if(videoStatus() == VIDEO_CAPTURE_STATUS_RUNNING) {
            _vehicle->sendMavCommand(
                _compID,                                    // Target component
                MAV_CMD_VIDEO_STOP_CAPTURE,                 // Command id
                true,                                       // ShowError
                0);                                         // Reserved (Set to 0)
            return true;
        }
    }
    return false;
}

//-----------------------------------------------------------------------------
void
QGCCameraControl::setVideoMode()
{
    if(!_resetting) {
        if(hasModes() && _cameraMode != CAM_MODE_VIDEO) {
            qCDebug(CameraControlLog) << "setVideoMode()";
            //-- Use basic MAVLink message
            _vehicle->sendMavCommand(
                _compID,                                // Target component
                MAV_CMD_SET_CAMERA_MODE,                // Command id
                true,                                   // ShowError
                0,                                      // Reserved (Set to 0)
                CAM_MODE_VIDEO);                        // Camera mode (0: photo, 1: video)
            _setCameraMode(CAM_MODE_VIDEO);
        }
    }
}

//-----------------------------------------------------------------------------
void
QGCCameraControl::setPhotoMode()
{
    if(!_resetting) {
        if(hasModes() && _cameraMode != CAM_MODE_PHOTO) {
            qCDebug(CameraControlLog) << "setPhotoMode()";
            //-- Use basic MAVLink message
            _vehicle->sendMavCommand(
                _compID,                                // Target component
                MAV_CMD_SET_CAMERA_MODE,                // Command id
                true,                                   // ShowError
                0,                                      // Reserved (Set to 0)
                CAM_MODE_PHOTO);                        // Camera mode (0: photo, 1: video)
            _setCameraMode(CAM_MODE_PHOTO);
        }
    }
}

//-----------------------------------------------------------------------------
void
QGCCameraControl::setZoomLevel(qreal level)
{
    qCDebug(CameraControlLog) << "setZoomLevel()" << level;
    //-- Limit
    level = std::min(std::max(level, 0.0), 100.0);
    if(_vehicle) {
        _vehicle->sendMavCommand(
            _compID,                                // Target component
            MAV_CMD_SET_CAMERA_ZOOM,                // Command id
            false,                                  // ShowError
            ZOOM_TYPE_RANGE,                        // Zoom type
            static_cast<float>(level));             // Level
    }
}

//-----------------------------------------------------------------------------
void
QGCCameraControl::setFocusLevel(qreal level)
{
    qCDebug(CameraControlLog) << "setFocusLevel()" << level;
    //-- Limit
    level = std::min(std::max(level, 0.0), 100.0);
    if(_vehicle) {
        _vehicle->sendMavCommand(
            _compID,                                // Target component
            MAV_CMD_SET_CAMERA_FOCUS,               // Command id
            false,                                  // ShowError
            FOCUS_TYPE_RANGE,                       // Focus type
            static_cast<float>(level));             // Level
    }
}

//-----------------------------------------------------------------------------
void
QGCCameraControl::resetSettings()
{
    if(!_resetting) {
        qCDebug(CameraControlLog) << "resetSettings()";
        _resetting = true;
        _vehicle->sendMavCommand(
            _compID,                                // Target component
            MAV_CMD_RESET_CAMERA_SETTINGS,          // Command id
            true,                                   // ShowError
            1);                                     // Do Reset
    }
}

//-----------------------------------------------------------------------------
void
QGCCameraControl::formatCard(int id)
{
    if(!_resetting) {
        qCDebug(CameraControlLog) << "formatCard()";
        if(_vehicle) {
            _vehicle->sendMavCommand(
                _compID,                                // Target component
                MAV_CMD_STORAGE_FORMAT,                 // Command id
                true,                                   // ShowError
                id,                                     // Storage ID (1 for first, 2 for second, etc.)
                1);                                     // Do Format
        }
    }
}

//-----------------------------------------------------------------------------
void
QGCCameraControl::stepZoom(int direction)
{
    qCDebug(CameraControlLog) << "stepZoom()" << direction;
    if(_vehicle) {
        _vehicle->sendMavCommand(
            _compID,                                // Target component
            MAV_CMD_SET_CAMERA_ZOOM,                // Command id
            false,                                  // ShowError
            ZOOM_TYPE_STEP,                         // Zoom type
            direction);                             // Direction (-1 wide, 1 tele)
    }
}

//-----------------------------------------------------------------------------
void
QGCCameraControl::startZoom(int direction)
{
    qCDebug(CameraControlLog) << "startZoom()" << direction;
    if(_vehicle) {
        _vehicle->sendMavCommand(
            _compID,                                // Target component
            MAV_CMD_SET_CAMERA_ZOOM,                // Command id
            true,                                   // ShowError
            ZOOM_TYPE_CONTINUOUS,                   // Zoom type
            direction);                             // Direction (-1 wide, 1 tele)
    }
}

//-----------------------------------------------------------------------------
void
QGCCameraControl::stopZoom()
{
    qCDebug(CameraControlLog) << "stopZoom()";
    if(_vehicle) {
        _vehicle->sendMavCommand(
            _compID,                                // Target component
            MAV_CMD_SET_CAMERA_ZOOM,                // Command id
            true,                                   // ShowError
            ZOOM_TYPE_CONTINUOUS,                   // Zoom type
            0);                                     // Direction (-1 wide, 1 tele)
    }
}

//-----------------------------------------------------------------------------
void
QGCCameraControl::_requestCaptureStatus()
{
    qCDebug(CameraControlLog) << "_requestCaptureStatus()";
    _vehicle->sendMavCommand(
        _compID,                                // target component
        MAV_CMD_REQUEST_CAMERA_CAPTURE_STATUS,  // command id
        false,                                  // showError
        1);                                     // Do Request
}

//-----------------------------------------------------------------------------
void
QGCCameraControl::factChanged(Fact* pFact)
{
    _updateActiveList();
    _updateRanges(pFact);
}

//-----------------------------------------------------------------------------
void
QGCCameraControl::_mavCommandResult(int vehicleId, int component, int command, int result, bool noReponseFromVehicle)
{
    //-- Is this ours?
    if(_vehicle->id() != vehicleId || compID() != component) {
        return;
    }
    if(!noReponseFromVehicle && result == MAV_RESULT_IN_PROGRESS) {
        //-- Do Nothing
        qCDebug(CameraControlLog) << "In progress response for" << command;
    }else if(!noReponseFromVehicle && result == MAV_RESULT_ACCEPTED) {
        switch(command) {
            case MAV_CMD_RESET_CAMERA_SETTINGS:
                _resetting = false;
                if(isBasic()) {
                    _requestCameraSettings();
                } else {
                    QTimer::singleShot(500, this, &QGCCameraControl::_requestAllParameters);
                    QTimer::singleShot(2500, this, &QGCCameraControl::_requestCameraSettings);
                }
                break;
            case MAV_CMD_VIDEO_START_CAPTURE:
                _setVideoStatus(VIDEO_CAPTURE_STATUS_RUNNING);
                _captureStatusTimer.start(1000);
                break;
            case MAV_CMD_VIDEO_STOP_CAPTURE:
                _setVideoStatus(VIDEO_CAPTURE_STATUS_STOPPED);
                _captureStatusTimer.start(1000);
                break;
            case MAV_CMD_REQUEST_CAMERA_CAPTURE_STATUS:
                _captureInfoRetries = 0;
                break;
            case MAV_CMD_REQUEST_STORAGE_INFORMATION:
                _storageInfoRetries = 0;
                break;
        }
    } else {
        if(noReponseFromVehicle || result == MAV_RESULT_TEMPORARILY_REJECTED || result == MAV_RESULT_FAILED) {
            if(noReponseFromVehicle) {
                qCDebug(CameraControlLog) << "No response for" << command;
            } else if (result == MAV_RESULT_TEMPORARILY_REJECTED) {
                qCDebug(CameraControlLog) << "Command temporarily rejected for" << command;
            } else {
                qCDebug(CameraControlLog) << "Command failed for" << command;
            }
            switch(command) {
                case MAV_CMD_IMAGE_START_CAPTURE:
                case MAV_CMD_IMAGE_STOP_CAPTURE:
                    if(++_captureInfoRetries < 5) {
                        _captureStatusTimer.start(1000);
                    } else {
                        qCDebug(CameraControlLog) << "Giving up requesting capture status";
                    }
                    break;
                case MAV_CMD_REQUEST_CAMERA_CAPTURE_STATUS:
                    if(++_captureInfoRetries < 3) {
                        _captureStatusTimer.start(500);
                    } else {
                        qCDebug(CameraControlLog) << "Giving up requesting capture status";
                    }
                    break;
                case MAV_CMD_REQUEST_STORAGE_INFORMATION:
                    if(++_storageInfoRetries < 3) {
                        QTimer::singleShot(500, this, &QGCCameraControl::_requestStorageInfo);
                    } else {
                        qCDebug(CameraControlLog) << "Giving up requesting storage status";
                    }
                    break;
            }
        } else {
            qCDebug(CameraControlLog) << "Bad response for" << command << result;
        }
    }
}

//-----------------------------------------------------------------------------
void
QGCCameraControl::_setVideoStatus(VideoStatus status)
{
    if(_video_status != status) {
        _video_status = status;
        emit videoStatusChanged();
    }
}

//-----------------------------------------------------------------------------
void
QGCCameraControl::_setPhotoStatus(PhotoStatus status)
{
    if(_photo_status != status) {
        _photo_status = status;
        emit photoStatusChanged();
    }
}

//-----------------------------------------------------------------------------
bool
QGCCameraControl::_loadCameraDefinitionFile(QByteArray& bytes)
{
    QByteArray originalData(bytes);
    //-- Handle localization
    if(!_handleLocalization(bytes)) {
        return false;
    }
    int errorLine;
    QString errorMsg;
    QDomDocument doc;
    if(!doc.setContent(bytes, false, &errorMsg, &errorLine)) {
        qCritical() << "Unable to parse camera definition file on line:" << errorLine;
        qCritical() << errorMsg;
        return false;
    }
    //-- Load camera constants
    QDomNodeList defElements = doc.elementsByTagName(kDefnition);
    if(!defElements.size() || !_loadConstants(defElements)) {
        qWarning() <<  "Unable to load camera constants from camera definition";
        return false;
    }
    //-- Load camera parameters
    QDomNodeList paramElements = doc.elementsByTagName(kParameters);
    if(!paramElements.size() || !_loadSettings(paramElements)) {
        qWarning() <<  "Unable to load camera parameters from camera definition";
        return false;
    }
    //-- If this is new, cache it
    if(!_cached) {
        qCDebug(CameraControlLog) << "Saving camera definition file" << _cacheFile;
        QFile file(_cacheFile);
        if (!file.open(QIODevice::WriteOnly)) {
            qWarning() << QString("Could not save cache file %1. Error: %2").arg(_cacheFile).arg(file.errorString());
        } else {
            file.write(originalData);
        }
    }
    return true;
}

//-----------------------------------------------------------------------------
bool
QGCCameraControl::_loadConstants(const QDomNodeList nodeList)
{
    QDomNode node = nodeList.item(0);
    if(!read_attribute(node, kVersion, _version)) {
        return false;
    }
    if(!read_value(node, kModel, _modelName)) {
        return false;
    }
    if(!read_value(node, kVendor, _vendor)) {
        return false;
    }
    return true;
}

//-----------------------------------------------------------------------------
bool
QGCCameraControl::_loadSettings(const QDomNodeList nodeList)
{
    QDomNode node = nodeList.item(0);
    QDomElement elem = node.toElement();
    QDomNodeList parameters = elem.elementsByTagName(kParameter);
    //-- Pre-process settings (maintain order and skip non-controls)
    for(int i = 0; i < parameters.size(); i++) {
        QDomNode parameterNode = parameters.item(i);
        QString name;
        if(read_attribute(parameterNode, kName, name)) {
            bool control = true;
            read_attribute(parameterNode, kControl, control);
            if(control) {
                _settings << name;
            }
        } else {
            qCritical() << "Parameter entry missing parameter name";
            return false;
        }
    }
    //-- Load parameters
    for(int i = 0; i < parameters.size(); i++) {
        QDomNode parameterNode = parameters.item(i);
        QString factName;
        read_attribute(parameterNode, kName, factName);
        QString type;
        if(!read_attribute(parameterNode, kType, type)) {
            qCritical() << QString("Parameter %1 missing parameter type").arg(factName);
            return false;
        }
        //-- Does it have a control?
        bool control = true;
        read_attribute(parameterNode, kControl, control);
        //-- Is it read only?
        bool readOnly = false;
        read_attribute(parameterNode, kReadOnly, readOnly);
        //-- Is it write only?
        bool writeOnly = false;
        read_attribute(parameterNode, kWriteOnly, writeOnly);
        //-- It can't be both
        if(readOnly && writeOnly) {
            qCritical() << QString("Parameter %1 cannot be both read only and write only").arg(factName);
        }
        //-- Param type
        bool unknownType;
        FactMetaData::ValueType_t factType = FactMetaData::stringToType(type, unknownType);
        if (unknownType) {
            qCritical() << QString("Unknown type for parameter %1").arg(factName);
            return false;
        }
        //-- By definition, custom types do not have control
        if(factType == FactMetaData::valueTypeCustom) {
            control = false;
        }
        //-- Description
        QString description;
        if(!read_value(parameterNode, kDescription, description)) {
            qCritical() << QString("Parameter %1 missing parameter description").arg(factName);
            return false;
        }
        //-- Check for updates
        QStringList updates = _loadUpdates(parameterNode);
        if(updates.size()) {
            qCDebug(CameraControlLogVerbose) << "Parameter" << factName << "requires updates for:" << updates;
            _requestUpdates[factName] = updates;
        }
        //-- Build metadata
        FactMetaData* metaData = new FactMetaData(factType, factName, this);
        QQmlEngine::setObjectOwnership(metaData, QQmlEngine::CppOwnership);
        metaData->setShortDescription(description);
        metaData->setLongDescription(description);
        metaData->setHasControl(control);
        metaData->setReadOnly(readOnly);
        metaData->setWriteOnly(writeOnly);
        //-- Options (enums)
        QDomElement optionElem = parameterNode.toElement();
        QDomNodeList optionsRoot = optionElem.elementsByTagName(kOptions);
        if(optionsRoot.size()) {
            //-- Iterate options
            QDomNode node = optionsRoot.item(0);
            QDomElement elem = node.toElement();
            QDomNodeList options = elem.elementsByTagName(kOption);
            for(int i = 0; i < options.size(); i++) {
                QDomNode option = options.item(i);
                QString optName;
                QString optValue;
                QVariant optVariant;
                if(!_loadNameValue(option, factName, metaData, optName, optValue, optVariant)) {
                    delete metaData;
                    return false;
                }
                metaData->addEnumInfo(optName, optVariant);
                _originalOptNames[factName]  << optName;
                _originalOptValues[factName] << optVariant;
                //-- Check for exclusions
                QStringList exclusions = _loadExclusions(option);
                if(exclusions.size()) {
                    qCDebug(CameraControlLogVerbose) << "New exclusions:" << factName << optValue << exclusions;
                    QGCCameraOptionExclusion* pExc = new QGCCameraOptionExclusion(this, factName, optValue, exclusions);
                    QQmlEngine::setObjectOwnership(pExc, QQmlEngine::CppOwnership);
                    _valueExclusions.append(pExc);
                }
                //-- Check for range rules
                if(!_loadRanges(option, factName, optValue)) {
                    delete metaData;
                    return false;
                }
            }
        }
        QString defaultValue;
        if(read_attribute(parameterNode, kDefault, defaultValue)) {
            QVariant defaultVariant;
            QString  errorString;
            if (metaData->convertAndValidateRaw(defaultValue, false, defaultVariant, errorString)) {
                metaData->setRawDefaultValue(defaultVariant);
            } else {
                qWarning() << "Invalid default value for" << factName
                           << " type:"  << metaData->type()
                           << " value:" << defaultValue
                           << " error:" << errorString;
            }
        }
        //-- Set metadata and Fact
        if (_nameToFactMetaDataMap.contains(factName)) {
            qWarning() << QStringLiteral("Duplicate fact name:") << factName;
            delete metaData;
        } else {
            {
                //-- Check for Min Value
                QString attr;
                if(read_attribute(parameterNode, kMin, attr)) {
                    QVariant typedValue;
                    QString  errorString;
                    if (metaData->convertAndValidateRaw(attr, true /* convertOnly */, typedValue, errorString)) {
                        metaData->setRawMin(typedValue);
                    } else {
                        qWarning() << "Invalid min value for" << factName
                                   << " type:"  << metaData->type()
                                   << " value:" << attr
                                   << " error:" << errorString;
                    }
                }
            }
            {
                //-- Check for Max Value
                QString attr;
                if(read_attribute(parameterNode, kMax, attr)) {
                    QVariant typedValue;
                    QString  errorString;
                    if (metaData->convertAndValidateRaw(attr, true /* convertOnly */, typedValue, errorString)) {
                        metaData->setRawMax(typedValue);
                    } else {
                        qWarning() << "Invalid max value for" << factName
                                   << " type:"  << metaData->type()
                                   << " value:" << attr
                                   << " error:" << errorString;
                    }
                }
            }
            {
                //-- Check for Step Value
                QString attr;
                if(read_attribute(parameterNode, kStep, attr)) {
                    QVariant typedValue;
                    QString  errorString;
                    if (metaData->convertAndValidateRaw(attr, true /* convertOnly */, typedValue, errorString)) {
                        metaData->setRawIncrement(typedValue.toDouble());
                    } else {
                        qWarning() << "Invalid step value for" << factName
                                   << " type:"  << metaData->type()
                                   << " value:" << attr
                                   << " error:" << errorString;
                    }
                }
            }
            {
                //-- Check for Decimal Places
                QString attr;
                if(read_attribute(parameterNode, kDecimalPlaces, attr)) {
                    QVariant typedValue;
                    QString  errorString;
                    if (metaData->convertAndValidateRaw(attr, true /* convertOnly */, typedValue, errorString)) {
                        metaData->setDecimalPlaces(typedValue.toInt());
                    } else {
                        qWarning() << "Invalid decimal places value for" << factName
                                   << " type:"  << metaData->type()
                                   << " value:" << attr
                                   << " error:" << errorString;
                    }
                }
            }
            {
                //-- Check for Units
                QString attr;
                if(read_attribute(parameterNode, kUnit, attr)) {
                    metaData->setRawUnits(attr);
                }
            }
            qCDebug(CameraControlLog) << "New parameter:" << factName << (readOnly ? "ReadOnly" : "Writable") << (writeOnly ? "WriteOnly" : "Readable");
            _nameToFactMetaDataMap[factName] = metaData;
            Fact* pFact = new Fact(_compID, factName, factType, this);
            QQmlEngine::setObjectOwnership(pFact, QQmlEngine::CppOwnership);
            pFact->setMetaData(metaData);
            pFact->_containerSetRawValue(metaData->rawDefaultValue());
            QGCCameraParamIO* pIO = new QGCCameraParamIO(this, pFact, _vehicle);
            QQmlEngine::setObjectOwnership(pIO, QQmlEngine::CppOwnership);
            _paramIO[factName] = pIO;
            _addFact(pFact, factName);
        }
    }
    if(_nameToFactMetaDataMap.size() > 0) {
        _addFactGroup(this, "camera");
        _processRanges();
        _activeSettings = _settings;
        emit activeSettingsChanged();
        return true;
    }
    return false;
}

//-----------------------------------------------------------------------------
bool
QGCCameraControl::_handleLocalization(QByteArray& bytes)
{
    QString errorMsg;
    int errorLine;
    QDomDocument doc;
    if(!doc.setContent(bytes, false, &errorMsg, &errorLine)) {
        qCritical() << "Unable to parse camera definition file on line:" << errorLine;
        qCritical() << errorMsg;
        return false;
    }
    //-- Find out where we are
    QLocale locale = QLocale::system();
#if defined (Q_OS_MAC)
    locale = QLocale(locale.name());
#endif
    QString localeName = locale.name().toLower().replace("-", "_");
    qCDebug(CameraControlLog) << "Current locale:" << localeName;
    if(localeName == "en_us") {
        // Nothing to do
        return true;
    }
    QDomNodeList locRoot = doc.elementsByTagName(kLocalization);
    if(!locRoot.size()) {
        // Nothing to do
        return true;
    }
    //-- Iterate locales
    QDomNode node = locRoot.item(0);
    QDomElement elem = node.toElement();
    QDomNodeList locales = elem.elementsByTagName(kLocale);
    for(int i = 0; i < locales.size(); i++) {
        QDomNode locale = locales.item(i);
        QString name;
        if(!read_attribute(locale, kName, name)) {
            qWarning() << "Localization entry is missing its name attribute";
            continue;
        }
        // If we found a direct match, deal with it now
        if(localeName == name.toLower().replace("-", "_")) {
            return _replaceLocaleStrings(locale, bytes);
        }
    }
    //-- No direct match. Pick first matching language (if any)
    localeName = localeName.left(3);
    for(int i = 0; i < locales.size(); i++) {
        QDomNode locale = locales.item(i);
        QString name;
        read_attribute(locale, kName, name);
        if(name.toLower().startsWith(localeName)) {
            return _replaceLocaleStrings(locale, bytes);
        }
    }
    //-- Could not find a language to use
    qWarning() <<  "No match for" << QLocale::system().name() << "in camera definition file";
    //-- Just use default, en_US
    return true;
}

//-----------------------------------------------------------------------------
bool
QGCCameraControl::_replaceLocaleStrings(const QDomNode node, QByteArray& bytes)
{
    QDomElement stringElem = node.toElement();
    QDomNodeList strings = stringElem.elementsByTagName(kStrings);
    for(int i = 0; i < strings.size(); i++) {
        QDomNode stringNode = strings.item(i);
        QString original;
        QString translated;
        if(read_attribute(stringNode, kOriginal, original)) {
            if(read_attribute(stringNode, kTranslated, translated)) {
                QString o; o = "\"" + original + "\"";
                QString t; t = "\"" + translated + "\"";
                bytes.replace(o.toUtf8(), t.toUtf8());
                o = ">" + original + "<";
                t = ">" + translated + "<";
                bytes.replace(o.toUtf8(), t.toUtf8());
            }
        }
    }
    return true;
}

//-----------------------------------------------------------------------------
void
QGCCameraControl::_requestAllParameters()
{
    //-- Reset receive list
    for(QString paramName: _paramIO.keys()) {
        if(_paramIO[paramName]) {
            _paramIO[paramName]->setParamRequest();
        } else {
            qCritical() << "QGCParamIO is NULL" << paramName;
        }
    }
    MAVLinkProtocol* mavlink = qgcApp()->toolbox()->mavlinkProtocol();
    mavlink_message_t msg;
    mavlink_msg_param_ext_request_list_pack_chan(
        static_cast<uint8_t>(mavlink->getSystemId()),
        static_cast<uint8_t>(mavlink->getComponentId()),
        _vehicle->priorityLink()->mavlinkChannel(),
        &msg,
        static_cast<uint8_t>(_vehicle->id()),
        static_cast<uint8_t>(compID()));
    _vehicle->sendMessageOnLink(_vehicle->priorityLink(), msg);
    qCDebug(CameraControlLogVerbose) << "Request all parameters";
}

//-----------------------------------------------------------------------------
QString
QGCCameraControl::_getParamName(const char* param_id)
{
    QByteArray bytes(param_id, MAVLINK_MSG_PARAM_VALUE_FIELD_PARAM_ID_LEN);
    QString parameterName(bytes);
    return parameterName;
}

//-----------------------------------------------------------------------------
void
QGCCameraControl::handleParamAck(const mavlink_param_ext_ack_t& ack)
{
    QString paramName = _getParamName(ack.param_id);
    if(!_paramIO.contains(paramName)) {
        qCWarning(CameraControlLog) << "Received PARAM_EXT_ACK for unknown param:" << paramName;
        return;
    }
    if(_paramIO[paramName]) {
        _paramIO[paramName]->handleParamAck(ack);
    } else {
        qCritical() << "QGCParamIO is NULL" << paramName;
    }
}

//-----------------------------------------------------------------------------
void
QGCCameraControl::handleParamValue(const mavlink_param_ext_value_t& value)
{
    QString paramName = _getParamName(value.param_id);
    if(!_paramIO.contains(paramName)) {
        qCWarning(CameraControlLog) << "Received PARAM_EXT_VALUE for unknown param:" << paramName;
        return;
    }
    if(_paramIO[paramName]) {
        _paramIO[paramName]->handleParamValue(value);
    } else {
        qCritical() << "QGCParamIO is NULL" << paramName;
    }
}

//-----------------------------------------------------------------------------
void
QGCCameraControl::_updateActiveList()
{
    //-- Clear out excluded parameters based on exclusion rules
    QStringList exclusionList;
    for(QGCCameraOptionExclusion* param: _valueExclusions) {
        Fact* pFact = getFact(param->param);
        if(pFact) {
            QString option = pFact->rawValueString();
            if(param->value == option) {
                exclusionList << param->exclusions;
            }
        }
    }
    QStringList active;
    for(QString key: _settings) {
        if(!exclusionList.contains(key)) {
            active.append(key);
        }
    }
    if(active != _activeSettings) {
        qCDebug(CameraControlLogVerbose) << "Excluding" << exclusionList;
        _activeSettings = active;
        emit activeSettingsChanged();
        //-- Force validity of "Facts" based on active set
        if(_paramComplete) {
            emit parametersReady();
        }
    }
}

//-----------------------------------------------------------------------------
bool
QGCCameraControl::_processConditionTest(const QString conditionTest)
{
    enum {
        TEST_NONE,
        TEST_EQUAL,
        TEST_NOT_EQUAL,
        TEST_GREATER,
        TEST_SMALLER
    };
    qCDebug(CameraControlLogVerbose) << "_processConditionTest(" << conditionTest << ")";
    int op = TEST_NONE;
    QStringList test;
    if(conditionTest.contains("!=")) {
        test = conditionTest.split("!=", QString::SkipEmptyParts);
        op = TEST_NOT_EQUAL;
    } else if(conditionTest.contains("=")) {
        test = conditionTest.split("=", QString::SkipEmptyParts);
        op = TEST_EQUAL;
    } else if(conditionTest.contains(">")) {
        test = conditionTest.split(">", QString::SkipEmptyParts);
        op = TEST_GREATER;
    } else if(conditionTest.contains("<")) {
        test = conditionTest.split("<", QString::SkipEmptyParts);
        op = TEST_SMALLER;
    }
    if(test.size() == 2) {
        Fact* pFact = getFact(test[0]);
        if(pFact) {
            switch(op) {
            case TEST_EQUAL:
                return pFact->rawValueString() == test[1];
            case TEST_NOT_EQUAL:
                return pFact->rawValueString() != test[1];
            case TEST_GREATER:
                return pFact->rawValueString() > test[1];
            case TEST_SMALLER:
                return pFact->rawValueString() < test[1];
            case TEST_NONE:
                break;
            }
        } else {
            qWarning() << "Invalid condition parameter:" << test[0] << "in" << conditionTest;
            return false;
        }
    }
    qWarning() << "Invalid condition" << conditionTest;
    return false;
}

//-----------------------------------------------------------------------------
bool
QGCCameraControl::_processCondition(const QString condition)
{
    qCDebug(CameraControlLogVerbose) << "_processCondition(" << condition << ")";
    bool result = true;
    bool andOp  = true;
    if(!condition.isEmpty()) {
        QStringList scond = condition.split(" ", QString::SkipEmptyParts);
        while(scond.size()) {
            QString test = scond.first();
            scond.removeFirst();
            if(andOp) {
                result = result && _processConditionTest(test);
            } else {
                result = result || _processConditionTest(test);
            }
            if(!scond.size()) {
                return result;
            }
            andOp = scond.first().toUpper() == "AND";
            scond.removeFirst();
        }
    }
    return result;
}

//-----------------------------------------------------------------------------
void
QGCCameraControl::_updateRanges(Fact* pFact)
{
    QMap<Fact*, QGCCameraOptionRange*> rangesSet;
    QMap<Fact*, QString> rangesReset;
    QStringList changedList;
    QStringList resetList;
    QStringList updates;
    //-- Iterate range sets looking for limited ranges
    for(QGCCameraOptionRange* pRange: _optionRanges) {
        //-- If this fact or one of its conditions is part of this range set
        if(!changedList.contains(pRange->targetParam) && (pRange->param == pFact->name() || pRange->condition.contains(pFact->name()))) {
            Fact* pRFact = getFact(pRange->param);          //-- This parameter
            Fact* pTFact = getFact(pRange->targetParam);    //-- The target parameter (the one its range is to change)
            if(pRFact && pTFact) {
                //qCDebug(CameraControlLogVerbose) << "Check new set of options for" << pTFact->name();
                QString option = pRFact->rawValueString();  //-- This parameter value
                //-- If this value (and condition) triggers a change in the target range
                //qCDebug(CameraControlLogVerbose) << "Range value:" << pRange->value << "Current value:" << option << "Condition:" << pRange->condition;
                if(pRange->value == option && _processCondition(pRange->condition)) {
                    if(pTFact->enumStrings() != pRange->optNames) {
                        //-- Set limited range set
                        rangesSet[pTFact] = pRange;
                    }
                    changedList << pRange->targetParam;
                }
            }
        }
    }
    //-- Iterate range sets again looking for resets
    for(QGCCameraOptionRange* pRange: _optionRanges) {
        if(!changedList.contains(pRange->targetParam) && (pRange->param == pFact->name() || pRange->condition.contains(pFact->name()))) {
            Fact* pTFact = getFact(pRange->targetParam);    //-- The target parameter (the one its range is to change)
            if(!resetList.contains(pRange->targetParam)) {
                if(pTFact->enumStrings() != _originalOptNames[pRange->targetParam]) {
                    //-- Restore full option set
                    rangesReset[pTFact] = pRange->targetParam;
                }
                resetList << pRange->targetParam;
            }
        }
    }
    //-- Update limited range set
    for (Fact* f: rangesSet.keys()) {
        f->setEnumInfo(rangesSet[f]->optNames, rangesSet[f]->optVariants);
        if(!updates.contains(f->name())) {
            _paramIO[f->name()]->optNames = rangesSet[f]->optNames;
            _paramIO[f->name()]->optVariants = rangesSet[f]->optVariants;
            emit f->enumsChanged();
            qCDebug(CameraControlLogVerbose) << "Limited set of options for:" << f->name() << rangesSet[f]->optNames;;
            updates << f->name();
        }
    }
    //-- Restore full range set
    for (Fact* f: rangesReset.keys()) {
        f->setEnumInfo(_originalOptNames[rangesReset[f]], _originalOptValues[rangesReset[f]]);
        if(!updates.contains(f->name())) {
            _paramIO[f->name()]->optNames = _originalOptNames[rangesReset[f]];
            _paramIO[f->name()]->optVariants = _originalOptValues[rangesReset[f]];
            emit f->enumsChanged();
            qCDebug(CameraControlLogVerbose) << "Restore full set of options for:" << f->name() << _originalOptNames[f->name()];
            updates << f->name();
        }
    }
    //-- Parameter update requests
    if(_requestUpdates.contains(pFact->name())) {
        for(QString param: _requestUpdates[pFact->name()]) {
            if(!_updatesToRequest.contains(param)) {
                _updatesToRequest << param;
            }
        }
    }
    if(_updatesToRequest.size()) {
        QTimer::singleShot(500, this, &QGCCameraControl::_requestParamUpdates);
    }
}

//-----------------------------------------------------------------------------
void
QGCCameraControl::_requestParamUpdates()
{
    for(QString param: _updatesToRequest) {
        _paramIO[param]->paramRequest();
    }
    _updatesToRequest.clear();
}

//-----------------------------------------------------------------------------
void
QGCCameraControl::_requestCameraSettings()
{
    qCDebug(CameraControlLog) << "_requestCameraSettings()";
    if(_vehicle) {
        _vehicle->sendMavCommand(
            _compID,                                // Target component
            MAV_CMD_REQUEST_CAMERA_SETTINGS,        // command id
            false,                                  // showError
            1);                                     // Do Request
    }
}

//-----------------------------------------------------------------------------
void
QGCCameraControl::_requestStorageInfo()
{
    qCDebug(CameraControlLog) << "_requestStorageInfo()";
    if(_vehicle) {
        _vehicle->sendMavCommand(
            _compID,                                // Target component
            MAV_CMD_REQUEST_STORAGE_INFORMATION,    // command id
            false,                                  // showError
            0,                                      // Storage ID (0 for all, 1 for first, 2 for second, etc.)
            1);                                     // Do Request
    }
}

//-----------------------------------------------------------------------------
void
QGCCameraControl::handleSettings(const mavlink_camera_settings_t& settings)
{
    qCDebug(CameraControlLog) << "handleSettings() Mode:" << settings.mode_id;
    _setCameraMode(static_cast<CameraMode>(settings.mode_id));
<<<<<<< HEAD
    qreal z = static_cast<qreal>(settings.zoomLevel);
    qreal f = static_cast<qreal>(settings.focusLevel);
    if(std::isfinite(z) && z != _zoomLevel) {
        _zoomLevel = z;
        emit zoomLevelChanged();
    }
    if(std::isfinite(f) && f != _focusLevel) {
        _focusLevel = f;
        emit focusLevelChanged();
    }
=======
>>>>>>> 5e63260b
}

//-----------------------------------------------------------------------------
void
QGCCameraControl::handleStorageInfo(const mavlink_storage_information_t& st)
{
    qCDebug(CameraControlLog) << "_handleStorageInfo:" << st.available_capacity << st.status << st.storage_count << st.storage_id << st.total_capacity << st.used_capacity;
<<<<<<< HEAD
    if(_storageTotal != static_cast<uint32_t>(st.total_capacity)) {
        _storageTotal = static_cast<uint32_t>(st.total_capacity);
    }
    //-- Always emit this
    emit storageTotalChanged();
    if(_storageFree != static_cast<uint32_t>(st.available_capacity)) {
        _storageFree = static_cast<uint32_t>(st.available_capacity);
=======
    uint32_t t = static_cast<uint32_t>(st.total_capacity);
    if(_storageTotal != t) {
        _storageTotal = t;
    }
    //-- Always emit this
    emit storageTotalChanged();
    uint32_t a = static_cast<uint32_t>(st.available_capacity);
    if(_storageFree != a) {
        _storageFree = a;
>>>>>>> 5e63260b
        emit storageFreeChanged();
    }
}

//-----------------------------------------------------------------------------
void
QGCCameraControl::handleCaptureStatus(const mavlink_camera_capture_status_t& cap)
{
    //-- This is a response to MAV_CMD_REQUEST_CAMERA_CAPTURE_STATUS
    qCDebug(CameraControlLog) << "handleCaptureStatus:" << cap.available_capacity << cap.image_interval << cap.image_status << cap.recording_time_ms << cap.video_status;
    //-- Disk Free Space
<<<<<<< HEAD
    if(_storageFree != static_cast<uint32_t>(cap.available_capacity)) {
        _storageFree = static_cast<uint32_t>(cap.available_capacity);
=======
    uint32_t a = static_cast<uint32_t>(cap.available_capacity);
    if(_storageFree != a) {
        _storageFree = a;
>>>>>>> 5e63260b
        emit storageFreeChanged();
    }
    //-- Video/Image Capture Status
    uint8_t vs = cap.video_status < static_cast<uint8_t>(VIDEO_CAPTURE_STATUS_LAST) ? cap.video_status : static_cast<uint8_t>(VIDEO_CAPTURE_STATUS_UNDEFINED);
    uint8_t ps = cap.image_status < static_cast<uint8_t>(PHOTO_CAPTURE_LAST) ? cap.image_status : static_cast<uint8_t>(PHOTO_CAPTURE_STATUS_UNDEFINED);
    _setVideoStatus(static_cast<VideoStatus>(vs));
    _setPhotoStatus(static_cast<PhotoStatus>(ps));
    //-- Keep asking for it once in a while when recording
    if(videoStatus() == VIDEO_CAPTURE_STATUS_RUNNING) {
        _captureStatusTimer.start(5000);
    //-- Same while (single) image capture is busy
    } else if(photoStatus() != PHOTO_CAPTURE_IDLE && photoMode() == PHOTO_CAPTURE_SINGLE) {
        _captureStatusTimer.start(1000);
    }
    //-- Time Lapse
    if(photoStatus() == PHOTO_CAPTURE_INTERVAL_IDLE || photoStatus() == PHOTO_CAPTURE_INTERVAL_IN_PROGRESS) {
        //-- Capture local image as well
        QString photoPath = qgcApp()->toolbox()->settingsManager()->appSettings()->savePath()->rawValue().toString() + QStringLiteral("/Photo");
        QDir().mkpath(photoPath);
        photoPath += + "/" + QDateTime::currentDateTime().toString("yyyy-MM-dd_hh.mm.ss.zzz") + ".jpg";
        qgcApp()->toolbox()->videoManager()->videoReceiver()->grabImage(photoPath);
    }
}

//-----------------------------------------------------------------------------
QStringList
QGCCameraControl::_loadExclusions(QDomNode option)
{
    QStringList exclusionList;
    QDomElement optionElem = option.toElement();
    QDomNodeList excRoot = optionElem.elementsByTagName(kExclusions);
    if(excRoot.size()) {
        //-- Iterate exclusions
        QDomNode node = excRoot.item(0);
        QDomElement elem = node.toElement();
        QDomNodeList exclusions = elem.elementsByTagName(kExclusion);
        for(int i = 0; i < exclusions.size(); i++) {
            QString exclude = exclusions.item(i).toElement().text();
            if(!exclude.isEmpty()) {
                exclusionList << exclude;
            }
        }
    }
    return exclusionList;
}

//-----------------------------------------------------------------------------
QStringList
QGCCameraControl::_loadUpdates(QDomNode option)
{
    QStringList updateList;
    QDomElement optionElem = option.toElement();
    QDomNodeList updateRoot = optionElem.elementsByTagName(kUpdates);
    if(updateRoot.size()) {
        //-- Iterate updates
        QDomNode node = updateRoot.item(0);
        QDomElement elem = node.toElement();
        QDomNodeList updates = elem.elementsByTagName(kUpdate);
        for(int i = 0; i < updates.size(); i++) {
            QString update = updates.item(i).toElement().text();
            if(!update.isEmpty()) {
                updateList << update;
            }
        }
    }
    return updateList;
}

//-----------------------------------------------------------------------------
bool
QGCCameraControl::_loadRanges(QDomNode option, const QString factName, QString paramValue)
{
    QDomElement optionElem = option.toElement();
    QDomNodeList rangeRoot = optionElem.elementsByTagName(kParameterranges);
    if(rangeRoot.size()) {
        QDomNode node = rangeRoot.item(0);
        QDomElement elem = node.toElement();
        QDomNodeList parameterRanges = elem.elementsByTagName(kParameterrange);
        //-- Iterate parameter ranges
        for(int i = 0; i < parameterRanges.size(); i++) {
            QString param;
            QString condition;
            QMap<QString, QVariant> rangeList;
            QDomNode paramRange = parameterRanges.item(i);
            if(!read_attribute(paramRange, kParameter, param)) {
                qCritical() << QString("Malformed option range for parameter %1").arg(factName);
                return false;
            }
            read_attribute(paramRange, kCondition, condition);
            QDomElement pelem = paramRange.toElement();
            QDomNodeList rangeOptions = pelem.elementsByTagName(kRoption);
            QStringList  optNames;
            QStringList  optValues;
            //-- Iterate options
            for(int i = 0; i < rangeOptions.size(); i++) {
                QString optName;
                QString optValue;
                QDomNode roption = rangeOptions.item(i);
                if(!read_attribute(roption, kName, optName)) {
                    qCritical() << QString("Malformed roption for parameter %1").arg(factName);
                    return false;
                }
                if(!read_attribute(roption, kValue, optValue)) {
                    qCritical() << QString("Malformed rvalue for parameter %1").arg(factName);
                    return false;
                }
                optNames  << optName;
                optValues << optValue;
            }
            if(optNames.size()) {
                QGCCameraOptionRange* pRange = new QGCCameraOptionRange(this, factName, paramValue, param, condition, optNames, optValues);
                _optionRanges.append(pRange);
                qCDebug(CameraControlLogVerbose) << "New range limit:" << factName << paramValue << param << condition << optNames << optValues;
            }
        }
    }
    return true;
}

//-----------------------------------------------------------------------------
void
QGCCameraControl::_processRanges()
{
    //-- After all parameter are loaded, process parameter ranges
    for(QGCCameraOptionRange* pRange: _optionRanges) {
        Fact* pRFact = getFact(pRange->targetParam);
        if(pRFact) {
            for(int i = 0; i < pRange->optNames.size(); i++) {
                QVariant optVariant;
                QString  errorString;
                if (!pRFact->metaData()->convertAndValidateRaw(pRange->optValues[i], false, optVariant, errorString)) {
                    qWarning() << "Invalid roption value, name:" << pRange->targetParam
                               << " type:"  << pRFact->metaData()->type()
                               << " value:" << pRange->optValues[i]
                               << " error:" << errorString;
                } else {
                    pRange->optVariants << optVariant;
                }
            }
        }
    }
}

//-----------------------------------------------------------------------------
bool
QGCCameraControl::_loadNameValue(QDomNode option, const QString factName, FactMetaData* metaData, QString& optName, QString& optValue, QVariant& optVariant)
{
    if(!read_attribute(option, kName, optName)) {
        qCritical() << QString("Malformed option for parameter %1").arg(factName);
        return false;
    }
    if(!read_attribute(option, kValue, optValue)) {
        qCritical() << QString("Malformed value for parameter %1").arg(factName);
        return false;
    }
    QString  errorString;
    if (!metaData->convertAndValidateRaw(optValue, false, optVariant, errorString)) {
        qWarning() << "Invalid option value, name:" << factName
                   << " type:"  << metaData->type()
                   << " value:" << optValue
                   << " error:" << errorString;
    }
    return true;
}

//-----------------------------------------------------------------------------
void
QGCCameraControl::_handleDefinitionFile(const QString &url)
{
    //-- First check and see if we have it cached
    QFile xmlFile(_cacheFile);
    if (!xmlFile.exists()) {
        qCDebug(CameraControlLog) << "No camera definition file cached";
        _httpRequest(url);
        return;
    }
    if (!xmlFile.open(QIODevice::ReadOnly)) {
        qWarning() << "Could not read cached camera definition file:" << _cacheFile;
        _httpRequest(url);
        return;
    }
    QByteArray bytes = xmlFile.readAll();
    QDomDocument doc;
    if(!doc.setContent(bytes, false)) {
        qWarning() << "Could not parse cached camera definition file:" << _cacheFile;
        _httpRequest(url);
        return;
    }
    //-- We have it
    qCDebug(CameraControlLog) << "Using cached camera definition file:" << _cacheFile;
    _cached = true;
    emit dataReady(bytes);
}

//-----------------------------------------------------------------------------
void
QGCCameraControl::_httpRequest(const QString &url)
{
    qCDebug(CameraControlLog) << "Request camera definition:" << url;
    if(!_netManager) {
        _netManager = new QNetworkAccessManager(this);
    }
    QNetworkProxy savedProxy = _netManager->proxy();
    QNetworkProxy tempProxy;
    tempProxy.setType(QNetworkProxy::DefaultProxy);
    _netManager->setProxy(tempProxy);
    QNetworkRequest request(url);
    request.setAttribute(QNetworkRequest::FollowRedirectsAttribute, true);
    QSslConfiguration conf = request.sslConfiguration();
    conf.setPeerVerifyMode(QSslSocket::VerifyNone);
    request.setSslConfiguration(conf);
    QNetworkReply* reply = _netManager->get(request);
    connect(reply, &QNetworkReply::finished,  this, &QGCCameraControl::_downloadFinished);
    _netManager->setProxy(savedProxy);
}

//-----------------------------------------------------------------------------
void
QGCCameraControl::_downloadFinished()
{
    QNetworkReply* reply = qobject_cast<QNetworkReply*>(sender());
    if(!reply) {
        return;
    }
    int err = reply->error();
    int http_code = reply->attribute(QNetworkRequest::HttpStatusCodeAttribute).toInt();
    QByteArray data = reply->readAll();
    if(err == QNetworkReply::NoError && http_code == 200) {
        data.append("\n");
    } else {
        data.clear();
        qWarning() << QString("Camera Definition download error: %1 status: %2").arg(reply->errorString(), reply->attribute(QNetworkRequest::HttpStatusCodeAttribute).toString());
    }
    emit dataReady(data);
    //reply->deleteLater();
}

//-----------------------------------------------------------------------------
void
QGCCameraControl::_dataReady(QByteArray data)
{
    if(data.size()) {
        qCDebug(CameraControlLog) << "Parsing camera definition";
        _loadCameraDefinitionFile(data);
    } else {
        qCDebug(CameraControlLog) << "No camera definition";
    }
    _initWhenReady();
}

//-----------------------------------------------------------------------------
void
QGCCameraControl::_paramDone()
{
    for(QString param: _paramIO.keys()) {
        if(!_paramIO[param]->paramDone()) {
            return;
        }
    }
    //-- All parameters loaded (or timed out)
    _paramComplete = true;
    emit parametersReady();
}

//-----------------------------------------------------------------------------
bool
QGCCameraControl::incomingParameter(Fact* pFact, QVariant& newValue)
{
    Q_UNUSED(pFact);
    Q_UNUSED(newValue);
    return true;
}

//-----------------------------------------------------------------------------
bool
QGCCameraControl::validateParameter(Fact* pFact, QVariant& newValue)
{
    Q_UNUSED(pFact);
    Q_UNUSED(newValue);
    return true;
}

//-----------------------------------------------------------------------------
QStringList
QGCCameraControl::activeSettings()
{
    qCDebug(CameraControlLog) << "Active:" << _activeSettings;
    return _activeSettings;
}

//-----------------------------------------------------------------------------
Fact*
QGCCameraControl::exposureMode()
{
    return (_paramComplete && _activeSettings.contains(kCAM_EXPMODE)) ? getFact(kCAM_EXPMODE) : nullptr;
}

//-----------------------------------------------------------------------------
Fact*
QGCCameraControl::ev()
{
    return (_paramComplete && _activeSettings.contains(kCAM_EV)) ? getFact(kCAM_EV) : nullptr;
}

//-----------------------------------------------------------------------------
Fact*
QGCCameraControl::iso()
{
    return (_paramComplete && _activeSettings.contains(kCAM_ISO)) ? getFact(kCAM_ISO) : nullptr;
}

//-----------------------------------------------------------------------------
Fact*
QGCCameraControl::shutter()
{
    return (_paramComplete && _activeSettings.contains(kCAM_SHUTTER)) ? getFact(kCAM_SHUTTER) : nullptr;
}

//-----------------------------------------------------------------------------
Fact*
QGCCameraControl::aperture()
{
    return (_paramComplete && _activeSettings.contains(kCAM_APERTURE)) ? getFact(kCAM_APERTURE) : nullptr;
}

//-----------------------------------------------------------------------------
Fact*
QGCCameraControl::wb()
{
    return (_paramComplete && _activeSettings.contains(kCAM_WBMODE)) ? getFact(kCAM_WBMODE) : nullptr;
}<|MERGE_RESOLUTION|>--- conflicted
+++ resolved
@@ -59,7 +59,6 @@
 static const char* kPhotoLapseCount = "PhotoLapseCount";
 
 //-----------------------------------------------------------------------------
-<<<<<<< HEAD
 // Known Parameters
 static const char *kCAM_EV          = "CAM_EV";
 static const char *kCAM_EXPMODE     = "CAM_EXPMODE";
@@ -67,7 +66,8 @@
 static const char* kCAM_SHUTTER     = "CAM_SHUTTER";
 static const char* kCAM_APERTURE    = "CAM_APERTURE";
 static const char* kCAM_WBMODE      = "CAM_WBMODE";
-=======
+
+//-----------------------------------------------------------------------------
 QGCCameraOptionExclusion::QGCCameraOptionExclusion(QObject* parent, QString param_, QString value_, QStringList exclusions_)
     : QObject(parent)
     , param(param_)
@@ -87,7 +87,6 @@
     , optValues(optValues_)
 {
 }
->>>>>>> 5e63260b
 
 //-----------------------------------------------------------------------------
 static bool
@@ -194,13 +193,8 @@
     QQmlEngine::setObjectOwnership(this, QQmlEngine::CppOwnership);
     memcpy(&_info, info, sizeof(mavlink_camera_information_t));
     connect(this, &QGCCameraControl::dataReady, this, &QGCCameraControl::_dataReady);
-<<<<<<< HEAD
-    _vendor     = QString((const char*)(void*)&info->vendor_name[0]);
-    _modelName  = QString((const char*)(void*)&info->model_name[0]);
-=======
     _vendor = QString(reinterpret_cast<const char*>(info->vendor_name));
     _modelName = QString(reinterpret_cast<const char*>(info->model_name));
->>>>>>> 5e63260b
     int ver = static_cast<int>(_info.cam_definition_version);
     _cacheFile.sprintf("%s/%s_%s_%03d.xml",
         qgcApp()->toolbox()->settingsManager()->appSettings()->parameterSavePath().toStdString().c_str(),
@@ -214,11 +208,7 @@
         _initWhenReady();
     }
     QSettings settings;
-<<<<<<< HEAD
-    _photoMode = static_cast<PhotoMode>(settings.value(kPhotoMode, static_cast<int>(PHOTO_CAPTURE_SINGLE)).toInt());
-=======
     _photoMode  = static_cast<PhotoMode>(settings.value(kPhotoMode, static_cast<int>(PHOTO_CAPTURE_SINGLE)).toInt());
->>>>>>> 5e63260b
     _photoLapse = settings.value(kPhotoLapse, 1.0).toDouble();
     _photoLapseCount = settings.value(kPhotoLapseCount, 0).toInt();
 }
@@ -310,19 +300,12 @@
 void
 QGCCameraControl::setPhotoMode(PhotoMode mode)
 {
-<<<<<<< HEAD
-    _photoMode = mode;
-    QSettings settings;
-    settings.setValue(kPhotoMode, static_cast<int>(mode));
-    emit photoModeChanged();
-=======
     if(!_resetting) {
         _photoMode = mode;
         QSettings settings;
         settings.setValue(kPhotoMode, static_cast<int>(mode));
         emit photoModeChanged();
     }
->>>>>>> 5e63260b
 }
 
 //-----------------------------------------------------------------------------
@@ -389,24 +372,6 @@
     if(!capturesPhotos() || (cameraMode() == CAM_MODE_VIDEO && !photosInVideoMode()) || photoStatus() != PHOTO_CAPTURE_IDLE) {
         return false;
     }
-<<<<<<< HEAD
-    if(capturesPhotos()) {
-        _vehicle->sendMavCommand(
-            _compID,                                                    // Target component
-            MAV_CMD_IMAGE_START_CAPTURE,                                // Command id
-            false,                                                      // ShowError
-            0,                                                          // Reserved (Set to 0)
-            _photoMode == PHOTO_CAPTURE_SINGLE ? 0 : static_cast<float>(_photoLapse), // Duration between two consecutive pictures (in seconds--ignored if single image)
-            _photoMode == PHOTO_CAPTURE_SINGLE ? 1 : _photoLapseCount); // Number of images to capture total - 0 for unlimited capture
-        _setPhotoStatus(PHOTO_CAPTURE_IN_PROGRESS);
-        _captureInfoRetries = 0;
-        //-- Capture local image as well
-        QString photoPath = qgcApp()->toolbox()->settingsManager()->appSettings()->savePath()->rawValue().toString() + QStringLiteral("/Photo");
-        QDir().mkpath(photoPath);
-        photoPath += + "/" + QDateTime::currentDateTime().toString("yyyy-MM-dd_hh.mm.ss.zzz") + ".jpg";
-        qgcApp()->toolbox()->videoManager()->videoReceiver()->grabImage(photoPath);
-        return true;
-=======
     if(!_resetting) {
         if(capturesPhotos()) {
             _vehicle->sendMavCommand(
@@ -425,7 +390,6 @@
             qgcApp()->toolbox()->videoManager()->videoReceiver()->grabImage(photoPath);
             return true;
         }
->>>>>>> 5e63260b
     }
     return false;
 }
@@ -1423,7 +1387,6 @@
 {
     qCDebug(CameraControlLog) << "handleSettings() Mode:" << settings.mode_id;
     _setCameraMode(static_cast<CameraMode>(settings.mode_id));
-<<<<<<< HEAD
     qreal z = static_cast<qreal>(settings.zoomLevel);
     qreal f = static_cast<qreal>(settings.focusLevel);
     if(std::isfinite(z) && z != _zoomLevel) {
@@ -1434,8 +1397,6 @@
         _focusLevel = f;
         emit focusLevelChanged();
     }
-=======
->>>>>>> 5e63260b
 }
 
 //-----------------------------------------------------------------------------
@@ -1443,15 +1404,6 @@
 QGCCameraControl::handleStorageInfo(const mavlink_storage_information_t& st)
 {
     qCDebug(CameraControlLog) << "_handleStorageInfo:" << st.available_capacity << st.status << st.storage_count << st.storage_id << st.total_capacity << st.used_capacity;
-<<<<<<< HEAD
-    if(_storageTotal != static_cast<uint32_t>(st.total_capacity)) {
-        _storageTotal = static_cast<uint32_t>(st.total_capacity);
-    }
-    //-- Always emit this
-    emit storageTotalChanged();
-    if(_storageFree != static_cast<uint32_t>(st.available_capacity)) {
-        _storageFree = static_cast<uint32_t>(st.available_capacity);
-=======
     uint32_t t = static_cast<uint32_t>(st.total_capacity);
     if(_storageTotal != t) {
         _storageTotal = t;
@@ -1461,7 +1413,6 @@
     uint32_t a = static_cast<uint32_t>(st.available_capacity);
     if(_storageFree != a) {
         _storageFree = a;
->>>>>>> 5e63260b
         emit storageFreeChanged();
     }
 }
@@ -1473,14 +1424,9 @@
     //-- This is a response to MAV_CMD_REQUEST_CAMERA_CAPTURE_STATUS
     qCDebug(CameraControlLog) << "handleCaptureStatus:" << cap.available_capacity << cap.image_interval << cap.image_status << cap.recording_time_ms << cap.video_status;
     //-- Disk Free Space
-<<<<<<< HEAD
-    if(_storageFree != static_cast<uint32_t>(cap.available_capacity)) {
-        _storageFree = static_cast<uint32_t>(cap.available_capacity);
-=======
     uint32_t a = static_cast<uint32_t>(cap.available_capacity);
     if(_storageFree != a) {
         _storageFree = a;
->>>>>>> 5e63260b
         emit storageFreeChanged();
     }
     //-- Video/Image Capture Status
