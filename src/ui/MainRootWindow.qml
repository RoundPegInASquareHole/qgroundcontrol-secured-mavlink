/****************************************************************************
 *
 *   (c) 2009-2016 QGROUNDCONTROL PROJECT <http://www.qgroundcontrol.org>
 *
 * QGroundControl is licensed according to the terms in the file
 * COPYING.md in the root of the source code directory.
 *
 ****************************************************************************/


import QtQuick          2.11
import QtQuick.Controls 2.4
import QtQuick.Dialogs  1.3
import QtQuick.Layouts  1.11
import QtQuick.Window   2.11

import QGroundControl               1.0
import QGroundControl.Palette       1.0
import QGroundControl.Controls      1.0
import QGroundControl.ScreenTools   1.0
import QGroundControl.FlightDisplay 1.0
import QGroundControl.FlightMap     1.0

/// Native QML top level window
ApplicationWindow {
    id:             mainWindow
<<<<<<< HEAD
    width:          ScreenTools.isMobile ? Screen.width  : Math.min(250 * Screen.pixelDensity, Screen.width)
    height:         ScreenTools.isMobile ? Screen.height : Math.min(150 * Screen.pixelDensity, Screen.height)
=======
>>>>>>> 47e80a09
    minimumWidth:   ScreenTools.isMobile ? Screen.width  : Math.min(215 * Screen.pixelDensity, Screen.width)
    minimumHeight:  ScreenTools.isMobile ? Screen.height : Math.min(120 * Screen.pixelDensity, Screen.height)
    visible:        true

    Component.onCompleted: {
        if(ScreenTools.isMobile) {
            mainWindow.showFullScreen()
<<<<<<< HEAD
=======
        } else {
            width   = ScreenTools.isMobile ? Screen.width  : Math.min(250 * Screen.pixelDensity, Screen.width)
            height  = ScreenTools.isMobile ? Screen.height : Math.min(150 * Screen.pixelDensity, Screen.height)
>>>>>>> 47e80a09
        }
    }

    readonly property real      _topBottomMargins:          ScreenTools.defaultFontPixelHeight * 0.5
    readonly property string    _mainToolbar:               QGroundControl.corePlugin.options.mainToolbarUrl
    readonly property string    _planToolbar:               QGroundControl.corePlugin.options.planToolbarUrl

    readonly property string    settingsViewSource:         "AppSettings.qml"
    readonly property string    setupViewSource:            "SetupView.qml"
    readonly property string    analyzeViewSource:          !ScreenTools.isMobile ? "AnalyzeView.qml" : "MavlinkConsolePage.qml"

    //-------------------------------------------------------------------------
    //-- Global Scope Variables

    property var                activeVehicle:              QGroundControl.multiVehicleManager.activeVehicle
    property bool               communicationLost:          activeVehicle ? activeVehicle.connectionLost : false
    property string             formatedMessage:            activeVehicle ? activeVehicle.formatedMessage : ""
    property real               availableHeight:            mainWindow.height - mainWindow.header.height

    property var                currentPlanMissionItem:     planMasterControllerPlan ? planMasterControllerPlan.missionController.currentPlanViewItem : null
    property var                planMasterControllerPlan:   null
    property var                planMasterControllerView:   null
    property var                flightDisplayMap:           null

    readonly property string    navButtonWidth:             ScreenTools.defaultFontPixelWidth * 24
    readonly property real      defaultTextHeight:          ScreenTools.defaultFontPixelHeight
    readonly property real      defaultTextWidth:           ScreenTools.defaultFontPixelWidth

    QGCPalette { id: qgcPal; colorGroupEnabled: true }

    //-------------------------------------------------------------------------
    //-- Actions

    signal armVehicle
    signal disarmVehicle
    signal vtolTransitionToFwdFlight
    signal vtolTransitionToMRFlight

    //-------------------------------------------------------------------------
    //-- Global Scope Functions

    function viewSwitch(isPlanView) {
        if(isPlanView) {
            rootBackground.visible = false
            planViewLoader.visible = true
            if(toolbar.source !== _planToolbar) {
                toolbar.source  = _planToolbar
            }
        } else {
            rootBackground.visible = true
            planViewLoader.visible = false
            if(toolbar.source !== _mainToolbar) {
                toolbar.source  = _mainToolbar
            }
        }
    }

    function showFlyView() {
        viewSwitch(false)
        mainContentWindow.source = ""
    }

    function showPlanView() {
        viewSwitch(true)
        mainContentWindow.source = ""
    }

    function showAnalyzeView() {
        viewSwitch(false)
        if (mainContentWindow.source !== analyzeViewSource) {
            mainContentWindow.source  = analyzeViewSource
        }
    }

    function showSetupView() {
        viewSwitch(false)
        if (mainContentWindow.source !== setupViewSource) {
            mainContentWindow.source  = setupViewSource
        }
    }

    function showSettingsView() {
        viewSwitch(false)
        if (mainContentWindow.source !== settingsViewSource) {
            mainContentWindow.source  = settingsViewSource
        }
    }

    //-------------------------------------------------------------------------
    //-- Global simple message dialog

    function showMessageDialog(title, text) {
        if(simpleMessageDialog.visible) {
            simpleMessageDialog.close()
        }
        simpleMessageDialog.title = title
        simpleMessageDialog.text  = text
        simpleMessageDialog.open()
    }

    MessageDialog {
        id:                 simpleMessageDialog
        standardButtons:    StandardButton.Ok
        modality:           Qt.ApplicationModal
        visible:            false
    }

    //-------------------------------------------------------------------------
    //-- Global complex dialog

    /// Shows a QGCViewDialog component
    ///     @param component QGCViewDialog component
    ///     @param title Title for dialog
    ///     @param charWidth Width of dialog in characters
    ///     @param buttons Buttons to show in dialog using StandardButton enum

    readonly property int showDialogFullWidth:      -1  ///< Use for full width dialog
    readonly property int showDialogDefaultWidth:   40  ///< Use for default dialog width

    function showDialog(component, title, charWidth, buttons) {
        var dialogWidth = charWidth === showDialogFullWidth ? mainWindow.width : ScreenTools.defaultFontPixelWidth * charWidth
        mainWindowDialog.width = dialogWidth
        mainWindowDialog.dialogComponent = component
        mainWindowDialog.dialogTitle = title
        mainWindowDialog.dialogButtons = buttons
        mainWindowDialog.open()
    }

    Drawer {
        id:             mainWindowDialog
        y:              mainWindow.header.height
        height:         mainWindow.height - mainWindow.header.height
        edge:           Qt.RightEdge
        interactive:    false
        background: Rectangle {
            color:  qgcPal.windowShadeDark
        }
        property var    dialogComponent: null
        property var    dialogButtons: null
        property string dialogTitle: ""
        Loader {
            id:             dlgLoader
            anchors.fill:   parent
            onLoaded: {
                item.setupDialogButtons()
            }
        }
        onOpened: {
            dlgLoader.source = "QGCViewDialogContainer.qml"
        }
        onClosed: {
            dlgLoader.source = ""
        }
    }

    //-------------------------------------------------------------------------
    //-- Weird hack that has to be fixed elsewhere and have this removed

    property bool _forceClose: false

    function reallyClose() {
        _forceClose = true
        mainWindow.close()
    }

    function finishCloseProcess() {
        QGroundControl.linkManager.shutdown()
        // The above shutdown causes a flurry of activity as the vehicle components are removed. This in turn
        // causes the Windows Version of Qt to crash if you allow the close event to be accepted. In order to prevent
        // the crash, we ignore the close event and setup a delayed timer to close the window after things settle down.
        if(ScreenTools.isWindows) {
            delayedWindowCloseTimer.start()
        } else {
            reallyClose()
        }
    }

    Timer {
        id:         delayedWindowCloseTimer
        interval:   1500
        running:    false
        repeat:     false
        onTriggered: {
            reallyClose()
        }
    }

    MessageDialog {
        id:                 activeConnectionsCloseDialog
        title:              qsTr("%1 close").arg(QGroundControl.appName)
        text:               qsTr("There are still active connections to vehicles. Are you sure you want to exit?")
        standardButtons:    StandardButton.Yes | StandardButton.Cancel
        modality:           Qt.ApplicationModal
        visible:            false
        onYes:              finishCloseProcess()
        function check() {
            if (QGroundControl.multiVehicleManager.activeVehicle) {
                activeConnectionsCloseDialog.open()
            } else {
                finishCloseProcess()
            }
        }
    }

    //-------------------------------------------------------------------------
    //-- Check for unsaved missions

    onClosing: {
        if (!_forceClose) {
            unsavedMissionCloseDialog.check()
            close.accepted = false
        }
    }

    MessageDialog {
        id:                 unsavedMissionCloseDialog
        title:              qsTr("%1 close").arg(QGroundControl.appName)
        text:               qsTr("You have a mission edit in progress which has not been saved/sent. If you close you will lose changes. Are you sure you want to close?")
        standardButtons:    StandardButton.Yes | StandardButton.No
        modality:           Qt.ApplicationModal
        visible:            false
        onYes:              activeConnectionsCloseDialog.check()
        function check() {
            if (planMasterControllerPlan && planMasterControllerPlan.dirty) {
                unsavedMissionCloseDialog.open()
            } else {
                activeConnectionsCloseDialog.check()
            }
        }
    }

    //-------------------------------------------------------------------------
    //-- Main, full window background (Fly View)
    background: Item {
        id:             rootBackground
        anchors.fill:   parent
        FlightDisplayView {
            id:             flightView
            anchors.fill:   parent
            //-----------------------------------------------------------------
            //-- Loader helper for any child, no matter how deep, to display
            //   elements on top of the fly (video) window.
            Loader {
                id: rootVideoLoader
                anchors.centerIn: parent
            }
        }
    }

    //-------------------------------------------------------------------------
    //-- Toolbar
    header: ToolBar {
        height:         ScreenTools.toolbarHeight
        visible:        !QGroundControl.videoManager.fullScreen
        background:     Rectangle {
            color:      qgcPal.globalTheme === QGCPalette.Light ? QGroundControl.corePlugin.options.toolbarBackgroundLight : QGroundControl.corePlugin.options.toolbarBackgroundDark
        }
        Loader {
            id:             toolbar
            anchors.fill:   parent
            source:         _mainToolbar
            //-- Toggle Full Screen / Windowed
            MouseArea {
                anchors.fill:   parent
                enabled:        !ScreenTools.isMobile
                onDoubleClicked: {
                    if(mainWindow.visibility === Window.Windowed) {
                        mainWindow.showFullScreen()
                    } else {
                        mainWindow.showNormal()
                    }
                }
            }
        }
    }

    //-------------------------------------------------------------------------
    //-- Plan View
    Loader {
        id:                 planViewLoader
        anchors.fill:       parent
        visible:            false
        source:             "PlanView.qml"
    }

    //-------------------------------------------------------------------------
    //-- Current content
    Loader {
        id: mainContentWindow
        anchors.fill:   parent
    }

    //-------------------------------------------------------------------------
    //-- Loader helper for any child, no matter how deep, to display elements
    //   on top of the main window.
    //   This is DEPRECATED. Use Popup instead.
    Loader {
        id: rootLoader
        anchors.centerIn: parent
    }

    //-------------------------------------------------------------------------
    //-- Vehicle Messages

    function formatMessage(message) {
        message = message.replace(new RegExp("<#E>", "g"), "color: " + qgcPal.warningText + "; font: " + (ScreenTools.defaultFontPointSize.toFixed(0) - 1) + "pt monospace;");
        message = message.replace(new RegExp("<#I>", "g"), "color: " + qgcPal.warningText + "; font: " + (ScreenTools.defaultFontPointSize.toFixed(0) - 1) + "pt monospace;");
        message = message.replace(new RegExp("<#N>", "g"), "color: " + qgcPal.text + "; font: " + (ScreenTools.defaultFontPointSize.toFixed(0) - 1) + "pt monospace;");
        return message;
    }

    function showVehicleMessages() {
        if(!vehicleMessageArea.visible) {
            if(QGroundControl.multiVehicleManager.activeVehicleAvailable) {
                messageText.text = formatMessage(activeVehicle.formatedMessages)
                //-- Hack to scroll to last message
                for (var i = 0; i < activeVehicle.messageCount; i++)
                    messageFlick.flick(0,-5000)
                activeVehicle.resetMessages()
            } else {
                messageText.text = qsTr("No Messages")
            }
            vehicleMessageArea.open()
        }
    }

    onFormatedMessageChanged: {
        if(vehicleMessageArea.visible) {
            messageText.append(formatMessage(formatedMessage))
            //-- Hack to scroll down
            messageFlick.flick(0,-500)
        }
    }

    Popup {
        id:                 vehicleMessageArea
        width:              mainWindow.width  * 0.666
        height:             mainWindow.height * 0.666
        modal:              true
        focus:              true
        x:                  Math.round((mainWindow.width  - width)  * 0.5)
        y:                  Math.round((mainWindow.height - height) * 0.5)
        closePolicy:        Popup.CloseOnEscape | Popup.CloseOnPressOutside
        background: Rectangle {
            anchors.fill:   parent
            color:          qgcPal.window
            border.color:   qgcPal.text
            radius:         ScreenTools.defaultFontPixelHeight * 0.5
        }
        QGCFlickable {
            id:                 messageFlick
            anchors.margins:    ScreenTools.defaultFontPixelHeight
            anchors.fill:       parent
            contentHeight:      messageText.height
            contentWidth:       messageText.width
            pixelAligned:       true
            clip:               true
            TextEdit {
                id:             messageText
                readOnly:       true
                textFormat:     TextEdit.RichText
                color:          qgcPal.text
            }
        }
        //-- Dismiss Vehicle Messages
        QGCColoredImage {
            anchors.margins:    ScreenTools.defaultFontPixelHeight * 0.5
            anchors.top:        parent.top
            anchors.right:      parent.right
            width:              ScreenTools.isMobile ? ScreenTools.defaultFontPixelHeight * 1.5 : ScreenTools.defaultFontPixelHeight
            height:             width
            sourceSize.height:  width
            source:             "/res/XDelete.svg"
            fillMode:           Image.PreserveAspectFit
            mipmap:             true
            smooth:             true
            color:              qgcPal.text
            MouseArea {
                anchors.fill:       parent
                anchors.margins:    ScreenTools.isMobile ? -ScreenTools.defaultFontPixelHeight : 0
                onClicked: {
                    vehicleMessageArea.close()
                }
            }
        }
        //-- Clear Messages
        QGCColoredImage {
            anchors.bottom:     parent.bottom
            anchors.right:      parent.right
            anchors.margins:    ScreenTools.defaultFontPixelHeight * 0.5
            height:             ScreenTools.isMobile ? ScreenTools.defaultFontPixelHeight * 1.5 : ScreenTools.defaultFontPixelHeight
            width:              height
            sourceSize.height:   height
            source:             "/res/TrashDelete.svg"
            fillMode:           Image.PreserveAspectFit
            mipmap:             true
            smooth:             true
            color:              qgcPal.text
            MouseArea {
                anchors.fill:   parent
                onClicked: {
                    if(QGroundControl.multiVehicleManager.activeVehicleAvailable) {
                        activeVehicle.clearMessages();
                        vehicleMessageArea.close()
                    }
                }
            }
        }
    }

    //-------------------------------------------------------------------------
    //-- System Messages

    property var    _messageQueue:      []
    property string _systemMessage:     ""

    function showMessage(message) {
        vehicleMessageArea.close()
        if(systemMessageArea.visible || QGroundControl.videoManager.fullScreen) {
            _messageQueue.push(message)
        } else {
            _systemMessage = message
            systemMessageArea.open()
        }
    }

    function showMissingParameterOverlay(missingParamName) {
        showError(qsTr("Parameters missing: %1").arg(missingParamName))
    }

    function showFactError(errorMsg) {
        showError(qsTr("Fact error: %1").arg(errorMsg))
    }

    Popup {
        id:                 systemMessageArea
        y:                  ScreenTools.defaultFontPixelHeight
        x:                  Math.round((mainWindow.width - width) * 0.5)
        width:              mainWindow.width  * 0.55
        height:             ScreenTools.defaultFontPixelHeight * 6
        modal:              false
        focus:              true
        closePolicy:        Popup.CloseOnEscape

        background: Rectangle {
            anchors.fill:   parent
            color:          qgcPal.alertBackground
            radius:         ScreenTools.defaultFontPixelHeight * 0.5
            border.color:   qgcPal.alertBorder
            border.width:   2
        }

        onOpened: {
            systemMessageText.text = mainWindow._systemMessage
        }

        onClosed: {
            //-- Are there messages in the waiting queue?
            if(mainWindow._messageQueue.length) {
                mainWindow._systemMessage = ""
                //-- Show all messages in queue
                for (var i = 0; i < mainWindow._messageQueue.length; i++) {
                    var text = mainWindow._messageQueue[i]
                    if(i) mainWindow._systemMessage += "<br>"
                    mainWindow._systemMessage += text
                }
                //-- Clear it
                mainWindow._messageQueue = []
                systemMessageArea.open()
            } else {
                mainWindow._systemMessage = ""
            }
        }

        Flickable {
            id:                 systemMessageFlick
            anchors.margins:    ScreenTools.defaultFontPixelHeight * 0.5
            anchors.fill:       parent
            contentHeight:      systemMessageText.height
            contentWidth:       systemMessageText.width
            boundsBehavior:     Flickable.StopAtBounds
            pixelAligned:       true
            clip:               true
            TextEdit {
                id:             systemMessageText
                width:          systemMessageArea.width - systemMessageClose.width - (ScreenTools.defaultFontPixelHeight * 2)
                anchors.centerIn: parent
                readOnly:       true
                textFormat:     TextEdit.RichText
                font.pointSize: ScreenTools.defaultFontPointSize
                font.family:    ScreenTools.demiboldFontFamily
                wrapMode:       TextEdit.WordWrap
                color:          qgcPal.alertText
            }
        }

        //-- Dismiss Critical Message
        QGCColoredImage {
            id:                 systemMessageClose
            anchors.margins:    ScreenTools.defaultFontPixelHeight * 0.5
            anchors.top:        parent.top
            anchors.right:      parent.right
            width:              ScreenTools.isMobile ? ScreenTools.defaultFontPixelHeight * 1.5 : ScreenTools.defaultFontPixelHeight
            height:             width
            sourceSize.height:  width
            source:             "/res/XDelete.svg"
            fillMode:           Image.PreserveAspectFit
            color:              qgcPal.alertText
            MouseArea {
                anchors.fill:       parent
                anchors.margins:    -ScreenTools.defaultFontPixelHeight
                onClicked: {
                    systemMessageArea.close()
                }
            }
        }

        //-- More text below indicator
        QGCColoredImage {
            anchors.margins:    ScreenTools.defaultFontPixelHeight * 0.5
            anchors.bottom:     parent.bottom
            anchors.right:      parent.right
            width:              ScreenTools.isMobile ? ScreenTools.defaultFontPixelHeight * 1.5 : ScreenTools.defaultFontPixelHeight
            height:             width
            sourceSize.height:  width
            source:             "/res/ArrowDown.svg"
            fillMode:           Image.PreserveAspectFit
            visible:            systemMessageText.lineCount > 5
            color:              qgcPal.alertText
            MouseArea {
                anchors.fill:   parent
                onClicked: {
                    systemMessageFlick.flick(0,-500)
                }
            }
        }
    }

    //-------------------------------------------------------------------------
    //-- Indicator Popups

    function showPopUp(item, dropItem) {
        indicatorDropdown.currentIndicator = dropItem
        indicatorDropdown.currentItem = item
        indicatorDropdown.open()
    }

    Popup {
        id:             indicatorDropdown
        y:              ScreenTools.defaultFontPixelHeight
        modal:          true
        focus:          true
        closePolicy:    Popup.CloseOnEscape | Popup.CloseOnPressOutside
        property var    currentItem:        null
        property var    currentIndicator:   null
        background: Rectangle {
            width:  loader.width
            height: loader.height
            color:  Qt.rgba(0,0,0,0)
        }
        Loader {
            id:             loader
            onLoaded: {
                var centerX = mainWindow.contentItem.mapFromItem(indicatorDropdown.currentItem, 0, 0).x - (loader.width * 0.5)
                if((centerX + indicatorDropdown.width) > (mainWindow.width - ScreenTools.defaultFontPixelWidth)) {
                    centerX = mainWindow.width - indicatorDropdown.width - ScreenTools.defaultFontPixelWidth
                }
                indicatorDropdown.x = centerX
            }
        }
        onOpened: {
            loader.sourceComponent = indicatorDropdown.currentIndicator
        }
        onClosed: {
            loader.sourceComponent = null
            indicatorDropdown.currentIndicator = null
        }
    }

}<|MERGE_RESOLUTION|>--- conflicted
+++ resolved
@@ -24,11 +24,6 @@
 /// Native QML top level window
 ApplicationWindow {
     id:             mainWindow
-<<<<<<< HEAD
-    width:          ScreenTools.isMobile ? Screen.width  : Math.min(250 * Screen.pixelDensity, Screen.width)
-    height:         ScreenTools.isMobile ? Screen.height : Math.min(150 * Screen.pixelDensity, Screen.height)
-=======
->>>>>>> 47e80a09
     minimumWidth:   ScreenTools.isMobile ? Screen.width  : Math.min(215 * Screen.pixelDensity, Screen.width)
     minimumHeight:  ScreenTools.isMobile ? Screen.height : Math.min(120 * Screen.pixelDensity, Screen.height)
     visible:        true
@@ -36,12 +31,9 @@
     Component.onCompleted: {
         if(ScreenTools.isMobile) {
             mainWindow.showFullScreen()
-<<<<<<< HEAD
-=======
         } else {
             width   = ScreenTools.isMobile ? Screen.width  : Math.min(250 * Screen.pixelDensity, Screen.width)
             height  = ScreenTools.isMobile ? Screen.height : Math.min(150 * Screen.pixelDensity, Screen.height)
->>>>>>> 47e80a09
         }
     }
 
