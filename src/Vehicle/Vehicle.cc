/****************************************************************************
 *
 *   (c) 2009-2016 QGROUNDCONTROL PROJECT <http://www.qgroundcontrol.org>
 *
 * QGroundControl is licensed according to the terms in the file
 * COPYING.md in the root of the source code directory.
 *
 ****************************************************************************/

#include <QTime>
#include <QDateTime>
#include <QLocale>
#include <QQuaternion>

#include "Vehicle.h"
#include "MAVLinkProtocol.h"
#include "FirmwarePluginManager.h"
#include "LinkManager.h"
#include "FirmwarePlugin.h"
#include "UAS.h"
#include "JoystickManager.h"
#include "MissionManager.h"
#include "MissionController.h"
#include "PlanMasterController.h"
#include "GeoFenceManager.h"
#include "RallyPointManager.h"
#include "CoordinateVector.h"
#include "ParameterManager.h"
#include "QGCApplication.h"
#include "QGCImageProvider.h"
#include "AudioOutput.h"
#include "FollowMe.h"
#include "MissionCommandTree.h"
#include "QGroundControlQmlGlobal.h"
#include "SettingsManager.h"
#include "QGCQGeoCoordinate.h"
#include "QGCCorePlugin.h"
#include "ADSBVehicle.h"
#include "QGCCameraManager.h"
#include "VideoReceiver.h"
#include "VideoManager.h"
#if defined(QGC_AIRMAP_ENABLED)
#include "AirspaceVehicleManager.h"
#endif

QGC_LOGGING_CATEGORY(VehicleLog, "VehicleLog")

#define UPDATE_TIMER 50
#define DEFAULT_LAT  38.965767f
#define DEFAULT_LON -120.083923f

const QString guided_mode_not_supported_by_vehicle = QObject::tr("Guided mode not supported by Vehicle.");

const char* Vehicle::_settingsGroup =               "Vehicle%1";        // %1 replaced with mavlink system id
const char* Vehicle::_joystickModeSettingsKey =     "JoystickMode";
const char* Vehicle::_joystickEnabledSettingsKey =  "JoystickEnabled";

const char* Vehicle::_rollFactName =                "roll";
const char* Vehicle::_pitchFactName =               "pitch";
const char* Vehicle::_headingFactName =             "heading";
const char* Vehicle::_rollRateFactName =             "rollRate";
const char* Vehicle::_pitchRateFactName =           "pitchRate";
const char* Vehicle::_yawRateFactName =             "yawRate";
const char* Vehicle::_airSpeedFactName =            "airSpeed";
const char* Vehicle::_groundSpeedFactName =         "groundSpeed";
const char* Vehicle::_climbRateFactName =           "climbRate";
const char* Vehicle::_altitudeRelativeFactName =    "altitudeRelative";
const char* Vehicle::_altitudeAMSLFactName =        "altitudeAMSL";
const char* Vehicle::_flightDistanceFactName =      "flightDistance";
const char* Vehicle::_flightTimeFactName =          "flightTime";
const char* Vehicle::_distanceToHomeFactName =      "distanceToHome";
const char* Vehicle::_hobbsFactName =               "hobbs";

const char* Vehicle::_gpsFactGroupName =                "gps";
const char* Vehicle::_battery1FactGroupName =           "battery";
const char* Vehicle::_battery2FactGroupName =           "battery2";
const char* Vehicle::_windFactGroupName =               "wind";
const char* Vehicle::_vibrationFactGroupName =          "vibration";
const char* Vehicle::_temperatureFactGroupName =        "temperature";
const char* Vehicle::_clockFactGroupName =              "clock";
const char* Vehicle::_distanceSensorFactGroupName =     "distanceSensor";
const char* Vehicle::_estimatorStatusFactGroupName =    "estimatorStatus";

Vehicle::Vehicle(LinkInterface*             link,
                 int                        vehicleId,
                 int                        defaultComponentId,
                 MAV_AUTOPILOT              firmwareType,
                 MAV_TYPE                   vehicleType,
                 FirmwarePluginManager*     firmwarePluginManager,
                 JoystickManager*           joystickManager)
    : FactGroup(_vehicleUIUpdateRateMSecs, ":/json/Vehicle/VehicleFact.json")
    , _id(vehicleId)
    , _defaultComponentId(defaultComponentId)
    , _active(false)
    , _offlineEditingVehicle(false)
    , _firmwareType(firmwareType)
    , _vehicleType(vehicleType)
    , _firmwarePlugin(nullptr)
    , _firmwarePluginInstanceData(nullptr)
    , _autopilotPlugin(nullptr)
    , _mavlink(nullptr)
    , _soloFirmware(false)
    , _toolbox(qgcApp()->toolbox())
    , _settingsManager(_toolbox->settingsManager())
    , _joystickMode(JoystickModeRC)
    , _joystickEnabled(false)
    , _uas(nullptr)
    , _mav(nullptr)
    , _currentMessageCount(0)
    , _messageCount(0)
    , _currentErrorCount(0)
    , _currentWarningCount(0)
    , _currentNormalCount(0)
    , _currentMessageType(MessageNone)
    , _updateCount(0)
    , _rcRSSI(255)
    , _rcRSSIstore(255.)
    , _autoDisconnect(false)
    , _flying(false)
    , _landing(false)
    , _vtolInFwdFlight(false)
    , _onboardControlSensorsPresent(0)
    , _onboardControlSensorsEnabled(0)
    , _onboardControlSensorsHealth(0)
    , _onboardControlSensorsUnhealthy(0)
    , _gpsRawIntMessageAvailable(false)
    , _globalPositionIntMessageAvailable(false)
    , _defaultCruiseSpeed(_settingsManager->appSettings()->offlineEditingCruiseSpeed()->rawValue().toDouble())
    , _defaultHoverSpeed(_settingsManager->appSettings()->offlineEditingHoverSpeed()->rawValue().toDouble())
    , _telemetryRRSSI(0)
    , _telemetryLRSSI(0)
    , _telemetryRXErrors(0)
    , _telemetryFixed(0)
    , _telemetryTXBuffer(0)
    , _telemetryLNoise(0)
    , _telemetryRNoise(0)
    , _maxProtoVersion(0)
    , _vehicleCapabilitiesKnown(false)
    , _capabilityBits(0)
    , _highLatencyLink(false)
    , _receivingAttitudeQuaternion(false)
    , _cameras(nullptr)
    , _connectionLost(false)
    , _connectionLostEnabled(true)
    , _initialPlanRequestComplete(false)
    , _missionManager(nullptr)
    , _missionManagerInitialRequestSent(false)
    , _geoFenceManager(nullptr)
    , _geoFenceManagerInitialRequestSent(false)
    , _rallyPointManager(nullptr)
    , _rallyPointManagerInitialRequestSent(false)
<<<<<<< HEAD
    , _parameterManager(NULL)
#if defined(QGC_AIRMAP_ENABLED)
    , _airspaceVehicleManager(NULL)
#endif
=======
    , _parameterManager(nullptr)
>>>>>>> 70f899c6
    , _armed(false)
    , _base_mode(0)
    , _custom_mode(0)
    , _nextSendMessageMultipleIndex(0)
    , _firmwarePluginManager(firmwarePluginManager)
    , _joystickManager(joystickManager)
    , _flowImageIndex(0)
    , _allLinksInactiveSent(false)
    , _messagesReceived(0)
    , _messagesSent(0)
    , _messagesLost(0)
    , _messageSeq(0)
    , _compID(0)
    , _heardFrom(false)
    , _firmwareMajorVersion(versionNotSetValue)
    , _firmwareMinorVersion(versionNotSetValue)
    , _firmwarePatchVersion(versionNotSetValue)
    , _firmwareCustomMajorVersion(versionNotSetValue)
    , _firmwareCustomMinorVersion(versionNotSetValue)
    , _firmwareCustomPatchVersion(versionNotSetValue)
    , _firmwareVersionType(FIRMWARE_VERSION_TYPE_OFFICIAL)
    , _gitHash(versionNotSetValue)
    , _uid(0)
    , _lastAnnouncedLowBatteryPercent(100)
    , _priorityLinkCommanded(false)
    , _rollFact             (0, _rollFactName,              FactMetaData::valueTypeDouble)
    , _pitchFact            (0, _pitchFactName,             FactMetaData::valueTypeDouble)
    , _headingFact          (0, _headingFactName,           FactMetaData::valueTypeDouble)
    , _rollRateFact         (0, _rollRateFactName,          FactMetaData::valueTypeDouble)
    , _pitchRateFact        (0, _pitchRateFactName,         FactMetaData::valueTypeDouble)
    , _yawRateFact          (0, _yawRateFactName,           FactMetaData::valueTypeDouble)
    , _groundSpeedFact      (0, _groundSpeedFactName,       FactMetaData::valueTypeDouble)
    , _airSpeedFact         (0, _airSpeedFactName,          FactMetaData::valueTypeDouble)
    , _climbRateFact        (0, _climbRateFactName,         FactMetaData::valueTypeDouble)
    , _altitudeRelativeFact (0, _altitudeRelativeFactName,  FactMetaData::valueTypeDouble)
    , _altitudeAMSLFact     (0, _altitudeAMSLFactName,      FactMetaData::valueTypeDouble)
    , _flightDistanceFact   (0, _flightDistanceFactName,    FactMetaData::valueTypeDouble)
    , _flightTimeFact       (0, _flightTimeFactName,        FactMetaData::valueTypeElapsedTimeInSeconds)
    , _distanceToHomeFact   (0, _distanceToHomeFactName,    FactMetaData::valueTypeDouble)
    , _hobbsFact            (0, _hobbsFactName,             FactMetaData::valueTypeString)
    , _gpsFactGroup(this)
    , _battery1FactGroup(this)
    , _battery2FactGroup(this)
    , _windFactGroup(this)
    , _vibrationFactGroup(this)
    , _temperatureFactGroup(this)
    , _clockFactGroup(this)
    , _distanceSensorFactGroup(this)
    , _estimatorStatusFactGroup(this)
{
    connect(_joystickManager, &JoystickManager::activeJoystickChanged, this, &Vehicle::_loadSettings);
    connect(qgcApp()->toolbox()->multiVehicleManager(), &MultiVehicleManager::activeVehicleAvailableChanged, this, &Vehicle::_loadSettings);

    _mavlink = _toolbox->mavlinkProtocol();

    connect(_mavlink, &MAVLinkProtocol::messageReceived,     this, &Vehicle::_mavlinkMessageReceived);

    _addLink(link);

    connect(this, &Vehicle::_sendMessageOnLinkOnThread, this, &Vehicle::_sendMessageOnLink, Qt::QueuedConnection);
    connect(this, &Vehicle::flightModeChanged,          this, &Vehicle::_handleFlightModeChanged);
    connect(this, &Vehicle::armedChanged,               this, &Vehicle::_announceArmedChanged);

    connect(_toolbox->multiVehicleManager(), &MultiVehicleManager::parameterReadyVehicleAvailableChanged, this, &Vehicle::_vehicleParamLoaded);

    _uas = new UAS(_mavlink, this, _firmwarePluginManager);

    connect(_uas, &UAS::imageReady,                     this, &Vehicle::_imageReady);
    connect(this, &Vehicle::remoteControlRSSIChanged,   this, &Vehicle::_remoteControlRSSIChanged);

    _commonInit();
    _autopilotPlugin = _firmwarePlugin->autopilotPlugin(this);

    // connect this vehicle to the follow me handle manager
    connect(this, &Vehicle::flightModeChanged,_toolbox->followMe(), &FollowMe::followMeHandleManager);

    // PreArm Error self-destruct timer
    connect(&_prearmErrorTimer, &QTimer::timeout, this, &Vehicle::_prearmErrorTimeout);
    _prearmErrorTimer.setInterval(_prearmErrorTimeoutMSecs);
    _prearmErrorTimer.setSingleShot(true);

    // Send MAV_CMD ack timer
    _mavCommandAckTimer.setSingleShot(true);
    _mavCommandAckTimer.setInterval(_highLatencyLink ? _mavCommandAckTimeoutMSecsHighLatency : _mavCommandAckTimeoutMSecs);
    connect(&_mavCommandAckTimer, &QTimer::timeout, this, &Vehicle::_sendMavCommandAgain);

    _mav = uas();

    // Listen for system messages
    connect(_toolbox->uasMessageHandler(), &UASMessageHandler::textMessageCountChanged,  this, &Vehicle::_handleTextMessage);
    connect(_toolbox->uasMessageHandler(), &UASMessageHandler::textMessageReceived,      this, &Vehicle::_handletextMessageReceived);

    if (_highLatencyLink || link->isPX4Flow()) {
        // These links don't request information
        _setMaxProtoVersion(100);
        _setCapabilities(0);
        _initialPlanRequestComplete = true;
        _missionManagerInitialRequestSent = true;
        _geoFenceManagerInitialRequestSent = true;
        _rallyPointManagerInitialRequestSent = true;
    } else {
        // Ask the vehicle for protocol version info.
        sendMavCommand(MAV_COMP_ID_ALL,                     // Don't know default component id yet.
                       MAV_CMD_REQUEST_PROTOCOL_VERSION,
                       false,                               // No error shown if fails
                       1);                                  // Request protocol version

        // Ask the vehicle for firmware version info.
        sendMavCommand(MAV_COMP_ID_ALL,                         // Don't know default component id yet.
                       MAV_CMD_REQUEST_AUTOPILOT_CAPABILITIES,
                       false,                                   // No error shown if fails
                       1);                                      // Request firmware version
    }

    _firmwarePlugin->initializeVehicle(this);

    _sendMultipleTimer.start(_sendMessageMultipleIntraMessageDelay);
    connect(&_sendMultipleTimer, &QTimer::timeout, this, &Vehicle::_sendMessageMultipleNext);

    _mapTrajectoryTimer.setInterval(_mapTrajectoryMsecsBetweenPoints);
    connect(&_mapTrajectoryTimer, &QTimer::timeout, this, &Vehicle::_addNewMapTrajectoryPoint);

    // Create camera manager instance
    _cameras = _firmwarePlugin->createCameraManager(this);
    emit dynamicCamerasChanged();

    connect(&_adsbTimer, &QTimer::timeout, this, &Vehicle::_adsbTimerTimeout);
    _adsbTimer.setSingleShot(false);
    _adsbTimer.start(1000);
}

// Disconnected Vehicle for offline editing
Vehicle::Vehicle(MAV_AUTOPILOT              firmwareType,
                 MAV_TYPE                   vehicleType,
                 FirmwarePluginManager*     firmwarePluginManager,
                 QObject*                   parent)
    : FactGroup(_vehicleUIUpdateRateMSecs, ":/json/Vehicle/VehicleFact.json", parent)
    , _id(0)
    , _defaultComponentId(MAV_COMP_ID_ALL)
    , _active(false)
    , _offlineEditingVehicle(true)
    , _firmwareType(firmwareType)
    , _vehicleType(vehicleType)
    , _firmwarePlugin(nullptr)
    , _firmwarePluginInstanceData(nullptr)
    , _autopilotPlugin(nullptr)
    , _mavlink(nullptr)
    , _soloFirmware(false)
    , _toolbox(qgcApp()->toolbox())
    , _settingsManager(_toolbox->settingsManager())
    , _joystickMode(JoystickModeRC)
    , _joystickEnabled(false)
    , _uas(nullptr)
    , _mav(nullptr)
    , _currentMessageCount(0)
    , _messageCount(0)
    , _currentErrorCount(0)
    , _currentWarningCount(0)
    , _currentNormalCount(0)
    , _currentMessageType(MessageNone)
    , _updateCount(0)
    , _rcRSSI(255)
    , _rcRSSIstore(255.)
    , _autoDisconnect(false)
    , _flying(false)
    , _landing(false)
    , _vtolInFwdFlight(false)
    , _onboardControlSensorsPresent(0)
    , _onboardControlSensorsEnabled(0)
    , _onboardControlSensorsHealth(0)
    , _onboardControlSensorsUnhealthy(0)
    , _gpsRawIntMessageAvailable(false)
    , _globalPositionIntMessageAvailable(false)
    , _defaultCruiseSpeed(_settingsManager->appSettings()->offlineEditingCruiseSpeed()->rawValue().toDouble())
    , _defaultHoverSpeed(_settingsManager->appSettings()->offlineEditingHoverSpeed()->rawValue().toDouble())
    , _vehicleCapabilitiesKnown(true)
    , _capabilityBits(_firmwareType == MAV_AUTOPILOT_ARDUPILOTMEGA ? 0 : MAV_PROTOCOL_CAPABILITY_MISSION_FENCE | MAV_PROTOCOL_CAPABILITY_MISSION_RALLY)
    , _highLatencyLink(false)
    , _receivingAttitudeQuaternion(false)
    , _cameras(nullptr)
    , _connectionLost(false)
    , _connectionLostEnabled(true)
    , _initialPlanRequestComplete(false)
    , _missionManager(nullptr)
    , _missionManagerInitialRequestSent(false)
    , _geoFenceManager(nullptr)
    , _geoFenceManagerInitialRequestSent(false)
    , _rallyPointManager(nullptr)
    , _rallyPointManagerInitialRequestSent(false)
<<<<<<< HEAD
    , _parameterManager(NULL)
#if defined(QGC_AIRMAP_ENABLED)
    , _airspaceVehicleManager(NULL)
#endif
=======
    , _parameterManager(nullptr)
>>>>>>> 70f899c6
    , _armed(false)
    , _base_mode(0)
    , _custom_mode(0)
    , _nextSendMessageMultipleIndex(0)
    , _firmwarePluginManager(firmwarePluginManager)
    , _joystickManager(nullptr)
    , _flowImageIndex(0)
    , _allLinksInactiveSent(false)
    , _messagesReceived(0)
    , _messagesSent(0)
    , _messagesLost(0)
    , _messageSeq(0)
    , _compID(0)
    , _heardFrom(false)
    , _firmwareMajorVersion(versionNotSetValue)
    , _firmwareMinorVersion(versionNotSetValue)
    , _firmwarePatchVersion(versionNotSetValue)
    , _firmwareCustomMajorVersion(versionNotSetValue)
    , _firmwareCustomMinorVersion(versionNotSetValue)
    , _firmwareCustomPatchVersion(versionNotSetValue)
    , _firmwareVersionType(FIRMWARE_VERSION_TYPE_OFFICIAL)
    , _gitHash(versionNotSetValue)
    , _uid(0)
    , _lastAnnouncedLowBatteryPercent(100)
    , _rollFact             (0, _rollFactName,              FactMetaData::valueTypeDouble)
    , _pitchFact            (0, _pitchFactName,             FactMetaData::valueTypeDouble)
    , _headingFact          (0, _headingFactName,           FactMetaData::valueTypeDouble)
    , _rollRateFact         (0, _rollRateFactName,          FactMetaData::valueTypeDouble)
    , _pitchRateFact        (0, _pitchRateFactName,         FactMetaData::valueTypeDouble)
    , _yawRateFact          (0, _yawRateFactName,           FactMetaData::valueTypeDouble)
    , _groundSpeedFact      (0, _groundSpeedFactName,       FactMetaData::valueTypeDouble)
    , _airSpeedFact         (0, _airSpeedFactName,          FactMetaData::valueTypeDouble)
    , _climbRateFact        (0, _climbRateFactName,         FactMetaData::valueTypeDouble)
    , _altitudeRelativeFact (0, _altitudeRelativeFactName,  FactMetaData::valueTypeDouble)
    , _altitudeAMSLFact     (0, _altitudeAMSLFactName,      FactMetaData::valueTypeDouble)
    , _flightDistanceFact   (0, _flightDistanceFactName,    FactMetaData::valueTypeDouble)
    , _flightTimeFact       (0, _flightTimeFactName,        FactMetaData::valueTypeElapsedTimeInSeconds)
    , _distanceToHomeFact   (0, _distanceToHomeFactName,    FactMetaData::valueTypeDouble)
    , _hobbsFact            (0, _hobbsFactName,             FactMetaData::valueTypeString)
    , _gpsFactGroup(this)
    , _battery1FactGroup(this)
    , _battery2FactGroup(this)
    , _windFactGroup(this)
    , _vibrationFactGroup(this)
    , _clockFactGroup(this)
    , _distanceSensorFactGroup(this)
{
    _commonInit();
    _firmwarePlugin->initializeVehicle(this);
}

void Vehicle::_commonInit(void)
{
    _firmwarePlugin = _firmwarePluginManager->firmwarePluginForAutopilot(_firmwareType, _vehicleType);

    connect(_firmwarePlugin, &FirmwarePlugin::toolbarIndicatorsChanged, this, &Vehicle::toolBarIndicatorsChanged);

    connect(this, &Vehicle::coordinateChanged,      this, &Vehicle::_updateDistanceToHome);
    connect(this, &Vehicle::homePositionChanged,    this, &Vehicle::_updateDistanceToHome);
    connect(this, &Vehicle::hobbsMeterChanged,      this, &Vehicle::_updateHobbsMeter);

    _missionManager = new MissionManager(this);
    connect(_missionManager, &MissionManager::error,                    this, &Vehicle::_missionManagerError);
    connect(_missionManager, &MissionManager::newMissionItemsAvailable, this, &Vehicle::_missionLoadComplete);
    connect(_missionManager, &MissionManager::newMissionItemsAvailable, this, &Vehicle::_clearCameraTriggerPoints);
    connect(_missionManager, &MissionManager::newMissionItemsAvailable, this, &Vehicle::_clearTrajectoryPoints);
    connect(_missionManager, &MissionManager::sendComplete,             this, &Vehicle::_clearCameraTriggerPoints);
    connect(_missionManager, &MissionManager::sendComplete,             this, &Vehicle::_clearTrajectoryPoints);

    _parameterManager = new ParameterManager(this);
    connect(_parameterManager, &ParameterManager::parametersReadyChanged, this, &Vehicle::_parametersReady);

    // GeoFenceManager needs to access ParameterManager so make sure to create after
    _geoFenceManager = new GeoFenceManager(this);
    connect(_geoFenceManager, &GeoFenceManager::error,          this, &Vehicle::_geoFenceManagerError);
    connect(_geoFenceManager, &GeoFenceManager::loadComplete,   this, &Vehicle::_geoFenceLoadComplete);

    _rallyPointManager = new RallyPointManager(this);
    connect(_rallyPointManager, &RallyPointManager::error,          this, &Vehicle::_rallyPointManagerError);
    connect(_rallyPointManager, &RallyPointManager::loadComplete,   this, &Vehicle::_rallyPointLoadComplete);

    // Offline editing vehicle tracks settings changes for offline editing settings
    connect(_settingsManager->appSettings()->offlineEditingFirmwareType(),  &Fact::rawValueChanged, this, &Vehicle::_offlineFirmwareTypeSettingChanged);
    connect(_settingsManager->appSettings()->offlineEditingVehicleType(),   &Fact::rawValueChanged, this, &Vehicle::_offlineVehicleTypeSettingChanged);
    connect(_settingsManager->appSettings()->offlineEditingCruiseSpeed(),   &Fact::rawValueChanged, this, &Vehicle::_offlineCruiseSpeedSettingChanged);
    connect(_settingsManager->appSettings()->offlineEditingHoverSpeed(),    &Fact::rawValueChanged, this, &Vehicle::_offlineHoverSpeedSettingChanged);

    // Flight modes can differ based on advanced mode
    connect(_toolbox->corePlugin(), &QGCCorePlugin::showAdvancedUIChanged, this, &Vehicle::flightModesChanged);

    // Build FactGroup object model

    _addFact(&_rollFact,                _rollFactName);
    _addFact(&_pitchFact,               _pitchFactName);
    _addFact(&_headingFact,             _headingFactName);
    _addFact(&_rollRateFact,            _rollRateFactName);
    _addFact(&_pitchRateFact,           _pitchRateFactName);
    _addFact(&_yawRateFact,             _yawRateFactName);
    _addFact(&_groundSpeedFact,         _groundSpeedFactName);
    _addFact(&_airSpeedFact,            _airSpeedFactName);
    _addFact(&_climbRateFact,           _climbRateFactName);
    _addFact(&_altitudeRelativeFact,    _altitudeRelativeFactName);
    _addFact(&_altitudeAMSLFact,        _altitudeAMSLFactName);
    _addFact(&_flightDistanceFact,      _flightDistanceFactName);
    _addFact(&_flightTimeFact,          _flightTimeFactName);
    _addFact(&_distanceToHomeFact,      _distanceToHomeFactName);

    _hobbsFact.setRawValue(QVariant(QString("0000:00:00")));
    _addFact(&_hobbsFact,               _hobbsFactName);

    _addFactGroup(&_gpsFactGroup,               _gpsFactGroupName);
    _addFactGroup(&_battery1FactGroup,          _battery1FactGroupName);
    _addFactGroup(&_battery2FactGroup,          _battery2FactGroupName);
    _addFactGroup(&_windFactGroup,              _windFactGroupName);
    _addFactGroup(&_vibrationFactGroup,         _vibrationFactGroupName);
    _addFactGroup(&_temperatureFactGroup,       _temperatureFactGroupName);
    _addFactGroup(&_clockFactGroup,             _clockFactGroupName);
    _addFactGroup(&_distanceSensorFactGroup,    _distanceSensorFactGroupName);
    _addFactGroup(&_estimatorStatusFactGroup,   _estimatorStatusFactGroupName);

    // Add firmware-specific fact groups, if provided
    QMap<QString, FactGroup*>* fwFactGroups = _firmwarePlugin->factGroups();
    if (fwFactGroups) {
        QMapIterator<QString, FactGroup*> i(*fwFactGroups);
        while(i.hasNext()) {
            i.next();
            _addFactGroup(i.value(), i.key());
        }
    }

    _flightDistanceFact.setRawValue(0);
    _flightTimeFact.setRawValue(0);

    //-- Airspace Management
#if defined(QGC_AIRMAP_ENABLED)
    AirspaceManager* airspaceManager = _toolbox->airspaceManager();
    if (airspaceManager) {
        _airspaceVehicleManager = airspaceManager->instantiateVehicle(*this);
        if (_airspaceVehicleManager) {
            connect(_airspaceVehicleManager, &AirspaceVehicleManager::trafficUpdate, this, &Vehicle::_trafficUpdate);
        }
    }
#endif
}

Vehicle::~Vehicle()
{
    qCDebug(VehicleLog) << "~Vehicle" << this;

    delete _missionManager;
    _missionManager = nullptr;

    delete _autopilotPlugin;
    _autopilotPlugin = nullptr;

    delete _mav;
    _mav = nullptr;

#if defined(QGC_AIRMAP_ENABLED)
    if (_airspaceVehicleManager) {
        delete _airspaceVehicleManager;
    }
#endif
}

void Vehicle::prepareDelete()
{
    if(_cameras) {
        delete _cameras;
        _cameras = nullptr;
        emit dynamicCamerasChanged();
        qApp->processEvents();
    }
}

void Vehicle::_offlineFirmwareTypeSettingChanged(QVariant value)
{
    _firmwareType = static_cast<MAV_AUTOPILOT>(value.toInt());
    _firmwarePlugin = _firmwarePluginManager->firmwarePluginForAutopilot(_firmwareType, _vehicleType);
    emit firmwareTypeChanged();
    if (_firmwareType == MAV_AUTOPILOT_ARDUPILOTMEGA) {
        _capabilityBits = 0;
    } else {
        _capabilityBits = MAV_PROTOCOL_CAPABILITY_MISSION_FENCE | MAV_PROTOCOL_CAPABILITY_MISSION_RALLY;
    }
    emit capabilityBitsChanged(_capabilityBits);
}

void Vehicle::_offlineVehicleTypeSettingChanged(QVariant value)
{
    _vehicleType = static_cast<MAV_TYPE>(value.toInt());
    emit vehicleTypeChanged();
}

void Vehicle::_offlineCruiseSpeedSettingChanged(QVariant value)
{
    _defaultCruiseSpeed = value.toDouble();
    emit defaultCruiseSpeedChanged(_defaultCruiseSpeed);
}

void Vehicle::_offlineHoverSpeedSettingChanged(QVariant value)
{
    _defaultHoverSpeed = value.toDouble();
    emit defaultHoverSpeedChanged(_defaultHoverSpeed);
}

QString Vehicle::firmwareTypeString(void) const
{
    if (px4Firmware()) {
        return QStringLiteral("PX4 Pro");
    } else if (apmFirmware()) {
        return QStringLiteral("ArduPilot");
    } else {
        return tr("MAVLink Generic");
    }
}

QString Vehicle::vehicleTypeString(void) const
{
    if (fixedWing()) {
        return tr("Fixed Wing");
    } else if (multiRotor()) {
        return tr("Multi-Rotor");
    } else if (vtol()) {
        return tr("VTOL");
    } else if (rover()) {
        return tr("Rover");
    } else if (sub()) {
        return tr("Sub");
    } else {
        return tr("Unknown");
    }
}

void Vehicle::resetCounters()
{
    _messagesReceived   = 0;
    _messagesSent       = 0;
    _messagesLost       = 0;
    _messageSeq         = 0;
    _heardFrom          = false;
}

void Vehicle::_mavlinkMessageReceived(LinkInterface* link, mavlink_message_t message)
{
    // if the minimum supported version of MAVLink is already 2.0
    // set our max proto version to it.
    unsigned mavlinkVersion = _mavlink->getCurrentVersion();
    if (_maxProtoVersion != mavlinkVersion && mavlinkVersion >= 200) {
        _maxProtoVersion = _mavlink->getCurrentVersion();
        qCDebug(VehicleLog) << "Vehicle::_mavlinkMessageReceived setting _maxProtoVersion" << _maxProtoVersion;
    }

    if (message.sysid != _id && message.sysid != 0) {
        // We allow RADIO_STATUS messages which come from a link the vehicle is using to pass through and be handled
        if (!(message.msgid == MAVLINK_MSG_ID_RADIO_STATUS && _containsLink(link))) {
            return;
        }
    }

    if (!_containsLink(link)) {
        _addLink(link);
    }

    //-- Check link status
    _messagesReceived++;
    emit messagesReceivedChanged();
    if(!_heardFrom) {
        if(message.msgid == MAVLINK_MSG_ID_HEARTBEAT) {
            _heardFrom = true;
            _compID = message.compid;
            _messageSeq = message.seq + 1;
        }
    } else {
        if(_compID == message.compid) {
            uint16_t seq_received = (uint16_t)message.seq;
            uint16_t packet_lost_count = 0;
            //-- Account for overflow during packet loss
            if(seq_received < _messageSeq) {
                packet_lost_count = (seq_received + 255) - _messageSeq;
            } else {
                packet_lost_count = seq_received - _messageSeq;
            }
            _messageSeq = message.seq + 1;
            _messagesLost += packet_lost_count;
            if(packet_lost_count)
                emit messagesLostChanged();
        }
    }

    // Give the plugin a change to adjust the message contents
    if (!_firmwarePlugin->adjustIncomingMavlinkMessage(this, &message)) {
        return;
    }

    // Give the Core Plugin access to all mavlink traffic
    if (!_toolbox->corePlugin()->mavlinkMessage(this, link, message)) {
        return;
    }

    switch (message.msgid) {
    case MAVLINK_MSG_ID_HOME_POSITION:
        _handleHomePosition(message);
        break;
    case MAVLINK_MSG_ID_HEARTBEAT:
        _handleHeartbeat(message);
        break;
    case MAVLINK_MSG_ID_RADIO_STATUS:
        _handleRadioStatus(message);
        break;
    case MAVLINK_MSG_ID_RC_CHANNELS:
        _handleRCChannels(message);
        break;
    case MAVLINK_MSG_ID_RC_CHANNELS_RAW:
        _handleRCChannelsRaw(message);
        break;
    case MAVLINK_MSG_ID_BATTERY_STATUS:
        _handleBatteryStatus(message);
        break;
    case MAVLINK_MSG_ID_SYS_STATUS:
        _handleSysStatus(message);
        break;
    case MAVLINK_MSG_ID_RAW_IMU:
        emit mavlinkRawImu(message);
        break;
    case MAVLINK_MSG_ID_SCALED_IMU:
        emit mavlinkScaledImu1(message);
        break;
    case MAVLINK_MSG_ID_SCALED_IMU2:
        emit mavlinkScaledImu2(message);
        break;
    case MAVLINK_MSG_ID_SCALED_IMU3:
        emit mavlinkScaledImu3(message);
        break;
    case MAVLINK_MSG_ID_VIBRATION:
        _handleVibration(message);
        break;
    case MAVLINK_MSG_ID_EXTENDED_SYS_STATE:
        _handleExtendedSysState(message);
        break;
    case MAVLINK_MSG_ID_COMMAND_ACK:
        _handleCommandAck(message);
        break;
    case MAVLINK_MSG_ID_COMMAND_LONG:
        _handleCommandLong(message);
        break;
    case MAVLINK_MSG_ID_AUTOPILOT_VERSION:
        _handleAutopilotVersion(link, message);
        break;
    case MAVLINK_MSG_ID_PROTOCOL_VERSION:
        _handleProtocolVersion(link, message);
        break;
    case MAVLINK_MSG_ID_WIND_COV:
        _handleWindCov(message);
        break;
    case MAVLINK_MSG_ID_HIL_ACTUATOR_CONTROLS:
        _handleHilActuatorControls(message);
        break;
    case MAVLINK_MSG_ID_LOGGING_DATA:
        _handleMavlinkLoggingData(message);
        break;
    case MAVLINK_MSG_ID_LOGGING_DATA_ACKED:
        _handleMavlinkLoggingDataAcked(message);
        break;
    case MAVLINK_MSG_ID_GPS_RAW_INT:
        _handleGpsRawInt(message);
        break;
    case MAVLINK_MSG_ID_GLOBAL_POSITION_INT:
        _handleGlobalPositionInt(message);
        break;
    case MAVLINK_MSG_ID_ALTITUDE:
        _handleAltitude(message);
        break;
    case MAVLINK_MSG_ID_VFR_HUD:
        _handleVfrHud(message);
        break;
    case MAVLINK_MSG_ID_SCALED_PRESSURE:
        _handleScaledPressure(message);
        break;
    case MAVLINK_MSG_ID_SCALED_PRESSURE2:
        _handleScaledPressure2(message);
        break;
    case MAVLINK_MSG_ID_SCALED_PRESSURE3:
        _handleScaledPressure3(message);
        break;
    case MAVLINK_MSG_ID_CAMERA_IMAGE_CAPTURED:
        _handleCameraImageCaptured(message);
        break;
    case MAVLINK_MSG_ID_ADSB_VEHICLE:
        _handleADSBVehicle(message);
        break;
    case MAVLINK_MSG_ID_HIGH_LATENCY2:
        _handleHighLatency2(message);
        break;
    case MAVLINK_MSG_ID_ATTITUDE:
        _handleAttitude(message);
        break;
    case MAVLINK_MSG_ID_ATTITUDE_QUATERNION:
        _handleAttitudeQuaternion(message);
        break;
    case MAVLINK_MSG_ID_ATTITUDE_TARGET:
        _handleAttitudeTarget(message);
        break;
    case MAVLINK_MSG_ID_DISTANCE_SENSOR:
        _handleDistanceSensor(message);
        break;
    case MAVLINK_MSG_ID_ESTIMATOR_STATUS:
        _handleEstimatorStatus(message);
        break;
    case MAVLINK_MSG_ID_PING:
        _handlePing(link, message);
        break;

    case MAVLINK_MSG_ID_SERIAL_CONTROL:
    {
        mavlink_serial_control_t ser;
        mavlink_msg_serial_control_decode(&message, &ser);
        emit mavlinkSerialControl(ser.device, ser.flags, ser.timeout, ser.baudrate, QByteArray(reinterpret_cast<const char*>(ser.data), ser.count));
    }
        break;

        // Following are ArduPilot dialect messages
#if !defined(NO_ARDUPILOT_DIALECT)
    case MAVLINK_MSG_ID_CAMERA_FEEDBACK:
        _handleCameraFeedback(message);
        break;
    case MAVLINK_MSG_ID_WIND:
        _handleWind(message);
        break;
#endif
    }

    // This must be emitted after the vehicle processes the message. This way the vehicle state is up to date when anyone else
    // does processing.
    emit mavlinkMessageReceived(message);

    _uas->receiveMessage(message);
}


#if !defined(NO_ARDUPILOT_DIALECT)
void Vehicle::_handleCameraFeedback(const mavlink_message_t& message)
{
    mavlink_camera_feedback_t feedback;

    mavlink_msg_camera_feedback_decode(&message, &feedback);

    QGeoCoordinate imageCoordinate((double)feedback.lat / qPow(10.0, 7.0), (double)feedback.lng / qPow(10.0, 7.0), feedback.alt_msl);
    qCDebug(VehicleLog) << "_handleCameraFeedback coord:index" << imageCoordinate << feedback.img_idx;
    _cameraTriggerPoints.append(new QGCQGeoCoordinate(imageCoordinate, this));
}
#endif

void Vehicle::_handleCameraImageCaptured(const mavlink_message_t& message)
{
    mavlink_camera_image_captured_t feedback;

    mavlink_msg_camera_image_captured_decode(&message, &feedback);

    QGeoCoordinate imageCoordinate((double)feedback.lat / qPow(10.0, 7.0), (double)feedback.lon / qPow(10.0, 7.0), feedback.alt);
    qCDebug(VehicleLog) << "_handleCameraFeedback coord:index" << imageCoordinate << feedback.image_index << feedback.capture_result;
    if (feedback.capture_result == 1) {
        _cameraTriggerPoints.append(new QGCQGeoCoordinate(imageCoordinate, this));
    }
}

void Vehicle::_handleVfrHud(mavlink_message_t& message)
{
    mavlink_vfr_hud_t vfrHud;
    mavlink_msg_vfr_hud_decode(&message, &vfrHud);

    _airSpeedFact.setRawValue(qIsNaN(vfrHud.airspeed) ? 0 : vfrHud.airspeed);
    _groundSpeedFact.setRawValue(qIsNaN(vfrHud.groundspeed) ? 0 : vfrHud.groundspeed);
    _climbRateFact.setRawValue(qIsNaN(vfrHud.climb) ? 0 : vfrHud.climb);
}

void Vehicle::_handleEstimatorStatus(mavlink_message_t& message)
{
    mavlink_estimator_status_t estimatorStatus;
    mavlink_msg_estimator_status_decode(&message, &estimatorStatus);

    _estimatorStatusFactGroup.goodAttitudeEstimate()->setRawValue(!!(estimatorStatus.flags & ESTIMATOR_ATTITUDE));
    _estimatorStatusFactGroup.goodHorizVelEstimate()->setRawValue(!!(estimatorStatus.flags & ESTIMATOR_VELOCITY_HORIZ));
    _estimatorStatusFactGroup.goodVertVelEstimate()->setRawValue(!!(estimatorStatus.flags & ESTIMATOR_VELOCITY_VERT));
    _estimatorStatusFactGroup.goodHorizPosRelEstimate()->setRawValue(!!(estimatorStatus.flags & ESTIMATOR_POS_HORIZ_REL));
    _estimatorStatusFactGroup.goodHorizPosAbsEstimate()->setRawValue(!!(estimatorStatus.flags & ESTIMATOR_POS_HORIZ_ABS));
    _estimatorStatusFactGroup.goodVertPosAbsEstimate()->setRawValue(!!(estimatorStatus.flags & ESTIMATOR_POS_VERT_ABS));
    _estimatorStatusFactGroup.goodVertPosAGLEstimate()->setRawValue(!!(estimatorStatus.flags & ESTIMATOR_POS_VERT_AGL));
    _estimatorStatusFactGroup.goodConstPosModeEstimate()->setRawValue(!!(estimatorStatus.flags & ESTIMATOR_CONST_POS_MODE));
    _estimatorStatusFactGroup.goodPredHorizPosRelEstimate()->setRawValue(!!(estimatorStatus.flags & ESTIMATOR_PRED_POS_HORIZ_REL));
    _estimatorStatusFactGroup.goodPredHorizPosAbsEstimate()->setRawValue(!!(estimatorStatus.flags & ESTIMATOR_PRED_POS_HORIZ_ABS));
    _estimatorStatusFactGroup.gpsGlitch()->setRawValue(estimatorStatus.flags & ESTIMATOR_GPS_GLITCH ? true : false);
    _estimatorStatusFactGroup.accelError()->setRawValue(!!(estimatorStatus.flags & ESTIMATOR_ACCEL_ERROR));
    _estimatorStatusFactGroup.velRatio()->setRawValue(estimatorStatus.vel_ratio);
    _estimatorStatusFactGroup.horizPosRatio()->setRawValue(estimatorStatus.pos_horiz_ratio);
    _estimatorStatusFactGroup.vertPosRatio()->setRawValue(estimatorStatus.pos_vert_ratio);
    _estimatorStatusFactGroup.magRatio()->setRawValue(estimatorStatus.mag_ratio);
    _estimatorStatusFactGroup.haglRatio()->setRawValue(estimatorStatus.hagl_ratio);
    _estimatorStatusFactGroup.tasRatio()->setRawValue(estimatorStatus.tas_ratio);
    _estimatorStatusFactGroup.horizPosAccuracy()->setRawValue(estimatorStatus.pos_horiz_accuracy);
    _estimatorStatusFactGroup.vertPosAccuracy()->setRawValue(estimatorStatus.pos_vert_accuracy);

#if 0
    typedef enum ESTIMATOR_STATUS_FLAGS
    {
       ESTIMATOR_ATTITUDE=1, /* True if the attitude estimate is good | */
       ESTIMATOR_VELOCITY_HORIZ=2, /* True if the horizontal velocity estimate is good | */
       ESTIMATOR_VELOCITY_VERT=4, /* True if the  vertical velocity estimate is good | */
       ESTIMATOR_POS_HORIZ_REL=8, /* True if the horizontal position (relative) estimate is good | */
       ESTIMATOR_POS_HORIZ_ABS=16, /* True if the horizontal position (absolute) estimate is good | */
       ESTIMATOR_POS_VERT_ABS=32, /* True if the vertical position (absolute) estimate is good | */
       ESTIMATOR_POS_VERT_AGL=64, /* True if the vertical position (above ground) estimate is good | */
       ESTIMATOR_CONST_POS_MODE=128, /* True if the EKF is in a constant position mode and is not using external measurements (eg GPS or optical flow) | */
       ESTIMATOR_PRED_POS_HORIZ_REL=256, /* True if the EKF has sufficient data to enter a mode that will provide a (relative) position estimate | */
       ESTIMATOR_PRED_POS_HORIZ_ABS=512, /* True if the EKF has sufficient data to enter a mode that will provide a (absolute) position estimate | */
       ESTIMATOR_GPS_GLITCH=1024, /* True if the EKF has detected a GPS glitch | */
       ESTIMATOR_ACCEL_ERROR=2048, /* True if the EKF has detected bad accelerometer data | */

        typedef struct __mavlink_estimator_status_t {
         uint64_t time_usec; /*< Timestamp (micros since boot or Unix epoch)*/
         float vel_ratio; /*< Velocity innovation test ratio*/
         float pos_horiz_ratio; /*< Horizontal position innovation test ratio*/
         float pos_vert_ratio; /*< Vertical position innovation test ratio*/
         float mag_ratio; /*< Magnetometer innovation test ratio*/
         float hagl_ratio; /*< Height above terrain innovation test ratio*/
         float tas_ratio; /*< True airspeed innovation test ratio*/
         float pos_horiz_accuracy; /*< Horizontal position 1-STD accuracy relative to the EKF local origin (m)*/
         float pos_vert_accuracy; /*< Vertical position 1-STD accuracy relative to the EKF local origin (m)*/
         uint16_t flags; /*< Integer bitmask indicating which EKF outputs are valid. See definition for ESTIMATOR_STATUS_FLAGS.*/
        }) mavlink_estimator_status_t;

#endif
}

void Vehicle::_handleDistanceSensor(mavlink_message_t& message)
{
    mavlink_distance_sensor_t distanceSensor;

    mavlink_msg_distance_sensor_decode(&message, &distanceSensor);\

    if (!_distanceSensorFactGroup.idSet()) {
        _distanceSensorFactGroup.setIdSet(true);
        _distanceSensorFactGroup.setId(distanceSensor.id);
    }

    if (_distanceSensorFactGroup.id() != distanceSensor.id) {
        // We can only handle a single sensor reporting
        return;
    }

    struct orientation2Fact_s {
        MAV_SENSOR_ORIENTATION  orientation;
        Fact*                   fact;
    };

    orientation2Fact_s rgOrientation2Fact[] =
    {
        { MAV_SENSOR_ROTATION_NONE,         _distanceSensorFactGroup.rotationNone() },
        { MAV_SENSOR_ROTATION_YAW_45,       _distanceSensorFactGroup.rotationYaw45() },
        { MAV_SENSOR_ROTATION_YAW_90,       _distanceSensorFactGroup.rotationYaw90() },
        { MAV_SENSOR_ROTATION_YAW_135,      _distanceSensorFactGroup.rotationYaw135() },
        { MAV_SENSOR_ROTATION_YAW_180,      _distanceSensorFactGroup.rotationYaw180() },
        { MAV_SENSOR_ROTATION_YAW_225,      _distanceSensorFactGroup.rotationYaw225() },
        { MAV_SENSOR_ROTATION_YAW_270,      _distanceSensorFactGroup.rotationYaw270() },
        { MAV_SENSOR_ROTATION_YAW_315,      _distanceSensorFactGroup.rotationYaw315() },
        { MAV_SENSOR_ROTATION_PITCH_90,     _distanceSensorFactGroup.rotationPitch90() },
        { MAV_SENSOR_ROTATION_PITCH_270,    _distanceSensorFactGroup.rotationPitch270() },
    };

    for (size_t i=0; i<sizeof(rgOrientation2Fact)/sizeof(rgOrientation2Fact[0]); i++) {
        const orientation2Fact_s& orientation2Fact = rgOrientation2Fact[i];
        if (orientation2Fact.orientation == distanceSensor.orientation) {
            orientation2Fact.fact->setRawValue(distanceSensor.current_distance / 100.0); // cm to meters
        }
    }
}

void Vehicle::_handleAttitudeTarget(mavlink_message_t& message)
{
    mavlink_attitude_target_t attitudeTarget;

    mavlink_msg_attitude_target_decode(&message, &attitudeTarget);

    float roll, pitch, yaw;
    mavlink_quaternion_to_euler(attitudeTarget.q, &roll, &pitch, &yaw);

    _setpointFactGroup.roll()->setRawValue(qRadiansToDegrees(roll));
    _setpointFactGroup.pitch()->setRawValue(qRadiansToDegrees(pitch));
    _setpointFactGroup.yaw()->setRawValue(qRadiansToDegrees(yaw));

    _setpointFactGroup.rollRate()->setRawValue(qRadiansToDegrees(attitudeTarget.body_roll_rate));
    _setpointFactGroup.pitchRate()->setRawValue(qRadiansToDegrees(attitudeTarget.body_pitch_rate));
    _setpointFactGroup.yawRate()->setRawValue(qRadiansToDegrees(attitudeTarget.body_yaw_rate));
}

void Vehicle::_handleAttitudeWorker(double rollRadians, double pitchRadians, double yawRadians)
{
    double roll, pitch, yaw;

    roll = QGC::limitAngleToPMPIf(rollRadians);
    pitch = QGC::limitAngleToPMPIf(pitchRadians);
    yaw = QGC::limitAngleToPMPIf(yawRadians);

    roll = qRadiansToDegrees(roll);
    pitch = qRadiansToDegrees(pitch);
    yaw = qRadiansToDegrees(yaw);

    if (yaw < 0.0) {
        yaw += 360.0;
    }
    // truncate to integer so widget never displays 360
    yaw = trunc(yaw);

    _rollFact.setRawValue(roll);
    _pitchFact.setRawValue(pitch);
    _headingFact.setRawValue(yaw);
}

void Vehicle::_handleAttitude(mavlink_message_t& message)
{
    if (_receivingAttitudeQuaternion) {
        return;
    }

    mavlink_attitude_t attitude;
    mavlink_msg_attitude_decode(&message, &attitude);

    _handleAttitudeWorker(attitude.roll, attitude.pitch, attitude.yaw);
}

void Vehicle::_handleAttitudeQuaternion(mavlink_message_t& message)
{
    _receivingAttitudeQuaternion = true;

    mavlink_attitude_quaternion_t attitudeQuaternion;
    mavlink_msg_attitude_quaternion_decode(&message, &attitudeQuaternion);

    float roll, pitch, yaw;
    float q[] = { attitudeQuaternion.q1, attitudeQuaternion.q2, attitudeQuaternion.q3, attitudeQuaternion.q4 };
    mavlink_quaternion_to_euler(q, &roll, &pitch, &yaw);

    _handleAttitudeWorker(roll, pitch, yaw);

    rollRate()->setRawValue(qRadiansToDegrees(attitudeQuaternion.rollspeed));
    pitchRate()->setRawValue(qRadiansToDegrees(attitudeQuaternion.pitchspeed));
    yawRate()->setRawValue(qRadiansToDegrees(attitudeQuaternion.yawspeed));
}

void Vehicle::_handleGpsRawInt(mavlink_message_t& message)
{
    mavlink_gps_raw_int_t gpsRawInt;
    mavlink_msg_gps_raw_int_decode(&message, &gpsRawInt);

    _gpsRawIntMessageAvailable = true;

    if (gpsRawInt.fix_type >= GPS_FIX_TYPE_3D_FIX) {
        if (!_globalPositionIntMessageAvailable) {
            QGeoCoordinate newPosition(gpsRawInt.lat  / (double)1E7, gpsRawInt.lon / (double)1E7, gpsRawInt.alt  / 1000.0);
            if (newPosition != _coordinate) {
                _coordinate = newPosition;
                emit coordinateChanged(_coordinate);
            }
            _altitudeAMSLFact.setRawValue(gpsRawInt.alt / 1000.0);
        }
    }

    _gpsFactGroup.lat()->setRawValue(gpsRawInt.lat * 1e-7);
    _gpsFactGroup.lon()->setRawValue(gpsRawInt.lon * 1e-7);
    _gpsFactGroup.count()->setRawValue(gpsRawInt.satellites_visible == 255 ? 0 : gpsRawInt.satellites_visible);
    _gpsFactGroup.hdop()->setRawValue(gpsRawInt.eph == UINT16_MAX ? std::numeric_limits<double>::quiet_NaN() : gpsRawInt.eph / 100.0);
    _gpsFactGroup.vdop()->setRawValue(gpsRawInt.epv == UINT16_MAX ? std::numeric_limits<double>::quiet_NaN() : gpsRawInt.epv / 100.0);
    _gpsFactGroup.courseOverGround()->setRawValue(gpsRawInt.cog == UINT16_MAX ? std::numeric_limits<double>::quiet_NaN() : gpsRawInt.cog / 100.0);
    _gpsFactGroup.lock()->setRawValue(gpsRawInt.fix_type);
}

void Vehicle::_handleGlobalPositionInt(mavlink_message_t& message)
{
    mavlink_global_position_int_t globalPositionInt;
    mavlink_msg_global_position_int_decode(&message, &globalPositionInt);

    _altitudeRelativeFact.setRawValue(globalPositionInt.relative_alt / 1000.0);
    _altitudeAMSLFact.setRawValue(globalPositionInt.alt / 1000.0);

    // ArduPilot sends bogus GLOBAL_POSITION_INT messages with lat/lat 0/0 even when it has no gps signal
    // Apparently, this is in order to transport relative altitude information.
    if (globalPositionInt.lat == 0 && globalPositionInt.lon == 0) {
        return;
    }

    _globalPositionIntMessageAvailable = true;
    QGeoCoordinate newPosition(globalPositionInt.lat  / (double)1E7, globalPositionInt.lon / (double)1E7, globalPositionInt.alt  / 1000.0);
    if (newPosition != _coordinate) {
        _coordinate = newPosition;
        emit coordinateChanged(_coordinate);
    }
}

void Vehicle::_handleHighLatency2(mavlink_message_t& message)
{
    mavlink_high_latency2_t highLatency2;
    mavlink_msg_high_latency2_decode(&message, &highLatency2);

    QString previousFlightMode;
    if (_base_mode != 0 || _custom_mode != 0){
        // Vehicle is initialized with _base_mode=0 and _custom_mode=0. Don't pass this to flightMode() since it will complain about
        // bad modes while unit testing.
        previousFlightMode = flightMode();
    }
    _base_mode = MAV_MODE_FLAG_CUSTOM_MODE_ENABLED;
    _custom_mode = _firmwarePlugin->highLatencyCustomModeTo32Bits(highLatency2.custom_mode);
    if (previousFlightMode != flightMode()) {
        emit flightModeChanged(flightMode());
    }

    // Assume armed since we don't know
    if (_armed != true) {
        _armed = true;
        emit armedChanged(_armed);
    }

    _coordinate.setLatitude(highLatency2.latitude  / (double)1E7);
    _coordinate.setLongitude(highLatency2.longitude / (double)1E7);
    _coordinate.setAltitude(highLatency2.altitude);
    emit coordinateChanged(_coordinate);

    _airSpeedFact.setRawValue((double)highLatency2.airspeed / 5.0);
    _groundSpeedFact.setRawValue((double)highLatency2.groundspeed / 5.0);
    _climbRateFact.setRawValue((double)highLatency2.climb_rate / 10.0);
    _headingFact.setRawValue((double)highLatency2.heading * 2.0);
    _altitudeRelativeFact.setRawValue(std::numeric_limits<double>::quiet_NaN());
    _altitudeAMSLFact.setRawValue(highLatency2.altitude);

    _windFactGroup.direction()->setRawValue((double)highLatency2.wind_heading * 2.0);
    _windFactGroup.speed()->setRawValue((double)highLatency2.windspeed / 5.0);

    _battery1FactGroup.percentRemaining()->setRawValue(highLatency2.battery);

    _temperatureFactGroup.temperature1()->setRawValue(highLatency2.temperature_air);

    _gpsFactGroup.lat()->setRawValue(highLatency2.latitude * 1e-7);
    _gpsFactGroup.lon()->setRawValue(highLatency2.longitude * 1e-7);
    _gpsFactGroup.count()->setRawValue(0);
    _gpsFactGroup.hdop()->setRawValue(highLatency2.eph == UINT8_MAX ? std::numeric_limits<double>::quiet_NaN() : highLatency2.eph / 10.0);
    _gpsFactGroup.vdop()->setRawValue(highLatency2.epv == UINT8_MAX ? std::numeric_limits<double>::quiet_NaN() : highLatency2.epv / 10.0);

    struct failure2Sensor_s {
        HL_FAILURE_FLAG         failureBit;
        MAV_SYS_STATUS_SENSOR   sensorBit;
    };

    static const failure2Sensor_s rgFailure2Sensor[] = {
        { HL_FAILURE_FLAG_GPS,                      MAV_SYS_STATUS_SENSOR_GPS },
        { HL_FAILURE_FLAG_DIFFERENTIAL_PRESSURE,    MAV_SYS_STATUS_SENSOR_DIFFERENTIAL_PRESSURE },
        { HL_FAILURE_FLAG_ABSOLUTE_PRESSURE,        MAV_SYS_STATUS_SENSOR_ABSOLUTE_PRESSURE },
        { HL_FAILURE_FLAG_3D_ACCEL,                 MAV_SYS_STATUS_SENSOR_3D_ACCEL },
        { HL_FAILURE_FLAG_3D_GYRO,                  MAV_SYS_STATUS_SENSOR_3D_GYRO },
        { HL_FAILURE_FLAG_3D_MAG,                   MAV_SYS_STATUS_SENSOR_3D_MAG },
    };

    // Map from MAV_FAILURE bits to standard SYS_STATUS message handling
    uint32_t newOnboardControlSensorsEnabled = 0;
    for (size_t i=0; i<sizeof(rgFailure2Sensor)/sizeof(failure2Sensor_s); i++) {
        const failure2Sensor_s* pFailure2Sensor = &rgFailure2Sensor[i];
        if (highLatency2.failure_flags & pFailure2Sensor->failureBit) {
            // Assume if reporting as unhealthy that is it present and enabled
            newOnboardControlSensorsEnabled |= pFailure2Sensor->sensorBit;
        }
    }
    if (newOnboardControlSensorsEnabled != _onboardControlSensorsEnabled) {
        _onboardControlSensorsEnabled = newOnboardControlSensorsEnabled;
        _onboardControlSensorsPresent = newOnboardControlSensorsEnabled;
        _onboardControlSensorsUnhealthy = 0;
        emit unhealthySensorsChanged();
    }
}

void Vehicle::_handleAltitude(mavlink_message_t& message)
{
    mavlink_altitude_t altitude;
    mavlink_msg_altitude_decode(&message, &altitude);

    // If data from GPS is available it takes precedence over ALTITUDE message
    if (!_globalPositionIntMessageAvailable) {
        _altitudeRelativeFact.setRawValue(altitude.altitude_relative);
        if (!_gpsRawIntMessageAvailable) {
            _altitudeAMSLFact.setRawValue(altitude.altitude_amsl);
        }
    }
}

void Vehicle::_setCapabilities(uint64_t capabilityBits)
{
    _capabilityBits = capabilityBits;
    _vehicleCapabilitiesKnown = true;
    emit capabilitiesKnownChanged(true);
    emit capabilityBitsChanged(_capabilityBits);

    // This should potentially be turned into a user-facing warning
    // if the general experience after deployment is that users want MAVLink 2
    // but forget to upgrade their radio firmware
    if (capabilityBits & MAV_PROTOCOL_CAPABILITY_MAVLINK2 && maxProtoVersion() < 200) {
        qCDebug(VehicleLog) << QString("Vehicle does support MAVLink 2 but the link does not allow for it.");
    }

    QString supports("supports");
    QString doesNotSupport("does not support");

    qCDebug(VehicleLog) << QString("Vehicle %1 Mavlink 2.0").arg(_capabilityBits & MAV_PROTOCOL_CAPABILITY_MAVLINK2 ? supports : doesNotSupport);
    qCDebug(VehicleLog) << QString("Vehicle %1 MISSION_ITEM_INT").arg(_capabilityBits & MAV_PROTOCOL_CAPABILITY_MISSION_INT ? supports : doesNotSupport);
    qCDebug(VehicleLog) << QString("Vehicle %1 MISSION_COMMAND_INT").arg(_capabilityBits & MAV_PROTOCOL_CAPABILITY_COMMAND_INT ? supports : doesNotSupport);
    qCDebug(VehicleLog) << QString("Vehicle %1 GeoFence").arg(_capabilityBits & MAV_PROTOCOL_CAPABILITY_MISSION_FENCE ? supports : doesNotSupport);
    qCDebug(VehicleLog) << QString("Vehicle %1 RallyPoints").arg(_capabilityBits & MAV_PROTOCOL_CAPABILITY_MISSION_RALLY ? supports : doesNotSupport);
}

void Vehicle::_handleAutopilotVersion(LinkInterface *link, mavlink_message_t& message)
{
    Q_UNUSED(link);

    mavlink_autopilot_version_t autopilotVersion;
    mavlink_msg_autopilot_version_decode(&message, &autopilotVersion);

    _uid = (quint64)autopilotVersion.uid;
    emit vehicleUIDChanged();

    if (autopilotVersion.flight_sw_version != 0) {
        int majorVersion, minorVersion, patchVersion;
        FIRMWARE_VERSION_TYPE versionType;

        majorVersion = (autopilotVersion.flight_sw_version >> (8*3)) & 0xFF;
        minorVersion = (autopilotVersion.flight_sw_version >> (8*2)) & 0xFF;
        patchVersion = (autopilotVersion.flight_sw_version >> (8*1)) & 0xFF;
        versionType = (FIRMWARE_VERSION_TYPE)((autopilotVersion.flight_sw_version >> (8*0)) & 0xFF);
        setFirmwareVersion(majorVersion, minorVersion, patchVersion, versionType);
    }

    if (px4Firmware()) {
        // Lower 3 bytes is custom version
        int majorVersion, minorVersion, patchVersion;
        majorVersion = autopilotVersion.flight_custom_version[2];
        minorVersion = autopilotVersion.flight_custom_version[1];
        patchVersion = autopilotVersion.flight_custom_version[0];
        setFirmwareCustomVersion(majorVersion, minorVersion, patchVersion);

        // PX4 Firmware stores the first 16 characters of the git hash as binary, with the individual bytes in reverse order
        _gitHash = "";
        QByteArray array((char*)autopilotVersion.flight_custom_version, 8);
        for (int i = 7; i >= 0; i--) {
            _gitHash.append(QString("%1").arg(autopilotVersion.flight_custom_version[i], 2, 16, QChar('0')));
        }
    } else {
        // APM Firmware stores the first 8 characters of the git hash as an ASCII character string
        _gitHash = QString::fromUtf8((char*)autopilotVersion.flight_custom_version, 8);
    }
    emit gitHashChanged(_gitHash);

    _setCapabilities(autopilotVersion.capabilities);
    _startPlanRequest();
}

void Vehicle::_handleProtocolVersion(LinkInterface *link, mavlink_message_t& message)
{
    Q_UNUSED(link);

    mavlink_protocol_version_t protoVersion;
    mavlink_msg_protocol_version_decode(&message, &protoVersion);

    _setMaxProtoVersion(protoVersion.max_version);
}

void Vehicle::_setMaxProtoVersion(unsigned version) {

    // Set only once or if we need to reduce the max version
    if (_maxProtoVersion == 0 || version < _maxProtoVersion) {
        qCDebug(VehicleLog) << "_setMaxProtoVersion before:after" << _maxProtoVersion << version;
        _maxProtoVersion = version;
        emit requestProtocolVersion(_maxProtoVersion);

        // Now that the protocol version is known, the mission load is safe
        // as it will use the right MAVLink version to enable all features
        // the vehicle supports
        _startPlanRequest();
    }
}

QString Vehicle::vehicleUIDStr()
{
    QString uid;
    uint8_t* pUid = (uint8_t*)(void*)&_uid;
    uid.sprintf("%02X:%02X:%02X:%02X:%02X:%02X:%02X:%02X",
                pUid[0] & 0xff,
            pUid[1] & 0xff,
            pUid[2] & 0xff,
            pUid[3] & 0xff,
            pUid[4] & 0xff,
            pUid[5] & 0xff,
            pUid[6] & 0xff,
            pUid[7] & 0xff);
    return uid;
}

void Vehicle::_handleHilActuatorControls(mavlink_message_t &message)
{
    mavlink_hil_actuator_controls_t hil;
    mavlink_msg_hil_actuator_controls_decode(&message, &hil);
    emit hilActuatorControlsChanged(hil.time_usec, hil.flags,
                                    hil.controls[0],
            hil.controls[1],
            hil.controls[2],
            hil.controls[3],
            hil.controls[4],
            hil.controls[5],
            hil.controls[6],
            hil.controls[7],
            hil.controls[8],
            hil.controls[9],
            hil.controls[10],
            hil.controls[11],
            hil.controls[12],
            hil.controls[13],
            hil.controls[14],
            hil.controls[15],
            hil.mode);
}

void Vehicle::_handleCommandLong(mavlink_message_t& message)
{
#ifdef NO_SERIAL_LINK
    // If not using serial link, bail out.
    Q_UNUSED(message)
#else
    mavlink_command_long_t cmd;
    mavlink_msg_command_long_decode(&message, &cmd);

    switch (cmd.command) {
    // Other component on the same system
    // requests that QGC frees up the serial port of the autopilot
    case MAV_CMD_PREFLIGHT_REBOOT_SHUTDOWN:
        if (cmd.param6 > 0) {
            // disconnect the USB link if its a direct connection to a Pixhawk
            for (int i = 0; i < _links.length(); i++) {
                SerialLink *sl = qobject_cast<SerialLink*>(_links.at(i));
                if (sl && sl->getSerialConfig()->usbDirect()) {
                    qDebug() << "Disconnecting:" << _links.at(i)->getName();
                    qgcApp()->toolbox()->linkManager()->disconnectLink(_links.at(i));
                    emit linksChanged();
                }
            }
        }
        break;
    }
#endif
}

void Vehicle::_handleExtendedSysState(mavlink_message_t& message)
{
    mavlink_extended_sys_state_t extendedState;
    mavlink_msg_extended_sys_state_decode(&message, &extendedState);

    switch (extendedState.landed_state) {
    case MAV_LANDED_STATE_ON_GROUND:
        _setFlying(false);
        _setLanding(false);
        break;
    case MAV_LANDED_STATE_TAKEOFF:
    case MAV_LANDED_STATE_IN_AIR:
        _setFlying(true);
        _setLanding(false);
        break;
    case MAV_LANDED_STATE_LANDING:
        _setFlying(true);
        _setLanding(true);
        break;
    default:
        break;
    }

    if (vtol()) {
        bool vtolInFwdFlight = extendedState.vtol_state == MAV_VTOL_STATE_FW;
        if (vtolInFwdFlight != _vtolInFwdFlight) {
            _vtolInFwdFlight = vtolInFwdFlight;
            emit vtolInFwdFlightChanged(vtolInFwdFlight);
        }
    }
}

void Vehicle::_handleVibration(mavlink_message_t& message)
{
    mavlink_vibration_t vibration;
    mavlink_msg_vibration_decode(&message, &vibration);

    _vibrationFactGroup.xAxis()->setRawValue(vibration.vibration_x);
    _vibrationFactGroup.yAxis()->setRawValue(vibration.vibration_y);
    _vibrationFactGroup.zAxis()->setRawValue(vibration.vibration_z);
    _vibrationFactGroup.clipCount1()->setRawValue(vibration.clipping_0);
    _vibrationFactGroup.clipCount2()->setRawValue(vibration.clipping_1);
    _vibrationFactGroup.clipCount3()->setRawValue(vibration.clipping_2);
}

void Vehicle::_handleWindCov(mavlink_message_t& message)
{
    mavlink_wind_cov_t wind;
    mavlink_msg_wind_cov_decode(&message, &wind);

    float direction = qRadiansToDegrees(qAtan2(wind.wind_y, wind.wind_x));
    float speed = qSqrt(qPow(wind.wind_x, 2) + qPow(wind.wind_y, 2));

    if (direction < 0) {
        direction += 360;
    }

    _windFactGroup.direction()->setRawValue(direction);
    _windFactGroup.speed()->setRawValue(speed);
    _windFactGroup.verticalSpeed()->setRawValue(0);
}

#if !defined(NO_ARDUPILOT_DIALECT)
void Vehicle::_handleWind(mavlink_message_t& message)
{
    mavlink_wind_t wind;
    mavlink_msg_wind_decode(&message, &wind);

    // We don't want negative wind angles
    float direction = wind.direction;
    if (direction < 0) {
        direction += 360;
    }
    _windFactGroup.direction()->setRawValue(direction);
    _windFactGroup.speed()->setRawValue(wind.speed);
    _windFactGroup.verticalSpeed()->setRawValue(wind.speed_z);
}
#endif

bool Vehicle::_apmArmingNotRequired(void)
{
    QString armingRequireParam("ARMING_REQUIRE");
    return _parameterManager->parameterExists(FactSystem::defaultComponentId, armingRequireParam) &&
            _parameterManager->getParameter(FactSystem::defaultComponentId, armingRequireParam)->rawValue().toInt() == 0;
}

void Vehicle::_handleSysStatus(mavlink_message_t& message)
{
    mavlink_sys_status_t sysStatus;
    mavlink_msg_sys_status_decode(&message, &sysStatus);

    if (sysStatus.current_battery == -1) {
        _battery1FactGroup.current()->setRawValue(VehicleBatteryFactGroup::_currentUnavailable);
    } else {
        // Current is in Amps, current_battery is 10 * milliamperes (1 = 10 milliampere)
        _battery1FactGroup.current()->setRawValue((float)sysStatus.current_battery / 100.0f);
    }
    if (sysStatus.voltage_battery == UINT16_MAX) {
        _battery1FactGroup.voltage()->setRawValue(VehicleBatteryFactGroup::_voltageUnavailable);
    } else {
        _battery1FactGroup.voltage()->setRawValue((double)sysStatus.voltage_battery / 1000.0);
        // current_battery is 10 mA and voltage_battery is 1mV. (10/1e3 times 1/1e3 = 1/1e5)
        _battery1FactGroup.instantPower()->setRawValue((float)(sysStatus.current_battery*sysStatus.voltage_battery)/(100000.0));
    }
    _battery1FactGroup.percentRemaining()->setRawValue(sysStatus.battery_remaining);

    if (sysStatus.battery_remaining > 0) {
        if (sysStatus.battery_remaining < _settingsManager->appSettings()->batteryPercentRemainingAnnounce()->rawValue().toInt() &&
                sysStatus.battery_remaining < _lastAnnouncedLowBatteryPercent) {
            _say(QString(tr("%1 low battery: %2 percent remaining")).arg(_vehicleIdSpeech()).arg(sysStatus.battery_remaining));
        }
        _lastAnnouncedLowBatteryPercent = sysStatus.battery_remaining;
    }

    if (_onboardControlSensorsPresent != sysStatus.onboard_control_sensors_present) {
        _onboardControlSensorsPresent = sysStatus.onboard_control_sensors_present;
        emit sensorsPresentBitsChanged(_onboardControlSensorsPresent);
    }
    if (_onboardControlSensorsEnabled != sysStatus.onboard_control_sensors_enabled) {
        _onboardControlSensorsEnabled = sysStatus.onboard_control_sensors_enabled;
        emit sensorsEnabledBitsChanged(_onboardControlSensorsEnabled);
    }
    if (_onboardControlSensorsHealth != sysStatus.onboard_control_sensors_health) {
        _onboardControlSensorsHealth = sysStatus.onboard_control_sensors_health;
        emit sensorsHealthBitsChanged(_onboardControlSensorsHealth);
    }

    // ArduPilot firmare has a strange case when ARMING_REQUIRE=0. This means the vehicle is always armed but the motors are not
    // really powered up until the safety button is pressed. Because of this we can't depend on the heartbeat to tell us the true
    // armed (and dangerous) state. We must instead rely on SYS_STATUS telling us that the motors are enabled.
    if (apmFirmware() && _apmArmingNotRequired()) {
        _updateArmed(_onboardControlSensorsEnabled & MAV_SYS_STATUS_SENSOR_MOTOR_OUTPUTS);
    }

    uint32_t newSensorsUnhealthy = _onboardControlSensorsEnabled & ~_onboardControlSensorsHealth;
    if (newSensorsUnhealthy != _onboardControlSensorsUnhealthy) {
        _onboardControlSensorsUnhealthy = newSensorsUnhealthy;
        emit unhealthySensorsChanged();
        emit sensorsUnhealthyBitsChanged(_onboardControlSensorsUnhealthy);
    }
}

void Vehicle::_handleBatteryStatus(mavlink_message_t& message)
{
    mavlink_battery_status_t bat_status;
    mavlink_msg_battery_status_decode(&message, &bat_status);

    VehicleBatteryFactGroup& batteryFactGroup = bat_status.id == 0 ? _battery1FactGroup : _battery2FactGroup;

    if (bat_status.temperature == INT16_MAX) {
        batteryFactGroup.temperature()->setRawValue(VehicleBatteryFactGroup::_temperatureUnavailable);
    } else {
        batteryFactGroup.temperature()->setRawValue((double)bat_status.temperature / 100.0);
    }
    if (bat_status.current_consumed == -1) {
        batteryFactGroup.mahConsumed()->setRawValue(VehicleBatteryFactGroup::_mahConsumedUnavailable);
    } else {
        batteryFactGroup.mahConsumed()->setRawValue(bat_status.current_consumed);
    }

    int cellCount = 0;
    for (int i=0; i<10; i++) {
        if (bat_status.voltages[i] != UINT16_MAX) {
            cellCount++;
        }
    }
    if (cellCount == 0) {
        cellCount = -1;
    }

    batteryFactGroup.cellCount()->setRawValue(cellCount);

    //-- Time remaining in seconds (0 means not supported)
    batteryFactGroup.timeRemaining()->setRawValue(bat_status.time_remaining);
    //-- Battery charge state (0 means not supported)
    if(bat_status.charge_state <= MAV_BATTERY_CHARGE_STATE_UNHEALTHY) {
        batteryFactGroup.chargeState()->setRawValue(bat_status.charge_state);
    } else {
        batteryFactGroup.chargeState()->setRawValue(0);
    }
    //-- TODO: Somewhere, actions would be taken based on this chargeState:
    //   MAV_BATTERY_CHARGE_STATE_CRITICAL:     Battery state is critical, return / abort immediately
    //   MAV_BATTERY_CHARGE_STATE_EMERGENCY:    Battery state is too low for ordinary abortion, fastest possible emergency stop preventing damage
    //   MAV_BATTERY_CHARGE_STATE_FAILED:       Battery failed, damage unavoidable
    //   MAV_BATTERY_CHARGE_STATE_UNHEALTHY:    Battery is diagnosed to be broken or an error occurred, usage is discouraged / prohibited
}

void Vehicle::_setHomePosition(QGeoCoordinate& homeCoord)
{
    if (homeCoord != _homePosition) {
        _homePosition = homeCoord;
        emit homePositionChanged(_homePosition);
    }
}

void Vehicle::_handleHomePosition(mavlink_message_t& message)
{
    mavlink_home_position_t homePos;

    mavlink_msg_home_position_decode(&message, &homePos);

    QGeoCoordinate newHomePosition (homePos.latitude / 10000000.0,
                                    homePos.longitude / 10000000.0,
                                    homePos.altitude / 1000.0);
    _setHomePosition(newHomePosition);
}

void Vehicle::_updateArmed(bool armed)
{
    if (_armed != armed) {
        _armed = armed;
        emit armedChanged(_armed);

        // We are transitioning to the armed state, begin tracking trajectory points for the map
        if (_armed) {
            _mapTrajectoryStart();
            _clearCameraTriggerPoints();
        } else {
            _mapTrajectoryStop();
            // Also handle Video Streaming
            if(_settingsManager->videoSettings()->disableWhenDisarmed()->rawValue().toBool()) {
                _settingsManager->videoSettings()->streamEnabled()->setRawValue(false);
                qgcApp()->toolbox()->videoManager()->videoReceiver()->stop();
            }
        }
    }
}

void Vehicle::_handlePing(LinkInterface* link, mavlink_message_t& message)
{
    mavlink_ping_t      ping;
    mavlink_message_t   msg;

    mavlink_msg_ping_decode(&message, &ping);
    mavlink_msg_ping_pack_chan(_mavlink->getSystemId(),
                               _mavlink->getComponentId(),
                               priorityLink()->mavlinkChannel(),
                               &msg,
                               ping.time_usec,
                               ping.seq,
                               message.sysid,
                               message.compid);
    sendMessageOnLink(link, msg);
}

void Vehicle::_handleHeartbeat(mavlink_message_t& message)
{
    if (message.compid != _defaultComponentId) {
        return;
    }

    mavlink_heartbeat_t heartbeat;

    mavlink_msg_heartbeat_decode(&message, &heartbeat);

    bool newArmed = heartbeat.base_mode & MAV_MODE_FLAG_DECODE_POSITION_SAFETY;

    // ArduPilot firmare has a strange case when ARMING_REQUIRE=0. This means the vehicle is always armed but the motors are not
    // really powered up until the safety button is pressed. Because of this we can't depend on the heartbeat to tell us the true
    // armed (and dangerous) state. We must instead rely on SYS_STATUS telling us that the motors are enabled.
    if (apmFirmware()) {
        if (!_apmArmingNotRequired() || !(_onboardControlSensorsPresent & MAV_SYS_STATUS_SENSOR_MOTOR_OUTPUTS)) {
            // If ARMING_REQUIRE!=0 or we haven't seen motor output status yet we use the hearbeat info for armed
            _updateArmed(newArmed);
        }
    } else {
        // Non-ArduPilot always updates from armed state in heartbeat
        _updateArmed(newArmed);
    }

    if (heartbeat.base_mode != _base_mode || heartbeat.custom_mode != _custom_mode) {
        QString previousFlightMode;
        if (_base_mode != 0 || _custom_mode != 0){
            // Vehicle is initialized with _base_mode=0 and _custom_mode=0. Don't pass this to flightMode() since it will complain about
            // bad modes while unit testing.
            previousFlightMode = flightMode();
        }
        _base_mode = heartbeat.base_mode;
        _custom_mode = heartbeat.custom_mode;
        if (previousFlightMode != flightMode()) {
            emit flightModeChanged(flightMode());
        }
    }
}

void Vehicle::_handleRadioStatus(mavlink_message_t& message)
{

    //-- Process telemetry status message
    mavlink_radio_status_t rstatus;
    mavlink_msg_radio_status_decode(&message, &rstatus);

    int rssi    = rstatus.rssi;
    int remrssi = rstatus.remrssi;
    int lnoise = (int)(int8_t)rstatus.noise;
    int rnoise = (int)(int8_t)rstatus.remnoise;
    //-- 3DR Si1k radio needs rssi fields to be converted to dBm
    if (message.sysid == '3' && message.compid == 'D') {
        /* Per the Si1K datasheet figure 23.25 and SI AN474 code
         * samples the relationship between the RSSI register
         * and received power is as follows:
         *
         *                       10
         * inputPower = rssi * ------ 127
         *                       19
         *
         * Additionally limit to the only realistic range [-120,0] dBm
         */
        rssi    = qMin(qMax(qRound(static_cast<qreal>(rssi)    / 1.9 - 127.0), - 120), 0);
        remrssi = qMin(qMax(qRound(static_cast<qreal>(remrssi) / 1.9 - 127.0), - 120), 0);
    } else {
        rssi    = (int)(int8_t)rstatus.rssi;
        remrssi = (int)(int8_t)rstatus.remrssi;
    }
    //-- Check for changes
    if(_telemetryLRSSI != rssi) {
        _telemetryLRSSI = rssi;
        emit telemetryLRSSIChanged(_telemetryLRSSI);
    }
    if(_telemetryRRSSI != remrssi) {
        _telemetryRRSSI = remrssi;
        emit telemetryRRSSIChanged(_telemetryRRSSI);
    }
    if(_telemetryRXErrors != rstatus.rxerrors) {
        _telemetryRXErrors = rstatus.rxerrors;
        emit telemetryRXErrorsChanged(_telemetryRXErrors);
    }
    if(_telemetryFixed != rstatus.fixed) {
        _telemetryFixed = rstatus.fixed;
        emit telemetryFixedChanged(_telemetryFixed);
    }
    if(_telemetryTXBuffer != rstatus.txbuf) {
        _telemetryTXBuffer = rstatus.txbuf;
        emit telemetryTXBufferChanged(_telemetryTXBuffer);
    }
    if(_telemetryLNoise != lnoise) {
        _telemetryLNoise = lnoise;
        emit telemetryLNoiseChanged(_telemetryLNoise);
    }
    if(_telemetryRNoise != rnoise) {
        _telemetryRNoise = rnoise;
        emit telemetryRNoiseChanged(_telemetryRNoise);
    }
}

void Vehicle::_handleRCChannels(mavlink_message_t& message)
{
    mavlink_rc_channels_t channels;

    mavlink_msg_rc_channels_decode(&message, &channels);

    uint16_t* _rgChannelvalues[cMaxRcChannels] = {
        &channels.chan1_raw,
        &channels.chan2_raw,
        &channels.chan3_raw,
        &channels.chan4_raw,
        &channels.chan5_raw,
        &channels.chan6_raw,
        &channels.chan7_raw,
        &channels.chan8_raw,
        &channels.chan9_raw,
        &channels.chan10_raw,
        &channels.chan11_raw,
        &channels.chan12_raw,
        &channels.chan13_raw,
        &channels.chan14_raw,
        &channels.chan15_raw,
        &channels.chan16_raw,
        &channels.chan17_raw,
        &channels.chan18_raw,
    };
    int pwmValues[cMaxRcChannels];

    for (int i=0; i<cMaxRcChannels; i++) {
        uint16_t channelValue = *_rgChannelvalues[i];

        if (i < channels.chancount) {
            pwmValues[i] = channelValue == UINT16_MAX ? -1 : channelValue;
        } else {
            pwmValues[i] = -1;
        }
    }

    emit remoteControlRSSIChanged(channels.rssi);
    emit rcChannelsChanged(channels.chancount, pwmValues);
}

void Vehicle::_handleRCChannelsRaw(mavlink_message_t& message)
{
    // We handle both RC_CHANNLES and RC_CHANNELS_RAW since different firmware will only
    // send one or the other.

    mavlink_rc_channels_raw_t channels;

    mavlink_msg_rc_channels_raw_decode(&message, &channels);

    uint16_t* _rgChannelvalues[cMaxRcChannels] = {
        &channels.chan1_raw,
        &channels.chan2_raw,
        &channels.chan3_raw,
        &channels.chan4_raw,
        &channels.chan5_raw,
        &channels.chan6_raw,
        &channels.chan7_raw,
        &channels.chan8_raw,
    };

    int pwmValues[cMaxRcChannels];
    int channelCount = 0;

    for (int i=0; i<cMaxRcChannels; i++) {
        pwmValues[i] = -1;
    }

    for (int i=0; i<8; i++) {
        uint16_t channelValue = *_rgChannelvalues[i];

        if (channelValue == UINT16_MAX) {
            pwmValues[i] = -1;
        } else {
            channelCount = i + 1;
            pwmValues[i] = channelValue;
        }
    }
    for (int i=9; i<18; i++) {
        pwmValues[i] = -1;
    }

    emit remoteControlRSSIChanged(channels.rssi);
    emit rcChannelsChanged(channelCount, pwmValues);
}

void Vehicle::_handleScaledPressure(mavlink_message_t& message) {
    mavlink_scaled_pressure_t pressure;
    mavlink_msg_scaled_pressure_decode(&message, &pressure);
    _temperatureFactGroup.temperature1()->setRawValue(pressure.temperature / 100.0);
}

void Vehicle::_handleScaledPressure2(mavlink_message_t& message) {
    mavlink_scaled_pressure2_t pressure;
    mavlink_msg_scaled_pressure2_decode(&message, &pressure);
    _temperatureFactGroup.temperature2()->setRawValue(pressure.temperature / 100.0);
}

void Vehicle::_handleScaledPressure3(mavlink_message_t& message) {
    mavlink_scaled_pressure3_t pressure;
    mavlink_msg_scaled_pressure3_decode(&message, &pressure);
    _temperatureFactGroup.temperature3()->setRawValue(pressure.temperature / 100.0);
}

bool Vehicle::_containsLink(LinkInterface* link)
{
    return _links.contains(link);
}

void Vehicle::_addLink(LinkInterface* link)
{
    if (!_containsLink(link)) {
        qCDebug(VehicleLog) << "_addLink:" << QString("%1").arg((ulong)link, 0, 16);
        _links += link;
        if (_links.count() <= 1) {
            _updatePriorityLink(true /* updateActive */, false /* sendCommand */);
        } else {
            _updatePriorityLink(true /* updateActive */, true /* sendCommand */);
        }

        connect(_toolbox->linkManager(), &LinkManager::linkInactive, this, &Vehicle::_linkInactiveOrDeleted);
        connect(_toolbox->linkManager(), &LinkManager::linkDeleted, this, &Vehicle::_linkInactiveOrDeleted);
        connect(link, &LinkInterface::highLatencyChanged, this, &Vehicle::_updateHighLatencyLink);
        connect(link, &LinkInterface::activeChanged, this, &Vehicle::_linkActiveChanged);
    }
}

void Vehicle::_linkInactiveOrDeleted(LinkInterface* link)
{
    qCDebug(VehicleLog) << "_linkInactiveOrDeleted linkCount" << _links.count();

    _links.removeOne(link);

    if (_priorityLink.data() == link) {
        _priorityLink.clear();
    }

    _updatePriorityLink(true /* updateActive */, true /* sendCommand */);

    if (_links.count() == 0 && !_allLinksInactiveSent) {
        qCDebug(VehicleLog) << "All links inactive";
        // Make sure to not send this more than one time
        _allLinksInactiveSent = true;
        emit allLinksInactive(this);
    }
}

bool Vehicle::sendMessageOnLink(LinkInterface* link, mavlink_message_t message)
{
    if (!link || !_links.contains(link) || !link->isConnected()) {
        return false;
    }

    emit _sendMessageOnLinkOnThread(link, message);

    return true;
}

void Vehicle::_sendMessageOnLink(LinkInterface* link, mavlink_message_t message)
{
    // Make sure this is still a good link
    if (!link || !_links.contains(link) || !link->isConnected()) {
        return;
    }

#if 0
    // Leaving in for ease in Mav 2.0 testing
    mavlink_status_t* mavlinkStatus = mavlink_get_channel_status(link->mavlinkChannel());
    qDebug() << "_sendMessageOnLink" << mavlinkStatus << link->mavlinkChannel() << mavlinkStatus->flags << message.magic;
#endif

    // Give the plugin a chance to adjust
    _firmwarePlugin->adjustOutgoingMavlinkMessage(this, link, &message);

    // Write message into buffer, prepending start sign
    uint8_t buffer[MAVLINK_MAX_PACKET_LEN];
    int len = mavlink_msg_to_send_buffer(buffer, &message);

    link->writeBytesSafe((const char*)buffer, len);
    _messagesSent++;
    emit messagesSentChanged();
}

void Vehicle::_updatePriorityLink(bool updateActive, bool sendCommand)
{
    emit linksPropertiesChanged();

    // if the priority link is commanded and still active don't change anything
    if (_priorityLinkCommanded) {
        if (_priorityLink.data()->link_active(_id)) {
            return;
        } else {
            _priorityLinkCommanded = false;
        }
    }

    LinkInterface* newPriorityLink = nullptr;

    // This routine specifically does not clear _priorityLink when there are no links remaining.
    // By doing this we hold a reference on the last link as the Vehicle shuts down. Thus preventing shutdown
    // ordering nullptr pointer crashes where priorityLink() is still called during shutdown sequence.
    if (_links.count() == 0) {
        return;
    }

    // Check for the existing priority link to still be valid
    for (int i=0; i<_links.count(); i++) {
        if (_priorityLink.data() == _links[i]) {
            if (!_priorityLink.data()->highLatency() && _priorityLink->link_active(_id)) {
                // Link is still valid. Continue to use it unless it is high latency. In that case we still look for a better
                // link to use as priority link.
                return;
            }
        }
    }

    // The previous priority link is no longer valid. We must no find the best link available in this priority order:
    //      First active direct USB connection
    //      Any active non high latency link
    //      An active high latency link
    //      Any link

#ifndef NO_SERIAL_LINK
    // Search for an active direct usb connection
    for (int i=0; i<_links.count(); i++) {
        LinkInterface* link = _links[i];
        SerialLink* pSerialLink = qobject_cast<SerialLink*>(link);
        if (pSerialLink) {
            LinkConfiguration* config = pSerialLink->getLinkConfiguration();
            if (config) {
                SerialConfiguration* pSerialConfig = qobject_cast<SerialConfiguration*>(config);
                if (pSerialConfig && pSerialConfig->usbDirect()) {
                    if (_priorityLink.data() != link && link->link_active(_id)) {
                        newPriorityLink = link;
                        break;
                    }
                }
            }
        }
    }
#endif

    if (!newPriorityLink) {
        // Search for an active non-high latency link
        for (int i=0; i<_links.count(); i++) {
            LinkInterface* link = _links[i];
            if (!link->highLatency() && link->link_active(_id)) {
                newPriorityLink = link;
                break;
            }
        }
    }

    if (!newPriorityLink) {
        // Search for an active high latency link
        for (int i=0; i<_links.count(); i++) {
            LinkInterface* link = _links[i];
            if (link->highLatency() && link->link_active(_id)) {
                newPriorityLink = link;
                break;
            }
        }
    }

    if (!newPriorityLink) {
        // Use any link
        newPriorityLink = _links[0];
    }

    if (_priorityLink.data() != newPriorityLink) {
        if (_priorityLink) {
            qgcApp()->showMessage((tr("switch to %2 as priority link")).arg(newPriorityLink->getName()));
        }
        _priorityLink = _toolbox->linkManager()->sharedLinkInterfacePointerForLink(newPriorityLink);

        _updateHighLatencyLink(sendCommand);

        emit priorityLinkNameChanged(_priorityLink->getName());
        if (updateActive) {
            _linkActiveChanged(_priorityLink.data(), _priorityLink->link_active(_id), _id);
        }
    }
}

int Vehicle::motorCount(void)
{
    switch (_vehicleType) {
    case MAV_TYPE_HELICOPTER:
        return 1;
    case MAV_TYPE_VTOL_DUOROTOR:
        return 2;
    case MAV_TYPE_TRICOPTER:
        return 3;
    case MAV_TYPE_QUADROTOR:
    case MAV_TYPE_VTOL_QUADROTOR:
        return 4;
    case MAV_TYPE_HEXAROTOR:
        return 6;
    case MAV_TYPE_OCTOROTOR:
        return 8;
    default:
        return -1;
    }
}

bool Vehicle::coaxialMotors(void)
{
    return _firmwarePlugin->multiRotorCoaxialMotors(this);
}

bool Vehicle::xConfigMotors(void)
{
    return _firmwarePlugin->multiRotorXConfig(this);
}

QString Vehicle::formatedMessages()
{
    QString messages;
    foreach(UASMessage* message, _toolbox->uasMessageHandler()->messages()) {
        messages += message->getFormatedText();
    }
    return messages;
}

void Vehicle::clearMessages()
{
    _toolbox->uasMessageHandler()->clearMessages();
}

void Vehicle::_handletextMessageReceived(UASMessage* message)
{
    if(message)
    {
        _formatedMessage = message->getFormatedText();
        emit formatedMessageChanged();
    }
}

void Vehicle::_handleTextMessage(int newCount)
{
    // Reset?
    if(!newCount) {
        _currentMessageCount = 0;
        _currentNormalCount  = 0;
        _currentWarningCount = 0;
        _currentErrorCount   = 0;
        _messageCount        = 0;
        _currentMessageType  = MessageNone;
        emit newMessageCountChanged();
        emit messageTypeChanged();
        emit messageCountChanged();
        return;
    }

    UASMessageHandler* pMh = _toolbox->uasMessageHandler();
    MessageType_t type = newCount ? _currentMessageType : MessageNone;
    int errorCount     = _currentErrorCount;
    int warnCount      = _currentWarningCount;
    int normalCount    = _currentNormalCount;
    //-- Add current message counts
    errorCount  += pMh->getErrorCount();
    warnCount   += pMh->getWarningCount();
    normalCount += pMh->getNormalCount();
    //-- See if we have a higher level
    if(errorCount != _currentErrorCount) {
        _currentErrorCount = errorCount;
        type = MessageError;
    }
    if(warnCount != _currentWarningCount) {
        _currentWarningCount = warnCount;
        if(_currentMessageType != MessageError) {
            type = MessageWarning;
        }
    }
    if(normalCount != _currentNormalCount) {
        _currentNormalCount = normalCount;
        if(_currentMessageType != MessageError && _currentMessageType != MessageWarning) {
            type = MessageNormal;
        }
    }
    int count = _currentErrorCount + _currentWarningCount + _currentNormalCount;
    if(count != _currentMessageCount) {
        _currentMessageCount = count;
        // Display current total new messages count
        emit newMessageCountChanged();
    }
    if(type != _currentMessageType) {
        _currentMessageType = type;
        // Update message level
        emit messageTypeChanged();
    }
    // Update message count (all messages)
    if(newCount != _messageCount) {
        _messageCount = newCount;
        emit messageCountChanged();
    }
    QString errMsg = pMh->getLatestError();
    if(errMsg != _latestError) {
        _latestError = errMsg;
        emit latestErrorChanged();
    }
}

void Vehicle::resetMessages()
{
    // Reset Counts
    int count = _currentMessageCount;
    MessageType_t type = _currentMessageType;
    _currentErrorCount   = 0;
    _currentWarningCount = 0;
    _currentNormalCount  = 0;
    _currentMessageCount = 0;
    _currentMessageType = MessageNone;
    if(count != _currentMessageCount) {
        emit newMessageCountChanged();
    }
    if(type != _currentMessageType) {
        emit messageTypeChanged();
    }
}

int Vehicle::manualControlReservedButtonCount(void)
{
    return _firmwarePlugin->manualControlReservedButtonCount();
}

void Vehicle::_loadSettings(void)
{
    if (!_active) {
        return;
    }

    QSettings settings;

    settings.beginGroup(QString(_settingsGroup).arg(_id));

    bool convertOk;

    _joystickMode = (JoystickMode_t)settings.value(_joystickModeSettingsKey, JoystickModeRC).toInt(&convertOk);
    if (!convertOk) {
        _joystickMode = JoystickModeRC;
    }

    // Joystick enabled is a global setting so first make sure there are any joysticks connected
    if (_toolbox->joystickManager()->joysticks().count()) {
        setJoystickEnabled(settings.value(_joystickEnabledSettingsKey, false).toBool());
        _startJoystick(true);
    }
}

void Vehicle::_saveSettings(void)
{
    QSettings settings;

    settings.beginGroup(QString(_settingsGroup).arg(_id));

    settings.setValue(_joystickModeSettingsKey, _joystickMode);

    // The joystick enabled setting should only be changed if a joystick is present
    // since the checkbox can only be clicked if one is present
    if (_toolbox->joystickManager()->joysticks().count()) {
        settings.setValue(_joystickEnabledSettingsKey, _joystickEnabled);
    }
}

int Vehicle::joystickMode(void)
{
    return _joystickMode;
}

void Vehicle::setJoystickMode(int mode)
{
    if (mode < 0 || mode >= JoystickModeMax) {
        qCWarning(VehicleLog) << "Invalid joystick mode" << mode;
        return;
    }

    _joystickMode = (JoystickMode_t)mode;
    _saveSettings();
    emit joystickModeChanged(mode);
}

QStringList Vehicle::joystickModes(void)
{
    QStringList list;

    list << "Normal" << "Attitude" << "Position" << "Force" << "Velocity";

    return list;
}

bool Vehicle::joystickEnabled(void)
{
    return _joystickEnabled;
}

void Vehicle::setJoystickEnabled(bool enabled)
{
    _joystickEnabled = enabled;
    _saveSettings();
    emit joystickEnabledChanged(_joystickEnabled);
}

void Vehicle::_startJoystick(bool start)
{
    Joystick* joystick = _joystickManager->activeJoystick();
    if (joystick) {
        if (start) {
            joystick->startPolling(this);
        } else {
            joystick->stopPolling();
        }
    }
}

bool Vehicle::active(void)
{
    return _active;
}

void Vehicle::setActive(bool active)
{
    if (_active != active) {
        _active = active;
        _startJoystick(false);
        emit activeChanged(_active);
    }
}

QGeoCoordinate Vehicle::homePosition(void)
{
    return _homePosition;
}

void Vehicle::setArmed(bool armed)
{
    // We specifically use COMMAND_LONG:MAV_CMD_COMPONENT_ARM_DISARM since it is supported by more flight stacks.
    sendMavCommand(_defaultComponentId,
                   MAV_CMD_COMPONENT_ARM_DISARM,
                   true,    // show error if fails
                   armed ? 1.0f : 0.0f);
}

bool Vehicle::flightModeSetAvailable(void)
{
    return _firmwarePlugin->isCapable(this, FirmwarePlugin::SetFlightModeCapability);
}

QStringList Vehicle::flightModes(void)
{
    return _firmwarePlugin->flightModes(this);
}

QString Vehicle::flightMode(void) const
{
    return _firmwarePlugin->flightMode(_base_mode, _custom_mode);
}

void Vehicle::setFlightMode(const QString& flightMode)
{
    uint8_t     base_mode;
    uint32_t    custom_mode;

    if (_firmwarePlugin->setFlightMode(flightMode, &base_mode, &custom_mode)) {
        // setFlightMode will only set MAV_MODE_FLAG_CUSTOM_MODE_ENABLED in base_mode, we need to move back in the existing
        // states.
        uint8_t newBaseMode = _base_mode & ~MAV_MODE_FLAG_DECODE_POSITION_CUSTOM_MODE;
        newBaseMode |= base_mode;

        mavlink_message_t msg;
        mavlink_msg_set_mode_pack_chan(_mavlink->getSystemId(),
                                       _mavlink->getComponentId(),
                                       priorityLink()->mavlinkChannel(),
                                       &msg,
                                       id(),
                                       newBaseMode,
                                       custom_mode);
        sendMessageOnLink(priorityLink(), msg);
    } else {
        qWarning() << "FirmwarePlugin::setFlightMode failed, flightMode:" << flightMode;
    }
}

QString Vehicle::priorityLinkName(void) const
{
    if (_priorityLink) {
        return _priorityLink->getName();
    }

    return "none";
}

QVariantList Vehicle::links(void) const {
    QVariantList ret;

    foreach( const auto &item, _links )
        ret << QVariant::fromValue(item);

    return ret;
}

void Vehicle::setPriorityLinkByName(const QString& priorityLinkName)
{
    if (!_priorityLink) {
        return;
    }

    if (priorityLinkName == _priorityLink->getName()) {
        // The link did not change
        return;
    }

    LinkInterface* newPriorityLink = nullptr;


    for (int i=0; i<_links.count(); i++) {
        if (_links[i]->getName() == priorityLinkName) {
            newPriorityLink = _links[i];
        }
    }

    if (newPriorityLink) {
        _priorityLinkCommanded = true;
        _priorityLink = _toolbox->linkManager()->sharedLinkInterfacePointerForLink(newPriorityLink);
        _updateHighLatencyLink(true);
        emit priorityLinkNameChanged(_priorityLink->getName());
        _linkActiveChanged(_priorityLink.data(), _priorityLink->link_active(_id), _id);
    }
}

bool Vehicle::hilMode(void)
{
    return _base_mode & MAV_MODE_FLAG_HIL_ENABLED;
}

void Vehicle::setHilMode(bool hilMode)
{
    mavlink_message_t msg;

    uint8_t newBaseMode = _base_mode & ~MAV_MODE_FLAG_DECODE_POSITION_HIL;
    if (hilMode) {
        newBaseMode |= MAV_MODE_FLAG_HIL_ENABLED;
    }

    mavlink_msg_set_mode_pack_chan(_mavlink->getSystemId(),
                                   _mavlink->getComponentId(),
                                   priorityLink()->mavlinkChannel(),
                                   &msg,
                                   id(),
                                   newBaseMode,
                                   _custom_mode);
    sendMessageOnLink(priorityLink(), msg);
}

void Vehicle::requestDataStream(MAV_DATA_STREAM stream, uint16_t rate, bool sendMultiple)
{
    mavlink_message_t               msg;
    mavlink_request_data_stream_t   dataStream;

    memset(&dataStream, 0, sizeof(dataStream));

    dataStream.req_stream_id = stream;
    dataStream.req_message_rate = rate;
    dataStream.start_stop = 1;  // start
    dataStream.target_system = id();
    dataStream.target_component = _defaultComponentId;

    mavlink_msg_request_data_stream_encode_chan(_mavlink->getSystemId(),
                                                _mavlink->getComponentId(),
                                                priorityLink()->mavlinkChannel(),
                                                &msg,
                                                &dataStream);

    if (sendMultiple) {
        // We use sendMessageMultiple since we really want these to make it to the vehicle
        sendMessageMultiple(msg);
    } else {
        sendMessageOnLink(priorityLink(), msg);
    }
}

void Vehicle::_sendMessageMultipleNext(void)
{
    if (_nextSendMessageMultipleIndex < _sendMessageMultipleList.count()) {
        qCDebug(VehicleLog) << "_sendMessageMultipleNext:" << _sendMessageMultipleList[_nextSendMessageMultipleIndex].message.msgid;

        sendMessageOnLink(priorityLink(), _sendMessageMultipleList[_nextSendMessageMultipleIndex].message);

        if (--_sendMessageMultipleList[_nextSendMessageMultipleIndex].retryCount <= 0) {
            _sendMessageMultipleList.removeAt(_nextSendMessageMultipleIndex);
        } else {
            _nextSendMessageMultipleIndex++;
        }
    }

    if (_nextSendMessageMultipleIndex >= _sendMessageMultipleList.count()) {
        _nextSendMessageMultipleIndex = 0;
    }
}

void Vehicle::sendMessageMultiple(mavlink_message_t message)
{
    SendMessageMultipleInfo_t   info;

    info.message =      message;
    info.retryCount =   _sendMessageMultipleRetries;

    _sendMessageMultipleList.append(info);
}

void Vehicle::_missionManagerError(int errorCode, const QString& errorMsg)
{
    Q_UNUSED(errorCode);
    qgcApp()->showMessage(tr("Mission transfer failed. Retry transfer. Error: %1").arg(errorMsg));
}

void Vehicle::_geoFenceManagerError(int errorCode, const QString& errorMsg)
{
    Q_UNUSED(errorCode);
    qgcApp()->showMessage(tr("GeoFence transfer failed. Retry transfer. Error: %1").arg(errorMsg));
}

void Vehicle::_rallyPointManagerError(int errorCode, const QString& errorMsg)
{
    Q_UNUSED(errorCode);
    qgcApp()->showMessage(tr("Rally Point transfer failed. Retry transfer. Error: %1").arg(errorMsg));
}

void Vehicle::_addNewMapTrajectoryPoint(void)
{
    if (_mapTrajectoryHaveFirstCoordinate) {
        // Keep three minutes of trajectory on mobile due to perf impact of lines
#ifdef __mobile__
        if (_mapTrajectoryList.count() * _mapTrajectoryMsecsBetweenPoints > 3 * 1000 * 60) {
            _mapTrajectoryList.removeAt(0)->deleteLater();
        }
#endif
        _mapTrajectoryList.append(new CoordinateVector(_mapTrajectoryLastCoordinate, _coordinate, this));
        _flightDistanceFact.setRawValue(_flightDistanceFact.rawValue().toDouble() + _mapTrajectoryLastCoordinate.distanceTo(_coordinate));
    }
    _mapTrajectoryHaveFirstCoordinate = true;
    _mapTrajectoryLastCoordinate = _coordinate;
    _flightTimeFact.setRawValue((double)_flightTimer.elapsed() / 1000.0);
}

void Vehicle::_clearTrajectoryPoints(void)
{
    _mapTrajectoryList.clearAndDeleteContents();
}

void Vehicle::_clearCameraTriggerPoints(void)
{
    _cameraTriggerPoints.clearAndDeleteContents();
}

void Vehicle::_mapTrajectoryStart(void)
{
    _mapTrajectoryHaveFirstCoordinate = false;
    _clearTrajectoryPoints();
    _mapTrajectoryTimer.start();
    _flightTimer.start();
    _flightDistanceFact.setRawValue(0);
    _flightTimeFact.setRawValue(0);
}

void Vehicle::_mapTrajectoryStop()
{
    _mapTrajectoryTimer.stop();
}

void Vehicle::_startPlanRequest(void)
{
    if (_missionManagerInitialRequestSent) {
        return;
    }

    if (_parameterManager->parametersReady() && _vehicleCapabilitiesKnown) {
        qCDebug(VehicleLog) << "_startPlanRequest";
        _missionManagerInitialRequestSent = true;
        if (_settingsManager->appSettings()->autoLoadMissions()->rawValue().toBool()) {
            QString missionAutoLoadDirPath = _settingsManager->appSettings()->missionSavePath();
            if (!missionAutoLoadDirPath.isEmpty()) {
                QDir missionAutoLoadDir(missionAutoLoadDirPath);
                QString autoloadFilename = missionAutoLoadDir.absoluteFilePath(tr("AutoLoad%1.%2").arg(_id).arg(AppSettings::planFileExtension));
                if (QFile(autoloadFilename).exists()) {
                    _initialPlanRequestComplete = true; // We aren't going to load from the vehicle, so we are done
                    PlanMasterController::sendPlanToVehicle(this, autoloadFilename);
                    return;
                }
            }
        }
        _missionManager->loadFromVehicle();
    } else {
        if (!_parameterManager->parametersReady()) {
            qCDebug(VehicleLog) << "Delaying _startPlanRequest due to parameters not ready";
        } else if (!_vehicleCapabilitiesKnown) {
            qCDebug(VehicleLog) << "Delaying _startPlanRequest due to vehicle capabilities not known";
        }
    }
}

void Vehicle::_missionLoadComplete(void)
{
    // After the initial mission request completes we ask for the geofence
    if (!_geoFenceManagerInitialRequestSent) {
        _geoFenceManagerInitialRequestSent = true;
        if (_geoFenceManager->supported()) {
            qCDebug(VehicleLog) << "_missionLoadComplete requesting GeoFence";
            _geoFenceManager->loadFromVehicle();
        } else {
            qCDebug(VehicleLog) << "_missionLoadComplete GeoFence not supported skipping";
            _geoFenceLoadComplete();
        }
    }
}

void Vehicle::_geoFenceLoadComplete(void)
{
    // After geofence request completes we ask for the rally points
    if (!_rallyPointManagerInitialRequestSent) {
        _rallyPointManagerInitialRequestSent = true;
        if (_rallyPointManager->supported()) {
            qCDebug(VehicleLog) << "_missionLoadComplete requesting Rally Points";
            _rallyPointManager->loadFromVehicle();
        } else {
            qCDebug(VehicleLog) << "_missionLoadComplete Rally Points not supported skipping";
            _rallyPointLoadComplete();
        }
    }
}

void Vehicle::_rallyPointLoadComplete(void)
{
    qCDebug(VehicleLog) << "_missionLoadComplete _initialPlanRequestComplete = true";
    if (!_initialPlanRequestComplete) {
        _initialPlanRequestComplete = true;
        emit initialPlanRequestCompleteChanged(true);
    }
}

void Vehicle::_parametersReady(bool parametersReady)
{
    // Try to set current unix time to the vehicle
    _sendQGCTimeToVehicle();
    // Send time twice, more likely to get to the vehicle on a noisy link
    _sendQGCTimeToVehicle();
    if (parametersReady) {
        _setupAutoDisarmSignalling();
        _startPlanRequest();
    }
}

void Vehicle::_sendQGCTimeToVehicle(void)
{
    mavlink_message_t       msg;
    mavlink_system_time_t   cmd;

    // Timestamp of the master clock in microseconds since UNIX epoch.
    cmd.time_unix_usec = QDateTime::currentDateTime().currentMSecsSinceEpoch()*1000;
    // Timestamp of the component clock since boot time in milliseconds (Not necessary).
    cmd.time_boot_ms = 0;
    mavlink_msg_system_time_encode_chan(_mavlink->getSystemId(),
                                        _mavlink->getComponentId(),
                                        priorityLink()->mavlinkChannel(),
                                        &msg,
                                        &cmd);

    sendMessageOnLink(priorityLink(), msg);
}

void Vehicle::disconnectInactiveVehicle(void)
{
    // Vehicle is no longer communicating with us, disconnect all links

    LinkManager* linkMgr = _toolbox->linkManager();
    for (int i=0; i<_links.count(); i++) {
        // FIXME: This linkInUse check is a hack fix for multiple vehicles on the same link.
        // The real fix requires significant restructuring which will come later.
        if (!_toolbox->multiVehicleManager()->linkInUse(_links[i], this)) {
            linkMgr->disconnectLink(_links[i]);
        }
    }
    emit linksChanged();
}

void Vehicle::_imageReady(UASInterface*)
{
    if(_uas)
    {
        QImage img = _uas->getImage();
        _toolbox->imageProvider()->setImage(&img, _id);
        _flowImageIndex++;
        emit flowImageIndexChanged();
    }
}

void Vehicle::_remoteControlRSSIChanged(uint8_t rssi)
{
    //-- 0 <= rssi <= 100 - 255 means "invalid/unknown"
    if(rssi > 100) { // Anything over 100 doesn't make sense
        if(_rcRSSI != 255) {
            _rcRSSI = 255;
            emit rcRSSIChanged(_rcRSSI);
        }
        return;
    }
    //-- Initialize it
    if(_rcRSSIstore == 255.) {
        _rcRSSIstore = (double)rssi;
    }
    // Low pass to git rid of jitter
    _rcRSSIstore = (_rcRSSIstore * 0.9f) + ((float)rssi * 0.1);
    uint8_t filteredRSSI = (uint8_t)ceil(_rcRSSIstore);
    if(_rcRSSIstore < 0.1) {
        filteredRSSI = 0;
    }
    if(_rcRSSI != filteredRSSI) {
        _rcRSSI = filteredRSSI;
        emit rcRSSIChanged(_rcRSSI);
    }
}

void Vehicle::virtualTabletJoystickValue(double roll, double pitch, double yaw, double thrust)
{
    // The following if statement prevents the virtualTabletJoystick from sending values if the standard joystick is enabled
    if ( !_joystickEnabled && !_highLatencyLink) {
        _uas->setExternalControlSetpoint(roll, pitch, yaw, thrust, 0, JoystickModeRC);
    }
}

void Vehicle::setConnectionLostEnabled(bool connectionLostEnabled)
{
    if (_connectionLostEnabled != connectionLostEnabled) {
        _connectionLostEnabled = connectionLostEnabled;
        emit connectionLostEnabledChanged(_connectionLostEnabled);
    }
}

void Vehicle::_linkActiveChanged(LinkInterface *link, bool active, int vehicleID)
{
    // only continue if the vehicle id is correct
    if (vehicleID != _id) {
        return;
    }

    emit linksPropertiesChanged();

    bool communicationLost = false;
    bool communicationRegained = false;

    if (link == _priorityLink) {
        if (active && _connectionLost) {
            // communication to priority link regained
            _connectionLost = false;
            communicationRegained = true;
            emit connectionLostChanged(false);

            if (_priorityLink->highLatency()) {
                _setMaxProtoVersion(100);
            } else {
                // Re-negotiate protocol version for the link
                sendMavCommand(MAV_COMP_ID_ALL,                         // Don't know default component id yet.
                               MAV_CMD_REQUEST_PROTOCOL_VERSION,
                               false,                                   // No error shown if fails
                               1);                                     // Request protocol version
            }
        } else if (!active && !_connectionLost) {
            _updatePriorityLink(false /* updateActive */, false /* sendCommand */);

            // check if another active link has been found
            if (link == _priorityLink) {
                _connectionLost = true;
                communicationLost = true;
                _heardFrom = false;
                _maxProtoVersion = 0;
                emit connectionLostChanged(true);

                if (_autoDisconnect) {
                    // Reset link state
                    for (int i = 0; i < _links.length(); i++) {
                        _mavlink->resetMetadataForLink(_links.at(i));
                    }

                    disconnectInactiveVehicle();
                }
            }
        }
    } else {
        qgcApp()->showMessage((tr("%1 communication to auxiliary link %2 %3")).arg(_vehicleIdSpeech()).arg(link->getName()).arg(active ? "regained" : "lost"));
        _updatePriorityLink(false /* updateActive */, true /* sendCommand */);
    }

    QString commSpeech;
    bool multiVehicle = _toolbox->multiVehicleManager()->vehicles()->count() > 1;
    if (communicationRegained) {
        commSpeech = tr("Communication regained");
        if (_links.count() > 1) {
            qgcApp()->showMessage(tr("Communication regained to vehicle %1 on %2 link %3").arg(_id).arg(_links.count() > 1 ? tr("priority") : tr("auxiliary")).arg(link->getName()));
        } else if (multiVehicle) {
            qgcApp()->showMessage(tr("Communication regained to vehicle %1").arg(_id));
        }
    }
    if (communicationLost) {
        commSpeech = tr("Communication lost");
        if (_links.count() > 1) {
            qgcApp()->showMessage(tr("Communication lost to vehicle %1 on %2 link %3").arg(_id).arg(_links.count() > 1 ? tr("priority") : tr("auxiliary")).arg(link->getName()));
        } else if (multiVehicle) {
            qgcApp()->showMessage(tr("Communication lost to vehicle %1").arg(_id));
        }
    }
    if (multiVehicle && (communicationLost || communicationRegained)) {
        commSpeech.append(tr(" to vehicle %1").arg(_id));
    }
    if (!commSpeech.isEmpty()) {
        _say(commSpeech);
    }
}

void Vehicle::_say(const QString& text)
{
    _toolbox->audioOutput()->say(text.toLower());
}

bool Vehicle::fixedWing(void) const
{
    return QGCMAVLink::isFixedWing(vehicleType());
}

bool Vehicle::rover(void) const
{
    return QGCMAVLink::isRover(vehicleType());
}

bool Vehicle::sub(void) const
{
    return QGCMAVLink::isSub(vehicleType());
}

bool Vehicle::multiRotor(void) const
{
    return QGCMAVLink::isMultiRotor(vehicleType());
}

bool Vehicle::vtol(void) const
{
    return _firmwarePlugin->isVtol(this);
}

bool Vehicle::supportsThrottleModeCenterZero(void) const
{
    return _firmwarePlugin->supportsThrottleModeCenterZero();
}

bool Vehicle::supportsNegativeThrust(void) const
{
    return _firmwarePlugin->supportsNegativeThrust();
}

bool Vehicle::supportsRadio(void) const
{
    return _firmwarePlugin->supportsRadio();
}

bool Vehicle::supportsJSButton(void) const
{
    return _firmwarePlugin->supportsJSButton();
}

bool Vehicle::supportsMotorInterference(void) const
{
    return _firmwarePlugin->supportsMotorInterference();
}

bool Vehicle::supportsTerrainFrame(void) const
{
    return _firmwarePlugin->supportsTerrainFrame();
}

QString Vehicle::vehicleTypeName() const {
    static QMap<int, QString> typeNames = {
        { MAV_TYPE_GENERIC,         tr("Generic micro air vehicle" )},
        { MAV_TYPE_FIXED_WING,      tr("Fixed wing aircraft")},
        { MAV_TYPE_QUADROTOR,       tr("Quadrotor")},
        { MAV_TYPE_COAXIAL,         tr("Coaxial helicopter")},
        { MAV_TYPE_HELICOPTER,      tr("Normal helicopter with tail rotor.")},
        { MAV_TYPE_ANTENNA_TRACKER, tr("Ground installation")},
        { MAV_TYPE_GCS,             tr("Operator control unit / ground control station")},
        { MAV_TYPE_AIRSHIP,         tr("Airship, controlled")},
        { MAV_TYPE_FREE_BALLOON,    tr("Free balloon, uncontrolled")},
        { MAV_TYPE_ROCKET,          tr("Rocket")},
        { MAV_TYPE_GROUND_ROVER,    tr("Ground rover")},
        { MAV_TYPE_SURFACE_BOAT,    tr("Surface vessel, boat, ship")},
        { MAV_TYPE_SUBMARINE,       tr("Submarine")},
        { MAV_TYPE_HEXAROTOR,       tr("Hexarotor")},
        { MAV_TYPE_OCTOROTOR,       tr("Octorotor")},
        { MAV_TYPE_TRICOPTER,       tr("Octorotor")},
        { MAV_TYPE_FLAPPING_WING,   tr("Flapping wing")},
        { MAV_TYPE_KITE,            tr("Flapping wing")},
        { MAV_TYPE_ONBOARD_CONTROLLER, tr("Onboard companion controller")},
        { MAV_TYPE_VTOL_DUOROTOR,   tr("Two-rotor VTOL using control surfaces in vertical operation in addition. Tailsitter")},
        { MAV_TYPE_VTOL_QUADROTOR,  tr("Quad-rotor VTOL using a V-shaped quad config in vertical operation. Tailsitter")},
        { MAV_TYPE_VTOL_TILTROTOR,  tr("Tiltrotor VTOL")},
        { MAV_TYPE_VTOL_RESERVED2,  tr("VTOL reserved 2")},
        { MAV_TYPE_VTOL_RESERVED3,  tr("VTOL reserved 3")},
        { MAV_TYPE_VTOL_RESERVED4,  tr("VTOL reserved 4")},
        { MAV_TYPE_VTOL_RESERVED5,  tr("VTOL reserved 5")},
        { MAV_TYPE_GIMBAL,          tr("Onboard gimbal")},
        { MAV_TYPE_ADSB,            tr("Onboard ADSB peripheral")},
    };
    return typeNames[_vehicleType];
}

/// Returns the string to speak to identify the vehicle
QString Vehicle::_vehicleIdSpeech(void)
{
    if (_toolbox->multiVehicleManager()->vehicles()->count() > 1) {
        return QString(tr("vehicle %1")).arg(id());
    } else {
        return QString();
    }
}

void Vehicle::_handleFlightModeChanged(const QString& flightMode)
{
    _say(QString(tr("%1 %2 flight mode")).arg(_vehicleIdSpeech()).arg(flightMode));
    emit guidedModeChanged(_firmwarePlugin->isGuidedMode(this));
}

void Vehicle::_announceArmedChanged(bool armed)
{
    _say(QString("%1 %2").arg(_vehicleIdSpeech()).arg(armed ? QString(tr("armed")) : QString(tr("disarmed"))));
}

void Vehicle::_setFlying(bool flying)
{
    if (_flying != flying) {
        _flying = flying;
        emit flyingChanged(flying);
    }
}

void Vehicle::_setLanding(bool landing)
{
    if (armed() && _landing != landing) {
        _landing = landing;
        emit landingChanged(landing);
    }
}

bool Vehicle::guidedModeSupported(void) const
{
    return _firmwarePlugin->isCapable(this, FirmwarePlugin::GuidedModeCapability);
}

bool Vehicle::pauseVehicleSupported(void) const
{
    return _firmwarePlugin->isCapable(this, FirmwarePlugin::PauseVehicleCapability);
}

bool Vehicle::orbitModeSupported() const
{
    return _firmwarePlugin->isCapable(this, FirmwarePlugin::OrbitModeCapability);
}

bool Vehicle::takeoffVehicleSupported() const
{
    return _firmwarePlugin->isCapable(this, FirmwarePlugin::TakeoffVehicleCapability);
}

void Vehicle::guidedModeRTL(void)
{
    if (!guidedModeSupported()) {
        qgcApp()->showMessage(guided_mode_not_supported_by_vehicle);
        return;
    }
    _firmwarePlugin->guidedModeRTL(this);
}

void Vehicle::guidedModeLand(void)
{
    if (!guidedModeSupported()) {
        qgcApp()->showMessage(guided_mode_not_supported_by_vehicle);
        return;
    }
    _firmwarePlugin->guidedModeLand(this);
}

void Vehicle::guidedModeTakeoff(double altitudeRelative)
{
    if (!guidedModeSupported()) {
        qgcApp()->showMessage(guided_mode_not_supported_by_vehicle);
        return;
    }
    _firmwarePlugin->guidedModeTakeoff(this, altitudeRelative);
}

double Vehicle::minimumTakeoffAltitude(void)
{
    return _firmwarePlugin->minimumTakeoffAltitude(this);
}

void Vehicle::startMission(void)
{
    _firmwarePlugin->startMission(this);
}

void Vehicle::guidedModeGotoLocation(const QGeoCoordinate& gotoCoord)
{
    if (!guidedModeSupported()) {
        qgcApp()->showMessage(guided_mode_not_supported_by_vehicle);
        return;
    }
    if (!coordinate().isValid()) {
        return;
    }
    double maxDistance = 1000.0;
    if (coordinate().distanceTo(gotoCoord) > maxDistance) {
        qgcApp()->showMessage(QString("New location is too far. Must be less than %1 %2").arg(qRound(FactMetaData::metersToAppSettingsDistanceUnits(maxDistance).toDouble())).arg(FactMetaData::appSettingsDistanceUnitsString()));
        return;
    }
    _firmwarePlugin->guidedModeGotoLocation(this, gotoCoord);
}

void Vehicle::guidedModeChangeAltitude(double altitudeChange)
{
    if (!guidedModeSupported()) {
        qgcApp()->showMessage(guided_mode_not_supported_by_vehicle);
        return;
    }
    _firmwarePlugin->guidedModeChangeAltitude(this, altitudeChange);
}

void Vehicle::guidedModeOrbit(const QGeoCoordinate& centerCoord, double radius, double amslAltitude)
{
    if (!orbitModeSupported()) {
        qgcApp()->showMessage(QStringLiteral("Orbit mode not supported by Vehicle."));
        return;
    }

    if (capabilityBits() && MAV_PROTOCOL_CAPABILITY_COMMAND_INT) {
        sendMavCommandInt(defaultComponentId(),
                          MAV_CMD_DO_ORBIT,
                          MAV_FRAME_GLOBAL,
                          true,            // show error if fails
                          radius,
                          qQNaN(),         // Use default velocity
                          0,               // Vehicle points to center
                          qQNaN(),         // reserved
                          centerCoord.latitude(), centerCoord.longitude(), amslAltitude);
    } else {
        sendMavCommand(defaultComponentId(),
                       MAV_CMD_DO_ORBIT,
                       true,            // show error if fails
                       radius,
                       qQNaN(),         // Use default velocity
                       0,               // Vehicle points to center
                       qQNaN(),         // reserved
                       centerCoord.latitude(), centerCoord.longitude(), amslAltitude);
    }
}

void Vehicle::pauseVehicle(void)
{
    if (!pauseVehicleSupported()) {
        qgcApp()->showMessage(QStringLiteral("Pause not supported by vehicle."));
        return;
    }
    _firmwarePlugin->pauseVehicle(this);
}

void Vehicle::abortLanding(double climbOutAltitude)
{
    sendMavCommand(defaultComponentId(),
                   MAV_CMD_DO_GO_AROUND,
                   true,        // show error if fails
                   climbOutAltitude);
}

bool Vehicle::guidedMode(void) const
{
    return _firmwarePlugin->isGuidedMode(this);
}

void Vehicle::setGuidedMode(bool guidedMode)
{
    return _firmwarePlugin->setGuidedMode(this, guidedMode);
}

void Vehicle::emergencyStop(void)
{
    sendMavCommand(_defaultComponentId,
                   MAV_CMD_COMPONENT_ARM_DISARM,
                   true,        // show error if fails
                   0.0f,
                   21196.0f);  // Magic number for emergency stop
}

void Vehicle::setCurrentMissionSequence(int seq)
{
    if (!_firmwarePlugin->sendHomePositionToVehicle()) {
        seq--;
    }
    mavlink_message_t msg;
    mavlink_msg_mission_set_current_pack_chan(_mavlink->getSystemId(),
                                              _mavlink->getComponentId(),
                                              priorityLink()->mavlinkChannel(),
                                              &msg,
                                              id(),
                                              _compID,
                                              seq);
    sendMessageOnLink(priorityLink(), msg);
}

void Vehicle::sendMavCommand(int component, MAV_CMD command, bool showError, float param1, float param2, float param3, float param4, float param5, float param6, float param7)
{
    MavCommandQueueEntry_t entry;

    entry.commandInt = false;
    entry.component = component;
    entry.command = command;
    entry.showError = showError;
    entry.rgParam[0] = param1;
    entry.rgParam[1] = param2;
    entry.rgParam[2] = param3;
    entry.rgParam[3] = param4;
    entry.rgParam[4] = param5;
    entry.rgParam[5] = param6;
    entry.rgParam[6] = param7;

    _mavCommandQueue.append(entry);

    if (_mavCommandQueue.count() == 1) {
        _mavCommandRetryCount = 0;
        _sendMavCommandAgain();
    }
}

void Vehicle::sendMavCommandInt(int component, MAV_CMD command, MAV_FRAME frame, bool showError, float param1, float param2, float param3, float param4, double param5, double param6, float param7)
{
    MavCommandQueueEntry_t entry;

    entry.commandInt = true;
    entry.component = component;
    entry.command = command;
    entry.frame = frame;
    entry.showError = showError;
    entry.rgParam[0] = param1;
    entry.rgParam[1] = param2;
    entry.rgParam[2] = param3;
    entry.rgParam[3] = param4;
    entry.rgParam[4] = param5;
    entry.rgParam[5] = param6;
    entry.rgParam[6] = param7;

    _mavCommandQueue.append(entry);

    if (_mavCommandQueue.count() == 1) {
        _mavCommandRetryCount = 0;
        _sendMavCommandAgain();
    }
}

void Vehicle::_sendMavCommandAgain(void)
{
    if(!_mavCommandQueue.size()) {
        qWarning() << "Command resend with no commands in queue";
        _mavCommandAckTimer.stop();
        return;
    }

    MavCommandQueueEntry_t& queuedCommand = _mavCommandQueue[0];

    if (_mavCommandRetryCount++ > _mavCommandMaxRetryCount) {
        if (queuedCommand.command == MAV_CMD_REQUEST_AUTOPILOT_CAPABILITIES) {
            // We aren't going to get a response back for capabilities, so stop waiting for it before we ask for mission items
            qCDebug(VehicleLog) << "Vehicle failed to responded to MAV_CMD_REQUEST_AUTOPILOT_CAPABILITIES. Setting no capabilities. Starting Plan request.";
            _setCapabilities(0);
            _startPlanRequest();
        }

        if (queuedCommand.command == MAV_CMD_REQUEST_PROTOCOL_VERSION) {
            // We aren't going to get a response back for the protocol version, so assume v1 is all we can do.
            // If the max protocol version is uninitialized, fall back to v1.
            qCDebug(VehicleLog) << "Vehicle failed to responded to MAV_CMD_REQUEST_PROTOCOL_VERSION. Starting Plan request.";
            if (_maxProtoVersion == 0) {
                qCDebug(VehicleLog) << "Setting _maxProtoVersion to 100 since not yet set.";
                _setMaxProtoVersion(100);
            } else {
                qCDebug(VehicleLog) << "Leaving _maxProtoVersion at current value" << _maxProtoVersion;
            }
        }

        emit mavCommandResult(_id, queuedCommand.component, queuedCommand.command, MAV_RESULT_FAILED, true /* noResponsefromVehicle */);
        if (queuedCommand.showError) {
            qgcApp()->showMessage(tr("Vehicle did not respond to command: %1").arg(_toolbox->missionCommandTree()->friendlyName(queuedCommand.command)));
        }
        _mavCommandQueue.removeFirst();
        _sendNextQueuedMavCommand();
        return;
    }

    if (_mavCommandRetryCount > 1) {
        // We always let AUTOPILOT_CAPABILITIES go through multiple times even if we don't get acks. This is because
        // we really need to get capabilities and version info back over a lossy link.
        if (queuedCommand.command != MAV_CMD_REQUEST_AUTOPILOT_CAPABILITIES) {
            if (px4Firmware()) {
                // Older PX4 firmwares are inconsistent with repect to sending back an Ack from a COMMAND_LONG, hence we can't support retry logic for it.
                if (_firmwareMajorVersion != versionNotSetValue) {
                    // If no version set assume lastest master dev build, so acks are suppored
                    if (_firmwareMajorVersion <= 1 && _firmwareMinorVersion <= 5 && _firmwarePatchVersion <= 3) {
                        // Acks not supported in this version
                        return;
                    }
                }
            } else {
                if (queuedCommand.command == MAV_CMD_START_RX_PAIR) {
                    // The implementation of this command comes from the IO layer and is shared across stacks. So for other firmwares
                    // we aren't really sure whether they are correct or not.
                    return;
                }
            }
        }
        qCDebug(VehicleLog) << "Vehicle::_sendMavCommandAgain retrying command:_mavCommandRetryCount" << queuedCommand.command << _mavCommandRetryCount;
    }

    _mavCommandAckTimer.start();

    mavlink_message_t       msg;
    if (queuedCommand.commandInt) {
        mavlink_command_int_t  cmd;

        memset(&cmd, 0, sizeof(cmd));
        cmd.target_system =     _id;
        cmd.target_component =  queuedCommand.component;
        cmd.command =           queuedCommand.command;
        cmd.frame =             queuedCommand.frame;
        cmd.param1 =            queuedCommand.rgParam[0];
        cmd.param2 =            queuedCommand.rgParam[1];
        cmd.param3 =            queuedCommand.rgParam[2];
        cmd.param4 =            queuedCommand.rgParam[3];
        cmd.x =                 queuedCommand.rgParam[4] * qPow(10.0, 7.0);
        cmd.y =                 queuedCommand.rgParam[5] * qPow(10.0, 7.0);
        cmd.z =                 queuedCommand.rgParam[6];
        mavlink_msg_command_int_encode_chan(_mavlink->getSystemId(),
                                            _mavlink->getComponentId(),
                                            priorityLink()->mavlinkChannel(),
                                            &msg,
                                            &cmd);
    } else {
        mavlink_command_long_t  cmd;

        memset(&cmd, 0, sizeof(cmd));
        cmd.target_system =     _id;
        cmd.target_component =  queuedCommand.component;
        cmd.command =           queuedCommand.command;
        cmd.confirmation =      0;
        cmd.param1 =            queuedCommand.rgParam[0];
        cmd.param2 =            queuedCommand.rgParam[1];
        cmd.param3 =            queuedCommand.rgParam[2];
        cmd.param4 =            queuedCommand.rgParam[3];
        cmd.param5 =            queuedCommand.rgParam[4];
        cmd.param6 =            queuedCommand.rgParam[5];
        cmd.param7 =            queuedCommand.rgParam[6];
        mavlink_msg_command_long_encode_chan(_mavlink->getSystemId(),
                                             _mavlink->getComponentId(),
                                             priorityLink()->mavlinkChannel(),
                                             &msg,
                                             &cmd);
    }

    sendMessageOnLink(priorityLink(), msg);
}

void Vehicle::_sendNextQueuedMavCommand(void)
{
    if (_mavCommandQueue.count()) {
        _mavCommandRetryCount = 0;
        _sendMavCommandAgain();
    }
}


void Vehicle::_handleCommandAck(mavlink_message_t& message)
{
    bool showError = false;

    mavlink_command_ack_t ack;
    mavlink_msg_command_ack_decode(&message, &ack);

    if (ack.command == MAV_CMD_REQUEST_AUTOPILOT_CAPABILITIES && ack.result != MAV_RESULT_ACCEPTED) {
        // We aren't going to get a response back for capabilities, so stop waiting for it before we ask for mission items
        qCDebug(VehicleLog) << QStringLiteral("Vehicle responded to MAV_CMD_REQUEST_AUTOPILOT_CAPABILITIES with error(%1). Setting no capabilities. Starting Plan request.").arg(ack.result);
        _setCapabilities(0);
    }

    if (ack.command == MAV_CMD_REQUEST_PROTOCOL_VERSION && ack.result != MAV_RESULT_ACCEPTED) {
        // The autopilot does not understand the request and consequently is likely handling only
        // MAVLink 1
        qCDebug(VehicleLog) << QStringLiteral("Vehicle responded to MAV_CMD_REQUEST_PROTOCOL_VERSION with error(%1).").arg(ack.result);
        if (_maxProtoVersion == 0) {
            qCDebug(VehicleLog) << "Setting _maxProtoVersion to 100 since not yet set.";
            _setMaxProtoVersion(100);
        } else {
            qCDebug(VehicleLog) << "Leaving _maxProtoVersion at current value" << _maxProtoVersion;
        }
        // FIXME: Is this missing here. I believe it is a bug. Debug to verify. May need to go into Stable.
        //_startPlanRequest();
    }

    if (_mavCommandQueue.count() && ack.command == _mavCommandQueue[0].command) {
        _mavCommandAckTimer.stop();
        showError = _mavCommandQueue[0].showError;
        _mavCommandQueue.removeFirst();
    }

    emit mavCommandResult(_id, message.compid, ack.command, ack.result, false /* noResponsefromVehicle */);

    if (showError) {
        QString commandName = _toolbox->missionCommandTree()->friendlyName((MAV_CMD)ack.command);

        switch (ack.result) {
        case MAV_RESULT_TEMPORARILY_REJECTED:
            qgcApp()->showMessage(tr("%1 command temporarily rejected").arg(commandName));
            break;
        case MAV_RESULT_DENIED:
            qgcApp()->showMessage(tr("%1 command denied").arg(commandName));
            break;
        case MAV_RESULT_UNSUPPORTED:
            qgcApp()->showMessage(tr("%1 command not supported").arg(commandName));
            break;
        case MAV_RESULT_FAILED:
            qgcApp()->showMessage(tr("%1 command failed").arg(commandName));
            break;
        default:
            // Do nothing
            break;
        }
    }

    _sendNextQueuedMavCommand();
}

void Vehicle::setPrearmError(const QString& prearmError)
{
    _prearmError = prearmError;
    emit prearmErrorChanged(_prearmError);
    if (!_prearmError.isEmpty()) {
        _prearmErrorTimer.start();
    }
}

void Vehicle::_prearmErrorTimeout(void)
{
    setPrearmError(QString());
}

void Vehicle::setFirmwareVersion(int majorVersion, int minorVersion, int patchVersion, FIRMWARE_VERSION_TYPE versionType)
{
    _firmwareMajorVersion = majorVersion;
    _firmwareMinorVersion = minorVersion;
    _firmwarePatchVersion = patchVersion;
    _firmwareVersionType = versionType;
    emit firmwareVersionChanged();
}

void Vehicle::setFirmwareCustomVersion(int majorVersion, int minorVersion, int patchVersion)
{
    _firmwareCustomMajorVersion = majorVersion;
    _firmwareCustomMinorVersion = minorVersion;
    _firmwareCustomPatchVersion = patchVersion;
    emit firmwareCustomVersionChanged();
}

QString Vehicle::firmwareVersionTypeString(void) const
{
    switch (_firmwareVersionType) {
    case FIRMWARE_VERSION_TYPE_DEV:
        return QStringLiteral("dev");
    case FIRMWARE_VERSION_TYPE_ALPHA:
        return QStringLiteral("alpha");
    case FIRMWARE_VERSION_TYPE_BETA:
        return QStringLiteral("beta");
    case FIRMWARE_VERSION_TYPE_RC:
        return QStringLiteral("rc");
    case FIRMWARE_VERSION_TYPE_OFFICIAL:
    default:
        return QStringLiteral("");
    }
}

void Vehicle::rebootVehicle()
{
    _autoDisconnect = true;
    sendMavCommand(_defaultComponentId, MAV_CMD_PREFLIGHT_REBOOT_SHUTDOWN, true, 1.0f);
}

void Vehicle::setSoloFirmware(bool soloFirmware)
{
    if (soloFirmware != _soloFirmware) {
        _soloFirmware = soloFirmware;
        emit soloFirmwareChanged(soloFirmware);
    }
}

#if 0
// Temporarily removed, waiting for new command implementation
void Vehicle::motorTest(int motor, int percent, int timeoutSecs)
{
    doCommandLongUnverified(_defaultComponentId, MAV_CMD_DO_MOTOR_TEST, motor, MOTOR_TEST_THROTTLE_PERCENT, percent, timeoutSecs);
}
#endif

QString Vehicle::brandImageIndoor(void) const
{
    return _firmwarePlugin->brandImageIndoor(this);
}

QString Vehicle::brandImageOutdoor(void) const
{
    return _firmwarePlugin->brandImageOutdoor(this);
}

QStringList Vehicle::unhealthySensors(void) const
{
    QStringList sensorList;

    struct sensorInfo_s {
        uint32_t    bit;
        const char* sensorName;
    };

    static const sensorInfo_s rgSensorInfo[] = {
        { MAV_SYS_STATUS_SENSOR_3D_GYRO,                "Gyro" },
        { MAV_SYS_STATUS_SENSOR_3D_ACCEL,               "Accelerometer" },
        { MAV_SYS_STATUS_SENSOR_3D_MAG,                 "Magnetometer" },
        { MAV_SYS_STATUS_SENSOR_ABSOLUTE_PRESSURE,      "Absolute pressure" },
        { MAV_SYS_STATUS_SENSOR_DIFFERENTIAL_PRESSURE,  "Differential pressure" },
        { MAV_SYS_STATUS_SENSOR_GPS,                    "GPS" },
        { MAV_SYS_STATUS_SENSOR_OPTICAL_FLOW,           "Optical flow" },
        { MAV_SYS_STATUS_SENSOR_VISION_POSITION,        "Computer vision position" },
        { MAV_SYS_STATUS_SENSOR_LASER_POSITION,         "Laser based position" },
        { MAV_SYS_STATUS_SENSOR_EXTERNAL_GROUND_TRUTH,  "External ground truth" },
        { MAV_SYS_STATUS_SENSOR_ANGULAR_RATE_CONTROL,   "Angular rate control" },
        { MAV_SYS_STATUS_SENSOR_ATTITUDE_STABILIZATION, "Attitude stabilization" },
        { MAV_SYS_STATUS_SENSOR_YAW_POSITION,           "Yaw position" },
        { MAV_SYS_STATUS_SENSOR_Z_ALTITUDE_CONTROL,     "Z/altitude control" },
        { MAV_SYS_STATUS_SENSOR_XY_POSITION_CONTROL,    "X/Y position control" },
        { MAV_SYS_STATUS_SENSOR_MOTOR_OUTPUTS,          "Motor outputs / control" },
        { MAV_SYS_STATUS_SENSOR_RC_RECEIVER,            "RC receiver" },
        { MAV_SYS_STATUS_SENSOR_3D_GYRO2,               "Gyro 2" },
        { MAV_SYS_STATUS_SENSOR_3D_ACCEL2,              "Accelerometer 2" },
        { MAV_SYS_STATUS_SENSOR_3D_MAG2,                "Magnetometer 2" },
        { MAV_SYS_STATUS_GEOFENCE,                      "GeoFence" },
        { MAV_SYS_STATUS_AHRS,                          "AHRS" },
        { MAV_SYS_STATUS_TERRAIN,                       "Terrain" },
        { MAV_SYS_STATUS_REVERSE_MOTOR,                 "Motors reversed" },
        { MAV_SYS_STATUS_LOGGING,                       "Logging" },
        { MAV_SYS_STATUS_SENSOR_BATTERY,                "Battery" },
    };

    for (size_t i=0; i<sizeof(rgSensorInfo)/sizeof(sensorInfo_s); i++) {
        const sensorInfo_s* pSensorInfo = &rgSensorInfo[i];
        if ((_onboardControlSensorsEnabled & pSensorInfo->bit) && !(_onboardControlSensorsHealth & pSensorInfo->bit)) {
            sensorList << pSensorInfo->sensorName;
        }
    }

    return sensorList;
}

void Vehicle::setOfflineEditingDefaultComponentId(int defaultComponentId)
{
    if (_offlineEditingVehicle) {
        _defaultComponentId = defaultComponentId;
    } else {
        qWarning() << "Call to Vehicle::setOfflineEditingDefaultComponentId on vehicle which is not offline";
    }
}

void Vehicle::triggerCamera(void)
{
    sendMavCommand(_defaultComponentId,
                   MAV_CMD_DO_DIGICAM_CONTROL,
                   true,                            // show errors
                   0.0, 0.0, 0.0, 0.0,              // param 1-4 unused
                   1.0,                             // trigger camera
                   0.0,                             // param 6 unused
                   1.0);                            // test shot flag
}

void Vehicle::setVtolInFwdFlight(bool vtolInFwdFlight)
{
    if (_vtolInFwdFlight != vtolInFwdFlight) {
        sendMavCommand(_defaultComponentId,
                       MAV_CMD_DO_VTOL_TRANSITION,
                       true,                                                    // show errors
                       vtolInFwdFlight ? MAV_VTOL_STATE_FW : MAV_VTOL_STATE_MC, // transition state
                       0, 0, 0, 0, 0, 0);                                       // param 2-7 unused
    }
}

const char* VehicleGPSFactGroup::_latFactName =                 "lat";
const char* VehicleGPSFactGroup::_lonFactName =                 "lon";
const char* VehicleGPSFactGroup::_hdopFactName =                "hdop";
const char* VehicleGPSFactGroup::_vdopFactName =                "vdop";
const char* VehicleGPSFactGroup::_courseOverGroundFactName =    "courseOverGround";
const char* VehicleGPSFactGroup::_countFactName =               "count";
const char* VehicleGPSFactGroup::_lockFactName =                "lock";

VehicleGPSFactGroup::VehicleGPSFactGroup(QObject* parent)
    : FactGroup(1000, ":/json/Vehicle/GPSFact.json", parent)
    , _latFact              (0, _latFactName,               FactMetaData::valueTypeDouble)
    , _lonFact              (0, _lonFactName,               FactMetaData::valueTypeDouble)
    , _hdopFact             (0, _hdopFactName,              FactMetaData::valueTypeDouble)
    , _vdopFact             (0, _vdopFactName,              FactMetaData::valueTypeDouble)
    , _courseOverGroundFact (0, _courseOverGroundFactName,  FactMetaData::valueTypeDouble)
    , _countFact            (0, _countFactName,             FactMetaData::valueTypeInt32)
    , _lockFact             (0, _lockFactName,              FactMetaData::valueTypeInt32)
{
    _addFact(&_latFact,                 _latFactName);
    _addFact(&_lonFact,                 _lonFactName);
    _addFact(&_hdopFact,                _hdopFactName);
    _addFact(&_vdopFact,                _vdopFactName);
    _addFact(&_courseOverGroundFact,    _courseOverGroundFactName);
    _addFact(&_lockFact,                _lockFactName);
    _addFact(&_countFact,               _countFactName);

    _latFact.setRawValue(std::numeric_limits<float>::quiet_NaN());
    _lonFact.setRawValue(std::numeric_limits<float>::quiet_NaN());
    _hdopFact.setRawValue(std::numeric_limits<float>::quiet_NaN());
    _vdopFact.setRawValue(std::numeric_limits<float>::quiet_NaN());
    _courseOverGroundFact.setRawValue(std::numeric_limits<float>::quiet_NaN());
}

void Vehicle::startMavlinkLog()
{
    sendMavCommand(_defaultComponentId, MAV_CMD_LOGGING_START, false /* showError */);
}

void Vehicle::stopMavlinkLog()
{
    sendMavCommand(_defaultComponentId, MAV_CMD_LOGGING_STOP, false /* showError */);
}

void Vehicle::_ackMavlinkLogData(uint16_t sequence)
{
    mavlink_message_t msg;
    mavlink_logging_ack_t ack;
    memset(&ack, 0, sizeof(ack));
    ack.sequence = sequence;
    ack.target_component = _defaultComponentId;
    ack.target_system = id();
    mavlink_msg_logging_ack_encode_chan(
                _mavlink->getSystemId(),
                _mavlink->getComponentId(),
                priorityLink()->mavlinkChannel(),
                &msg,
                &ack);
    sendMessageOnLink(priorityLink(), msg);
}

void Vehicle::_handleMavlinkLoggingData(mavlink_message_t& message)
{
    mavlink_logging_data_t log;
    mavlink_msg_logging_data_decode(&message, &log);
    emit mavlinkLogData(this, log.target_system, log.target_component, log.sequence,
                        log.first_message_offset, QByteArray((const char*)log.data, log.length), false);
}

void Vehicle::_handleMavlinkLoggingDataAcked(mavlink_message_t& message)
{
    mavlink_logging_data_acked_t log;
    mavlink_msg_logging_data_acked_decode(&message, &log);
    _ackMavlinkLogData(log.sequence);
    emit mavlinkLogData(this, log.target_system, log.target_component, log.sequence,
                        log.first_message_offset, QByteArray((const char*)log.data, log.length), true);
}

void Vehicle::setFirmwarePluginInstanceData(QObject* firmwarePluginInstanceData)
{
    firmwarePluginInstanceData->setParent(this);
    _firmwarePluginInstanceData = firmwarePluginInstanceData;
}

QString Vehicle::missionFlightMode(void) const
{
    return _firmwarePlugin->missionFlightMode();
}

QString Vehicle::pauseFlightMode(void) const
{
    return _firmwarePlugin->pauseFlightMode();
}

QString Vehicle::rtlFlightMode(void) const
{
    return _firmwarePlugin->rtlFlightMode();
}

QString Vehicle::landFlightMode(void) const
{
    return _firmwarePlugin->landFlightMode();
}

QString Vehicle::takeControlFlightMode(void) const
{
    return _firmwarePlugin->takeControlFlightMode();
}

QString Vehicle::vehicleImageOpaque() const
{
    if(_firmwarePlugin)
        return _firmwarePlugin->vehicleImageOpaque(this);
    else
        return QString();
}

QString Vehicle::vehicleImageOutline() const
{
    if(_firmwarePlugin)
        return _firmwarePlugin->vehicleImageOutline(this);
    else
        return QString();
}

QString Vehicle::vehicleImageCompass() const
{
    if(_firmwarePlugin)
        return _firmwarePlugin->vehicleImageCompass(this);
    else
        return QString();
}

const QVariantList& Vehicle::toolBarIndicators()
{
    if(_firmwarePlugin) {
        return _firmwarePlugin->toolBarIndicators(this);
    }
    static QVariantList emptyList;
    return emptyList;
}

const QVariantList& Vehicle::staticCameraList(void) const
{
    if (_firmwarePlugin) {
        return _firmwarePlugin->cameraList(this);
    }
    static QVariantList emptyList;
    return emptyList;
}

bool Vehicle::vehicleYawsToNextWaypointInMission(void) const
{
    return _firmwarePlugin->vehicleYawsToNextWaypointInMission(this);
}

void Vehicle::_setupAutoDisarmSignalling(void)
{
    QString param = _firmwarePlugin->autoDisarmParameter(this);

    if (!param.isEmpty() && _parameterManager->parameterExists(FactSystem::defaultComponentId, param)) {
        Fact* fact = _parameterManager->getParameter(FactSystem::defaultComponentId,param);
        connect(fact, &Fact::rawValueChanged, this, &Vehicle::autoDisarmChanged);
        emit autoDisarmChanged();
    }
}

bool Vehicle::autoDisarm(void)
{
    QString param = _firmwarePlugin->autoDisarmParameter(this);

    if (!param.isEmpty() && _parameterManager->parameterExists(FactSystem::defaultComponentId, param)) {
        Fact* fact = _parameterManager->getParameter(FactSystem::defaultComponentId,param);
        return fact->rawValue().toDouble() > 0;
    }

    return false;
}

void Vehicle::_handleADSBVehicle(const mavlink_message_t& message)
{
    mavlink_adsb_vehicle_t adsbVehicle;
    static const int maxTimeSinceLastSeen = 15;

    mavlink_msg_adsb_vehicle_decode(&message, &adsbVehicle);
    if (adsbVehicle.flags | ADSB_FLAGS_VALID_COORDS) {
        if (_adsbICAOMap.contains(adsbVehicle.ICAO_address)) {
            if (adsbVehicle.tslc > maxTimeSinceLastSeen) {
                ADSBVehicle* vehicle = _adsbICAOMap[adsbVehicle.ICAO_address];
                _adsbVehicles.removeOne(vehicle);
                _adsbICAOMap.remove(adsbVehicle.ICAO_address);
                vehicle->deleteLater();
            } else {
                _adsbICAOMap[adsbVehicle.ICAO_address]->update(adsbVehicle);
            }
        } else if (adsbVehicle.tslc <= maxTimeSinceLastSeen) {
            ADSBVehicle* vehicle = new ADSBVehicle(adsbVehicle, this);
            _adsbICAOMap[adsbVehicle.ICAO_address] = vehicle;
            _adsbVehicles.append(vehicle);
        }
    }
}

void Vehicle::_updateDistanceToHome(void)
{
    if (coordinate().isValid() && homePosition().isValid()) {
        _distanceToHomeFact.setRawValue(coordinate().distanceTo(homePosition()));
    } else {
        _distanceToHomeFact.setRawValue(qQNaN());
    }
}

void Vehicle::_updateHobbsMeter(void)
{
    _hobbsFact.setRawValue(hobbsMeter());
}

void Vehicle::forceInitialPlanRequestComplete(void)
{
    _initialPlanRequestComplete = true;
    emit initialPlanRequestCompleteChanged(true);
}

void Vehicle::sendPlan(QString planFile)
{
    PlanMasterController::sendPlanToVehicle(this, planFile);
}

QString Vehicle::hobbsMeter()
{
    static const char* HOOBS_HI = "LND_FLIGHT_T_HI";
    static const char* HOOBS_LO = "LND_FLIGHT_T_LO";
    //-- TODO: Does this exist on non PX4?
    if (_parameterManager->parameterExists(FactSystem::defaultComponentId, HOOBS_HI) &&
            _parameterManager->parameterExists(FactSystem::defaultComponentId, HOOBS_LO)) {
        Fact* factHi = _parameterManager->getParameter(FactSystem::defaultComponentId, HOOBS_HI);
        Fact* factLo = _parameterManager->getParameter(FactSystem::defaultComponentId, HOOBS_LO);
        uint64_t hobbsTimeSeconds = ((uint64_t)factHi->rawValue().toUInt() << 32 | (uint64_t)factLo->rawValue().toUInt()) / 1000000;
        int hours   = hobbsTimeSeconds / 3600;
        int minutes = (hobbsTimeSeconds % 3600) / 60;
        int seconds = hobbsTimeSeconds % 60;
        QString timeStr;
        timeStr.sprintf("%04d:%02d:%02d", hours, minutes, seconds);
        qCDebug(VehicleLog) << "Hobbs Meter:" << timeStr << "(" << factHi->rawValue().toUInt() << factLo->rawValue().toUInt() << ")";
        return timeStr;
    }
    return QString("0000:00:00");
}

void Vehicle::_vehicleParamLoaded(bool ready)
{
    //-- TODO: This seems silly but can you think of a better
    //   way to update this?
    if(ready) {
        emit hobbsMeterChanged();
    }
}

void Vehicle::_updateHighLatencyLink(bool sendCommand)
{
    if (!_priorityLink) {
        return;
    }

    if (_priorityLink->highLatency() != _highLatencyLink) {
        _highLatencyLink = _priorityLink->highLatency();
        _mavCommandAckTimer.setInterval(_highLatencyLink ? _mavCommandAckTimeoutMSecsHighLatency : _mavCommandAckTimeoutMSecs);
        emit highLatencyLinkChanged(_highLatencyLink);

        if (sendCommand) {
            sendMavCommand(defaultComponentId(),
                           MAV_CMD_CONTROL_HIGH_LATENCY,
                           true,
                           _highLatencyLink ? 1.0f : 0.0f); // request start/stop transmitting over high latency telemetry
        }
    }
}

void Vehicle::_trafficUpdate(bool alert, QString traffic_id, QString vehicle_id, QGeoCoordinate location, float heading)
{
    Q_UNUSED(vehicle_id);
    // qDebug() << "traffic update:" << traffic_id << vehicle_id << heading << location;
    // TODO: filter based on minimum altitude?
    if (_trafficVehicleMap.contains(traffic_id)) {
        _trafficVehicleMap[traffic_id]->update(alert, location, heading);
    } else {
        ADSBVehicle* vehicle = new ADSBVehicle(location, heading, alert, this);
        _trafficVehicleMap[traffic_id] = vehicle;
        _adsbVehicles.append(vehicle);
    }

}
void Vehicle::_adsbTimerTimeout()
{
    // TODO: take into account _adsbICAOMap as well? Needs to be tested, especially the timeout

    for (auto it = _trafficVehicleMap.begin(); it != _trafficVehicleMap.end();) {
        if (it.value()->expired()) {
            _adsbVehicles.removeOne(it.value());
            delete it.value();
            it = _trafficVehicleMap.erase(it);
        } else {
            ++it;
        }
    }
}

//-----------------------------------------------------------------------------
//-----------------------------------------------------------------------------

const char* VehicleBatteryFactGroup::_voltageFactName =                     "voltage";
const char* VehicleBatteryFactGroup::_percentRemainingFactName =            "percentRemaining";
const char* VehicleBatteryFactGroup::_mahConsumedFactName =                 "mahConsumed";
const char* VehicleBatteryFactGroup::_currentFactName =                     "current";
const char* VehicleBatteryFactGroup::_temperatureFactName =                 "temperature";
const char* VehicleBatteryFactGroup::_cellCountFactName =                   "cellCount";
const char* VehicleBatteryFactGroup::_instantPowerFactName =                "instantPower";
const char* VehicleBatteryFactGroup::_timeRemainingFactName =               "timeRemaining";
const char* VehicleBatteryFactGroup::_chargeStateFactName =                 "chargeState";

const char* VehicleBatteryFactGroup::_settingsGroup =                       "Vehicle.battery";

const double VehicleBatteryFactGroup::_voltageUnavailable =           -1.0;
const int    VehicleBatteryFactGroup::_percentRemainingUnavailable =  -1;
const int    VehicleBatteryFactGroup::_mahConsumedUnavailable =       -1;
const int    VehicleBatteryFactGroup::_currentUnavailable =           -1;
const double VehicleBatteryFactGroup::_temperatureUnavailable =       -1.0;
const int    VehicleBatteryFactGroup::_cellCountUnavailable =         -1.0;
const double VehicleBatteryFactGroup::_instantPowerUnavailable =      -1.0;

VehicleBatteryFactGroup::VehicleBatteryFactGroup(QObject* parent)
    : FactGroup(1000, ":/json/Vehicle/BatteryFact.json", parent)
    , _voltageFact                  (0, _voltageFactName,                   FactMetaData::valueTypeDouble)
    , _percentRemainingFact         (0, _percentRemainingFactName,          FactMetaData::valueTypeInt32)
    , _mahConsumedFact              (0, _mahConsumedFactName,               FactMetaData::valueTypeInt32)
    , _currentFact                  (0, _currentFactName,                   FactMetaData::valueTypeFloat)
    , _temperatureFact              (0, _temperatureFactName,               FactMetaData::valueTypeDouble)
    , _cellCountFact                (0, _cellCountFactName,                 FactMetaData::valueTypeInt32)
    , _instantPowerFact             (0, _instantPowerFactName,              FactMetaData::valueTypeFloat)
    , _timeRemainingFact            (0, _timeRemainingFactName,             FactMetaData::valueTypeInt32)
    , _chargeStateFact              (0, _chargeStateFactName,               FactMetaData::valueTypeUint8)
{
    _addFact(&_voltageFact,                 _voltageFactName);
    _addFact(&_percentRemainingFact,        _percentRemainingFactName);
    _addFact(&_mahConsumedFact,             _mahConsumedFactName);
    _addFact(&_currentFact,                 _currentFactName);
    _addFact(&_temperatureFact,             _temperatureFactName);
    _addFact(&_cellCountFact,               _cellCountFactName);
    _addFact(&_instantPowerFact,            _instantPowerFactName);
    _addFact(&_timeRemainingFact,           _timeRemainingFactName);
    _addFact(&_chargeStateFact,             _chargeStateFactName);

    // Start out as not available
    _voltageFact.setRawValue            (_voltageUnavailable);
    _percentRemainingFact.setRawValue   (_percentRemainingUnavailable);
    _mahConsumedFact.setRawValue        (_mahConsumedUnavailable);
    _currentFact.setRawValue            (_currentUnavailable);
    _temperatureFact.setRawValue        (_temperatureUnavailable);
    _cellCountFact.setRawValue          (_cellCountUnavailable);
    _instantPowerFact.setRawValue       (_instantPowerUnavailable);
}

const char* VehicleWindFactGroup::_directionFactName =      "direction";
const char* VehicleWindFactGroup::_speedFactName =          "speed";
const char* VehicleWindFactGroup::_verticalSpeedFactName =  "verticalSpeed";

VehicleWindFactGroup::VehicleWindFactGroup(QObject* parent)
    : FactGroup(1000, ":/json/Vehicle/WindFact.json", parent)
    , _directionFact    (0, _directionFactName,     FactMetaData::valueTypeDouble)
    , _speedFact        (0, _speedFactName,         FactMetaData::valueTypeDouble)
    , _verticalSpeedFact(0, _verticalSpeedFactName, FactMetaData::valueTypeDouble)
{
    _addFact(&_directionFact,       _directionFactName);
    _addFact(&_speedFact,           _speedFactName);
    _addFact(&_verticalSpeedFact,   _verticalSpeedFactName);

    // Start out as not available "--.--"
    _directionFact.setRawValue      (std::numeric_limits<float>::quiet_NaN());
    _speedFact.setRawValue          (std::numeric_limits<float>::quiet_NaN());
    _verticalSpeedFact.setRawValue  (std::numeric_limits<float>::quiet_NaN());
}

const char* VehicleVibrationFactGroup::_xAxisFactName =      "xAxis";
const char* VehicleVibrationFactGroup::_yAxisFactName =      "yAxis";
const char* VehicleVibrationFactGroup::_zAxisFactName =      "zAxis";
const char* VehicleVibrationFactGroup::_clipCount1FactName = "clipCount1";
const char* VehicleVibrationFactGroup::_clipCount2FactName = "clipCount2";
const char* VehicleVibrationFactGroup::_clipCount3FactName = "clipCount3";

VehicleVibrationFactGroup::VehicleVibrationFactGroup(QObject* parent)
    : FactGroup(1000, ":/json/Vehicle/VibrationFact.json", parent)
    , _xAxisFact        (0, _xAxisFactName,         FactMetaData::valueTypeDouble)
    , _yAxisFact        (0, _yAxisFactName,         FactMetaData::valueTypeDouble)
    , _zAxisFact        (0, _zAxisFactName,         FactMetaData::valueTypeDouble)
    , _clipCount1Fact   (0, _clipCount1FactName,    FactMetaData::valueTypeUint32)
    , _clipCount2Fact   (0, _clipCount2FactName,    FactMetaData::valueTypeUint32)
    , _clipCount3Fact   (0, _clipCount3FactName,    FactMetaData::valueTypeUint32)
{
    _addFact(&_xAxisFact,       _xAxisFactName);
    _addFact(&_yAxisFact,       _yAxisFactName);
    _addFact(&_zAxisFact,       _zAxisFactName);
    _addFact(&_clipCount1Fact,  _clipCount1FactName);
    _addFact(&_clipCount2Fact,  _clipCount2FactName);
    _addFact(&_clipCount3Fact,  _clipCount3FactName);

    // Start out as not available "--.--"
    _xAxisFact.setRawValue(std::numeric_limits<float>::quiet_NaN());
    _yAxisFact.setRawValue(std::numeric_limits<float>::quiet_NaN());
    _zAxisFact.setRawValue(std::numeric_limits<float>::quiet_NaN());
}

const char* VehicleTemperatureFactGroup::_temperature1FactName =      "temperature1";
const char* VehicleTemperatureFactGroup::_temperature2FactName =      "temperature2";
const char* VehicleTemperatureFactGroup::_temperature3FactName =      "temperature3";

VehicleTemperatureFactGroup::VehicleTemperatureFactGroup(QObject* parent)
    : FactGroup(1000, ":/json/Vehicle/TemperatureFact.json", parent)
    , _temperature1Fact    (0, _temperature1FactName,     FactMetaData::valueTypeDouble)
    , _temperature2Fact    (0, _temperature2FactName,     FactMetaData::valueTypeDouble)
    , _temperature3Fact    (0, _temperature3FactName,     FactMetaData::valueTypeDouble)
{
    _addFact(&_temperature1Fact,       _temperature1FactName);
    _addFact(&_temperature2Fact,       _temperature2FactName);
    _addFact(&_temperature3Fact,       _temperature3FactName);

    // Start out as not available "--.--"
    _temperature1Fact.setRawValue      (std::numeric_limits<float>::quiet_NaN());
    _temperature2Fact.setRawValue      (std::numeric_limits<float>::quiet_NaN());
    _temperature3Fact.setRawValue      (std::numeric_limits<float>::quiet_NaN());
}

const char* VehicleClockFactGroup::_currentTimeFactName = "currentTime";
const char* VehicleClockFactGroup::_currentDateFactName = "currentDate";

VehicleClockFactGroup::VehicleClockFactGroup(QObject* parent)
    : FactGroup(1000, ":/json/Vehicle/ClockFact.json", parent)
    , _currentTimeFact  (0, _currentTimeFactName,    FactMetaData::valueTypeString)
    , _currentDateFact  (0, _currentDateFactName,    FactMetaData::valueTypeString)
{
    _addFact(&_currentTimeFact, _currentTimeFactName);
    _addFact(&_currentDateFact, _currentDateFactName);

    // Start out as not available "--.--"
    _currentTimeFact.setRawValue    (std::numeric_limits<float>::quiet_NaN());
    _currentDateFact.setRawValue    (std::numeric_limits<float>::quiet_NaN());
}

void VehicleClockFactGroup::_updateAllValues(void)
{
    _currentTimeFact.setRawValue(QTime::currentTime().toString());
    _currentDateFact.setRawValue(QDateTime::currentDateTime().toString(QLocale::system().dateFormat(QLocale::ShortFormat)));

    FactGroup::_updateAllValues();
}

const char* VehicleSetpointFactGroup::_rollFactName =       "roll";
const char* VehicleSetpointFactGroup::_pitchFactName =      "pitch";
const char* VehicleSetpointFactGroup::_yawFactName =        "yaw";
const char* VehicleSetpointFactGroup::_rollRateFactName =   "rollRate";
const char* VehicleSetpointFactGroup::_pitchRateFactName =  "pitchRate";
const char* VehicleSetpointFactGroup::_yawRateFactName =    "yawRate";

VehicleSetpointFactGroup::VehicleSetpointFactGroup(QObject* parent)
    : FactGroup     (1000, ":/json/Vehicle/SetpointFact.json", parent)
    , _rollFact     (0, _rollFactName,      FactMetaData::valueTypeDouble)
    , _pitchFact    (0, _pitchFactName,     FactMetaData::valueTypeDouble)
    , _yawFact      (0, _yawFactName,       FactMetaData::valueTypeDouble)
    , _rollRateFact (0, _rollRateFactName,  FactMetaData::valueTypeDouble)
    , _pitchRateFact(0, _pitchRateFactName, FactMetaData::valueTypeDouble)
    , _yawRateFact  (0, _yawRateFactName,   FactMetaData::valueTypeDouble)
{
    _addFact(&_rollFact,        _rollFactName);
    _addFact(&_pitchFact,       _pitchFactName);
    _addFact(&_yawFact,         _yawFactName);
    _addFact(&_rollRateFact,    _rollRateFactName);
    _addFact(&_pitchRateFact,   _pitchRateFactName);
    _addFact(&_yawRateFact,     _yawRateFactName);

    // Start out as not available "--.--"
    _rollFact.setRawValue(std::numeric_limits<float>::quiet_NaN());
    _pitchFact.setRawValue(std::numeric_limits<float>::quiet_NaN());
    _yawFact.setRawValue(std::numeric_limits<float>::quiet_NaN());
    _rollRateFact.setRawValue(std::numeric_limits<float>::quiet_NaN());
    _pitchRateFact.setRawValue(std::numeric_limits<float>::quiet_NaN());
    _yawRateFact.setRawValue(std::numeric_limits<float>::quiet_NaN());
}

const char* VehicleDistanceSensorFactGroup::_rotationNoneFactName =     "rotationNone";
const char* VehicleDistanceSensorFactGroup::_rotationYaw45FactName =    "rotationYaw45";
const char* VehicleDistanceSensorFactGroup::_rotationYaw90FactName =    "rotationYaw90";
const char* VehicleDistanceSensorFactGroup::_rotationYaw135FactName =   "rotationYaw135";
const char* VehicleDistanceSensorFactGroup::_rotationYaw180FactName =   "rotationYaw180";
const char* VehicleDistanceSensorFactGroup::_rotationYaw225FactName =   "rotationYaw225";
const char* VehicleDistanceSensorFactGroup::_rotationYaw270FactName =   "rotationYaw270";
const char* VehicleDistanceSensorFactGroup::_rotationYaw315FactName =   "rotationYaw315";
const char* VehicleDistanceSensorFactGroup::_rotationPitch90FactName =  "rotationPitch90";
const char* VehicleDistanceSensorFactGroup::_rotationPitch270FactName = "rotationPitch270";

VehicleDistanceSensorFactGroup::VehicleDistanceSensorFactGroup(QObject* parent)
    : FactGroup             (1000, ":/json/Vehicle/DistanceSensorFact.json", parent)
    , _rotationNoneFact     (0, _rotationNoneFactName,      FactMetaData::valueTypeDouble)
    , _rotationYaw45Fact    (0, _rotationYaw45FactName,     FactMetaData::valueTypeDouble)
    , _rotationYaw90Fact    (0, _rotationYaw90FactName,     FactMetaData::valueTypeDouble)
    , _rotationYaw135Fact   (0, _rotationYaw135FactName,    FactMetaData::valueTypeDouble)
    , _rotationYaw180Fact   (0, _rotationYaw180FactName,    FactMetaData::valueTypeDouble)
    , _rotationYaw225Fact   (0, _rotationYaw225FactName,    FactMetaData::valueTypeDouble)
    , _rotationYaw270Fact   (0, _rotationYaw270FactName,    FactMetaData::valueTypeDouble)
    , _rotationYaw315Fact   (0, _rotationYaw315FactName,    FactMetaData::valueTypeDouble)
    , _rotationPitch90Fact  (0, _rotationPitch90FactName,   FactMetaData::valueTypeDouble)
    , _rotationPitch270Fact (0, _rotationPitch270FactName,  FactMetaData::valueTypeDouble)
    , _idSet                (false)
    , _id                   (0)
{
    _addFact(&_rotationNoneFact,        _rotationNoneFactName);
    _addFact(&_rotationYaw45Fact,       _rotationYaw45FactName);
    _addFact(&_rotationYaw90Fact,       _rotationYaw90FactName);
    _addFact(&_rotationYaw135Fact,      _rotationYaw135FactName);
    _addFact(&_rotationYaw180Fact,      _rotationYaw180FactName);
    _addFact(&_rotationYaw225Fact,      _rotationYaw225FactName);
    _addFact(&_rotationYaw270Fact,      _rotationYaw270FactName);
    _addFact(&_rotationYaw315Fact,      _rotationYaw315FactName);
    _addFact(&_rotationPitch90Fact,     _rotationPitch90FactName);
    _addFact(&_rotationPitch270Fact,    _rotationPitch270FactName);

    // Start out as not available "--.--"
    _rotationNoneFact.setRawValue(std::numeric_limits<float>::quiet_NaN());
    _rotationYaw45Fact.setRawValue(std::numeric_limits<float>::quiet_NaN());
    _rotationYaw135Fact.setRawValue(std::numeric_limits<float>::quiet_NaN());
    _rotationYaw90Fact.setRawValue(std::numeric_limits<float>::quiet_NaN());
    _rotationYaw180Fact.setRawValue(std::numeric_limits<float>::quiet_NaN());
    _rotationYaw225Fact.setRawValue(std::numeric_limits<float>::quiet_NaN());
    _rotationYaw270Fact.setRawValue(std::numeric_limits<float>::quiet_NaN());
    _rotationPitch90Fact.setRawValue(std::numeric_limits<float>::quiet_NaN());
    _rotationPitch270Fact.setRawValue(std::numeric_limits<float>::quiet_NaN());
}

const char* VehicleEstimatorStatusFactGroup::_goodAttitudeEstimateFactName =        "goodAttitudeEsimate";
const char* VehicleEstimatorStatusFactGroup::_goodHorizVelEstimateFactName =        "goodHorizVelEstimate";
const char* VehicleEstimatorStatusFactGroup::_goodVertVelEstimateFactName =         "goodVertVelEstimate";
const char* VehicleEstimatorStatusFactGroup::_goodHorizPosRelEstimateFactName =     "goodHorizPosRelEstimate";
const char* VehicleEstimatorStatusFactGroup::_goodHorizPosAbsEstimateFactName =     "goodHorizPosAbsEstimate";
const char* VehicleEstimatorStatusFactGroup::_goodVertPosAbsEstimateFactName =      "goodVertPosAbsEstimate";
const char* VehicleEstimatorStatusFactGroup::_goodVertPosAGLEstimateFactName =      "goodVertPosAGLEstimate";
const char* VehicleEstimatorStatusFactGroup::_goodConstPosModeEstimateFactName =    "goodConstPosModeEstimate";
const char* VehicleEstimatorStatusFactGroup::_goodPredHorizPosRelEstimateFactName = "goodPredHorizPosRelEstimate";
const char* VehicleEstimatorStatusFactGroup::_goodPredHorizPosAbsEstimateFactName = "goodPredHorizPosAbsEstimate";
const char* VehicleEstimatorStatusFactGroup::_gpsGlitchFactName =                   "gpsGlitch";
const char* VehicleEstimatorStatusFactGroup::_accelErrorFactName =                  "accelError";
const char* VehicleEstimatorStatusFactGroup::_velRatioFactName =                    "velRatio";
const char* VehicleEstimatorStatusFactGroup::_horizPosRatioFactName =               "horizPosRatio";
const char* VehicleEstimatorStatusFactGroup::_vertPosRatioFactName =                "vertPosRatio";
const char* VehicleEstimatorStatusFactGroup::_magRatioFactName =                    "magRatio";
const char* VehicleEstimatorStatusFactGroup::_haglRatioFactName =                   "haglRatio";
const char* VehicleEstimatorStatusFactGroup::_tasRatioFactName =                    "tasRatio";
const char* VehicleEstimatorStatusFactGroup::_horizPosAccuracyFactName =            "horizPosAccuracy";
const char* VehicleEstimatorStatusFactGroup::_vertPosAccuracyFactName =             "vertPosAccuracy";

VehicleEstimatorStatusFactGroup::VehicleEstimatorStatusFactGroup(QObject* parent)
    : FactGroup                         (500, ":/json/Vehicle/EstimatorStatusFactGroup.json", parent)
    , _goodAttitudeEstimateFact         (0, _goodAttitudeEstimateFactName,          FactMetaData::valueTypeBool)
    , _goodHorizVelEstimateFact         (0, _goodHorizVelEstimateFactName,          FactMetaData::valueTypeBool)
    , _goodVertVelEstimateFact          (0, _goodVertVelEstimateFactName,           FactMetaData::valueTypeBool)
    , _goodHorizPosRelEstimateFact      (0, _goodHorizPosRelEstimateFactName,       FactMetaData::valueTypeBool)
    , _goodHorizPosAbsEstimateFact      (0, _goodHorizPosAbsEstimateFactName,       FactMetaData::valueTypeBool)
    , _goodVertPosAbsEstimateFact       (0, _goodVertPosAbsEstimateFactName,        FactMetaData::valueTypeBool)
    , _goodVertPosAGLEstimateFact       (0, _goodVertPosAGLEstimateFactName,        FactMetaData::valueTypeBool)
    , _goodConstPosModeEstimateFact     (0, _goodConstPosModeEstimateFactName,      FactMetaData::valueTypeBool)
    , _goodPredHorizPosRelEstimateFact  (0, _goodPredHorizPosRelEstimateFactName,   FactMetaData::valueTypeBool)
    , _goodPredHorizPosAbsEstimateFact  (0, _goodPredHorizPosAbsEstimateFactName,   FactMetaData::valueTypeBool)
    , _gpsGlitchFact                    (0, _gpsGlitchFactName,                     FactMetaData::valueTypeBool)
    , _accelErrorFact                   (0, _accelErrorFactName,                    FactMetaData::valueTypeBool)
    , _velRatioFact                     (0, _velRatioFactName,                      FactMetaData::valueTypeFloat)
    , _horizPosRatioFact                (0, _horizPosRatioFactName,                 FactMetaData::valueTypeFloat)
    , _vertPosRatioFact                 (0, _vertPosRatioFactName,                  FactMetaData::valueTypeFloat)
    , _magRatioFact                     (0, _magRatioFactName,                      FactMetaData::valueTypeFloat)
    , _haglRatioFact                    (0, _haglRatioFactName,                     FactMetaData::valueTypeFloat)
    , _tasRatioFact                     (0, _tasRatioFactName,                      FactMetaData::valueTypeFloat)
    , _horizPosAccuracyFact             (0, _horizPosAccuracyFactName,              FactMetaData::valueTypeFloat)
    , _vertPosAccuracyFact              (0, _vertPosAccuracyFactName,               FactMetaData::valueTypeFloat)
{
    _addFact(&_goodAttitudeEstimateFact,        _goodAttitudeEstimateFactName);
    _addFact(&_goodHorizVelEstimateFact,        _goodHorizVelEstimateFactName);
    _addFact(&_goodVertVelEstimateFact,         _goodVertVelEstimateFactName);
    _addFact(&_goodHorizPosRelEstimateFact,     _goodHorizPosRelEstimateFactName);
    _addFact(&_goodHorizPosAbsEstimateFact,     _goodHorizPosAbsEstimateFactName);
    _addFact(&_goodVertPosAbsEstimateFact,      _goodVertPosAbsEstimateFactName);
    _addFact(&_goodVertPosAGLEstimateFact,      _goodVertPosAGLEstimateFactName);
    _addFact(&_goodConstPosModeEstimateFact,    _goodConstPosModeEstimateFactName);
    _addFact(&_goodPredHorizPosRelEstimateFact, _goodPredHorizPosRelEstimateFactName);
    _addFact(&_goodPredHorizPosAbsEstimateFact, _goodPredHorizPosAbsEstimateFactName);
    _addFact(&_gpsGlitchFact,                   _gpsGlitchFactName);
    _addFact(&_accelErrorFact,                  _accelErrorFactName);
    _addFact(&_velRatioFact,                    _velRatioFactName);
    _addFact(&_horizPosRatioFact,               _horizPosRatioFactName);
    _addFact(&_vertPosRatioFact,                _vertPosRatioFactName);
    _addFact(&_magRatioFact,                    _magRatioFactName);
    _addFact(&_haglRatioFact,                   _haglRatioFactName);
    _addFact(&_tasRatioFact,                    _tasRatioFactName);
    _addFact(&_horizPosAccuracyFact,            _horizPosAccuracyFactName);
    _addFact(&_vertPosAccuracyFact,             _vertPosAccuracyFactName);
}<|MERGE_RESOLUTION|>--- conflicted
+++ resolved
@@ -149,14 +149,10 @@
     , _geoFenceManagerInitialRequestSent(false)
     , _rallyPointManager(nullptr)
     , _rallyPointManagerInitialRequestSent(false)
-<<<<<<< HEAD
-    , _parameterManager(NULL)
+    , _parameterManager(nullptr)
 #if defined(QGC_AIRMAP_ENABLED)
-    , _airspaceVehicleManager(NULL)
+    , _airspaceVehicleManager(nullptr)
 #endif
-=======
-    , _parameterManager(nullptr)
->>>>>>> 70f899c6
     , _armed(false)
     , _base_mode(0)
     , _custom_mode(0)
@@ -346,14 +342,10 @@
     , _geoFenceManagerInitialRequestSent(false)
     , _rallyPointManager(nullptr)
     , _rallyPointManagerInitialRequestSent(false)
-<<<<<<< HEAD
-    , _parameterManager(NULL)
+    , _parameterManager(nullptr)
 #if defined(QGC_AIRMAP_ENABLED)
-    , _airspaceVehicleManager(NULL)
+    , _airspaceVehicleManager(nullptr)
 #endif
-=======
-    , _parameterManager(nullptr)
->>>>>>> 70f899c6
     , _armed(false)
     , _base_mode(0)
     , _custom_mode(0)
@@ -1853,7 +1845,7 @@
 
     // This routine specifically does not clear _priorityLink when there are no links remaining.
     // By doing this we hold a reference on the last link as the Vehicle shuts down. Thus preventing shutdown
-    // ordering nullptr pointer crashes where priorityLink() is still called during shutdown sequence.
+    // ordering NULL pointer crashes where priorityLink() is still called during shutdown sequence.
     if (_links.count() == 0) {
         return;
     }
