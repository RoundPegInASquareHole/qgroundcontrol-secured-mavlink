--- conflicted
+++ resolved
@@ -2385,15 +2385,9 @@
     return _firmwarePlugin->flightModes(this);
 }
 
-<<<<<<< HEAD
-QStringList Vehicle::joystickFlightModes(void)
-{
-    return _firmwarePlugin->joystickFlightModes(this);
-=======
 QStringList Vehicle::extraJoystickFlightModes(void)
 {
     return _firmwarePlugin->extraJoystickFlightModes(this);
->>>>>>> 1b6293c6
 }
 
 QString Vehicle::flightMode(void) const
@@ -4265,7 +4259,6 @@
     _objectAvoidance->update(&o);
 }
 
-<<<<<<< HEAD
 QString Vehicle::name(void)
 {
     if (_priorityLink != nullptr) {
@@ -4277,11 +4270,11 @@
     }
 
     return "Vehicle " + QString::number(_id);
-=======
+}
+
 void Vehicle::updateFlightDistance(double distance)
 {
     _flightDistanceFact.setRawValue(_flightDistanceFact.rawValue().toDouble() + distance);
->>>>>>> 1b6293c6
 }
 
 //-----------------------------------------------------------------------------
