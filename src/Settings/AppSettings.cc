/****************************************************************************
 *
 *   (c) 2009-2016 QGROUNDCONTROL PROJECT <http://www.qgroundcontrol.org>
 *
 * QGroundControl is licensed according to the terms in the file
 * COPYING.md in the root of the source code directory.
 *
 ****************************************************************************/

#include "AppSettings.h"
#include "QGCPalette.h"
#include "QGCApplication.h"

#include <QQmlEngine>
#include <QtQml>
#include <QStandardPaths>

const char* AppSettings::appSettingsGroupName =                         "App";
const char* AppSettings::offlineEditingFirmwareTypeSettingsName =       "OfflineEditingFirmwareType";
const char* AppSettings::offlineEditingVehicleTypeSettingsName =        "OfflineEditingVehicleType";
const char* AppSettings::offlineEditingCruiseSpeedSettingsName =        "OfflineEditingCruiseSpeed";
const char* AppSettings::offlineEditingHoverSpeedSettingsName =         "OfflineEditingHoverSpeed";
const char* AppSettings::offlineEditingAscentSpeedSettingsName =        "OfflineEditingAscentSpeed";
const char* AppSettings::offlineEditingDescentSpeedSettingsName =       "OfflineEditingDescentSpeed";
const char* AppSettings::batteryPercentRemainingAnnounceSettingsName =  "batteryPercentRemainingAnnounce";
const char* AppSettings::defaultMissionItemAltitudeSettingsName =       "DefaultMissionItemAltitude";
const char* AppSettings::telemetrySaveName =                            "PromptFLightDataSave";
const char* AppSettings::telemetrySaveNotArmedName =                    "PromptFLightDataSaveNotArmed";
const char* AppSettings::audioMutedName =                               "AudioMuted";
const char* AppSettings::virtualJoystickName =                          "VirtualTabletJoystick";
const char* AppSettings::appFontPointSizeName =                         "BaseDeviceFontPointSize";
const char* AppSettings::indoorPaletteName =                            "StyleIsDark";
const char* AppSettings::showLargeCompassName =                         "ShowLargeCompass";
const char* AppSettings::savePathName =                                 "SavePath";
const char* AppSettings::autoLoadMissionsName =                         "AutoLoadMissions";
const char* AppSettings::mapboxTokenName =                              "MapboxToken";
const char* AppSettings::esriTokenName =                                "EsriToken";
const char* AppSettings::defaultFirmwareTypeName =                      "DefaultFirmwareType";
<<<<<<< HEAD
const char* AppSettings::gstDebugName =                                 "GstreamerDebugLevel";
=======
const char* AppSettings::enableAirMapName =                             "EnableAirMap";
>>>>>>> 890cb5e6

const char* AppSettings::parameterFileExtension =   "params";
const char* AppSettings::planFileExtension =        "plan";
const char* AppSettings::missionFileExtension =     "mission";
const char* AppSettings::waypointsFileExtension =   "waypoints";
const char* AppSettings::fenceFileExtension =       "fence";
const char* AppSettings::rallyPointFileExtension =  "rally";
const char* AppSettings::telemetryFileExtension =   "tlog";
const char* AppSettings::kmlFileExtension =         "kml";
const char* AppSettings::logFileExtension =         "ulg";

const char* AppSettings::parameterDirectory =       "Parameters";
const char* AppSettings::telemetryDirectory =       "Telemetry";
const char* AppSettings::missionDirectory =         "Missions";
const char* AppSettings::logDirectory =             "Logs";
const char* AppSettings::videoDirectory =           "Video";

AppSettings::AppSettings(QObject* parent)
    : SettingsGroup(appSettingsGroupName, QString() /* root settings group */, parent)
    , _offlineEditingFirmwareTypeFact(NULL)
    , _offlineEditingVehicleTypeFact(NULL)
    , _offlineEditingCruiseSpeedFact(NULL)
    , _offlineEditingHoverSpeedFact(NULL)
    , _offlineEditingAscentSpeedFact(NULL)
    , _offlineEditingDescentSpeedFact(NULL)
    , _batteryPercentRemainingAnnounceFact(NULL)
    , _defaultMissionItemAltitudeFact(NULL)
    , _telemetrySaveFact(NULL)
    , _telemetrySaveNotArmedFact(NULL)
    , _audioMutedFact(NULL)
    , _virtualJoystickFact(NULL)
    , _appFontPointSizeFact(NULL)
    , _indoorPaletteFact(NULL)
    , _showLargeCompassFact(NULL)
    , _savePathFact(NULL)
    , _autoLoadMissionsFact(NULL)
    , _mapboxTokenFact(NULL)
    , _esriTokenFact(NULL)
    , _defaultFirmwareTypeFact(NULL)
<<<<<<< HEAD
    , _gstDebugFact(NULL)
=======
    , _enableAirMapFact(NULL)
>>>>>>> 890cb5e6
{
    QQmlEngine::setObjectOwnership(this, QQmlEngine::CppOwnership);
    qmlRegisterUncreatableType<AppSettings>("QGroundControl.SettingsManager", 1, 0, "AppSettings", "Reference only");
    QGCPalette::setGlobalTheme(indoorPalette()->rawValue().toBool() ? QGCPalette::Dark : QGCPalette::Light);

    // Instantiate savePath so we can check for override and setup default path if needed

    SettingsFact* savePathFact = qobject_cast<SettingsFact*>(savePath());
    QString appName = qgcApp()->applicationName();
    if (savePathFact->rawValue().toString().isEmpty() && _nameToMetaDataMap[savePathName]->rawDefaultValue().toString().isEmpty()) {
#ifdef __mobile__
#ifdef __ios__
        QDir rootDir = QDir(QStandardPaths::writableLocation(QStandardPaths::DocumentsLocation));
#else
        QDir rootDir = QDir(QStandardPaths::writableLocation(QStandardPaths::GenericDataLocation));
#endif
        savePathFact->setVisible(false);
#else
        QDir rootDir = QDir(QStandardPaths::writableLocation(QStandardPaths::DocumentsLocation));
#endif
        savePathFact->setRawValue(rootDir.filePath(appName));
    }

    connect(savePathFact, &Fact::rawValueChanged, this, &AppSettings::savePathsChanged);
    connect(savePathFact, &Fact::rawValueChanged, this, &AppSettings::_checkSavePathDirectories);

    _checkSavePathDirectories();
}

void AppSettings::_checkSavePathDirectories(void)
{
    QDir savePathDir(savePath()->rawValue().toString());
    if (!savePathDir.exists()) {
        QDir().mkpath(savePathDir.absolutePath());
    }
    if (savePathDir.exists()) {
        savePathDir.mkdir(parameterDirectory);
        savePathDir.mkdir(telemetryDirectory);
        savePathDir.mkdir(missionDirectory);
        savePathDir.mkdir(logDirectory);
        savePathDir.mkdir(videoDirectory);
    }
}

Fact* AppSettings::offlineEditingFirmwareType(void)
{
    if (!_offlineEditingFirmwareTypeFact) {
        _offlineEditingFirmwareTypeFact = _createSettingsFact(offlineEditingFirmwareTypeSettingsName);
    }

    return _offlineEditingFirmwareTypeFact;
}

Fact* AppSettings::offlineEditingVehicleType(void)
{
    if (!_offlineEditingVehicleTypeFact) {
        _offlineEditingVehicleTypeFact = _createSettingsFact(offlineEditingVehicleTypeSettingsName);
    }

    return _offlineEditingVehicleTypeFact;
}

Fact* AppSettings::offlineEditingCruiseSpeed(void)
{
    if (!_offlineEditingCruiseSpeedFact) {
        _offlineEditingCruiseSpeedFact = _createSettingsFact(offlineEditingCruiseSpeedSettingsName);
    }
    return _offlineEditingCruiseSpeedFact;
}

Fact* AppSettings::offlineEditingHoverSpeed(void)
{
    if (!_offlineEditingHoverSpeedFact) {
        _offlineEditingHoverSpeedFact = _createSettingsFact(offlineEditingHoverSpeedSettingsName);
    }
    return _offlineEditingHoverSpeedFact;
}

Fact* AppSettings::offlineEditingAscentSpeed(void)
{
    if (!_offlineEditingAscentSpeedFact) {
        _offlineEditingAscentSpeedFact = _createSettingsFact(offlineEditingAscentSpeedSettingsName);
    }
    return _offlineEditingAscentSpeedFact;
}

Fact* AppSettings::offlineEditingDescentSpeed(void)
{
    if (!_offlineEditingDescentSpeedFact) {
        _offlineEditingDescentSpeedFact = _createSettingsFact(offlineEditingDescentSpeedSettingsName);
    }
    return _offlineEditingDescentSpeedFact;
}

Fact* AppSettings::batteryPercentRemainingAnnounce(void)
{
    if (!_batteryPercentRemainingAnnounceFact) {
        _batteryPercentRemainingAnnounceFact = _createSettingsFact(batteryPercentRemainingAnnounceSettingsName);
    }

    return _batteryPercentRemainingAnnounceFact;
}

Fact* AppSettings::defaultMissionItemAltitude(void)
{
    if (!_defaultMissionItemAltitudeFact) {
        _defaultMissionItemAltitudeFact = _createSettingsFact(defaultMissionItemAltitudeSettingsName);
    }

    return _defaultMissionItemAltitudeFact;
}

Fact* AppSettings::telemetrySave(void)
{
    if (!_telemetrySaveFact) {
        _telemetrySaveFact = _createSettingsFact(telemetrySaveName);
    }

    return _telemetrySaveFact;
}

Fact* AppSettings::telemetrySaveNotArmed(void)
{
    if (!_telemetrySaveNotArmedFact) {
        _telemetrySaveNotArmedFact = _createSettingsFact(telemetrySaveNotArmedName);
    }

    return _telemetrySaveNotArmedFact;
}

Fact* AppSettings::audioMuted(void)
{
    if (!_audioMutedFact) {
        _audioMutedFact = _createSettingsFact(audioMutedName);
    }

    return _audioMutedFact;
}

Fact* AppSettings::appFontPointSize(void)
{
    if (!_appFontPointSizeFact) {
        _appFontPointSizeFact = _createSettingsFact(appFontPointSizeName);
    }

    return _appFontPointSizeFact;
}

Fact* AppSettings::virtualJoystick(void)
{
    if (!_virtualJoystickFact) {
        _virtualJoystickFact = _createSettingsFact(virtualJoystickName);
    }

    return _virtualJoystickFact;
}

Fact* AppSettings::gstDebug(void)
{
    if (!_gstDebugFact) {
        _gstDebugFact = _createSettingsFact(gstDebugName);
    }

    return _gstDebugFact;
}

Fact* AppSettings::indoorPalette(void)
{
    if (!_indoorPaletteFact) {
        _indoorPaletteFact = _createSettingsFact(indoorPaletteName);
        connect(_indoorPaletteFact, &Fact::rawValueChanged, this, &AppSettings::_indoorPaletteChanged);
    }

    return _indoorPaletteFact;
}

void AppSettings::_indoorPaletteChanged(void)
{
    qgcApp()->_loadCurrentStyleSheet();
    QGCPalette::setGlobalTheme(indoorPalette()->rawValue().toBool() ? QGCPalette::Dark : QGCPalette::Light);
}

Fact* AppSettings::showLargeCompass(void)
{
    if (!_showLargeCompassFact) {
        _showLargeCompassFact = _createSettingsFact(showLargeCompassName);
    }

    return _showLargeCompassFact;
}

Fact* AppSettings::savePath(void)
{
    if (!_savePathFact) {
        _savePathFact = _createSettingsFact(savePathName);
    }

    return _savePathFact;
}

QString AppSettings::missionSavePath(void)
{
    QString fullPath;

    QString path = savePath()->rawValue().toString();
    if (!path.isEmpty() && QDir(path).exists()) {
        QDir dir(path);
        return dir.filePath(missionDirectory);
    }

    return fullPath;
}

QString AppSettings::parameterSavePath(void)
{
    QString fullPath;

    QString path = savePath()->rawValue().toString();
    if (!path.isEmpty() && QDir(path).exists()) {
        QDir dir(path);
        return dir.filePath(parameterDirectory);
    }

    return fullPath;
}

QString AppSettings::telemetrySavePath(void)
{
    QString fullPath;

    QString path = savePath()->rawValue().toString();
    if (!path.isEmpty() && QDir(path).exists()) {
        QDir dir(path);
        return dir.filePath(telemetryDirectory);
    }

    return fullPath;
}

QString AppSettings::logSavePath(void)
{
    QString fullPath;

    QString path = savePath()->rawValue().toString();
    if (!path.isEmpty() && QDir(path).exists()) {
        QDir dir(path);
        return dir.filePath(logDirectory);
    }

    return fullPath;
}

QString AppSettings::videoSavePath(void)
{
    QString fullPath;

    QString path = savePath()->rawValue().toString();
    if (!path.isEmpty() && QDir(path).exists()) {
        QDir dir(path);
        return dir.filePath(videoDirectory);
    }

    return fullPath;
}

Fact* AppSettings::autoLoadMissions(void)
{
    if (!_autoLoadMissionsFact) {
        _autoLoadMissionsFact = _createSettingsFact(autoLoadMissionsName);
    }

    return _autoLoadMissionsFact;
}

Fact* AppSettings::mapboxToken(void)
{
    if (!_mapboxTokenFact) {
        _mapboxTokenFact = _createSettingsFact(mapboxTokenName);
    }

    return _mapboxTokenFact;
}

Fact* AppSettings::esriToken(void)
{
    if (!_esriTokenFact) {
        _esriTokenFact = _createSettingsFact(esriTokenName);
    }

    return _esriTokenFact;
}

MAV_AUTOPILOT AppSettings::offlineEditingFirmwareTypeFromFirmwareType(MAV_AUTOPILOT firmwareType)
{
    if (firmwareType != MAV_AUTOPILOT_PX4 && firmwareType != MAV_AUTOPILOT_ARDUPILOTMEGA) {
        firmwareType = MAV_AUTOPILOT_GENERIC;
    }
    return firmwareType;
}

MAV_TYPE AppSettings::offlineEditingVehicleTypeFromVehicleType(MAV_TYPE vehicleType)
{
    if (QGCMAVLink::isRover(vehicleType)) {
        return MAV_TYPE_GROUND_ROVER;
    } else if (QGCMAVLink::isSub(vehicleType)) {
        return MAV_TYPE_SUBMARINE;
    } else if (QGCMAVLink::isVTOL(vehicleType)) {
        return MAV_TYPE_VTOL_QUADROTOR;
    } else if (QGCMAVLink::isFixedWing(vehicleType)) {
        return MAV_TYPE_FIXED_WING;
    } else {
        return MAV_TYPE_QUADROTOR;
    }
}

Fact* AppSettings::defaultFirmwareType(void)
{
    if (!_defaultFirmwareTypeFact) {
        _defaultFirmwareTypeFact = _createSettingsFact(defaultFirmwareTypeName);
    }

    return _defaultFirmwareTypeFact;
}

Fact* AppSettings::enableAirMap(void)
{
    if (!_enableAirMapFact) {
        _enableAirMapFact = _createSettingsFact(enableAirMapName);
    }

    return _enableAirMapFact;
}<|MERGE_RESOLUTION|>--- conflicted
+++ resolved
@@ -36,11 +36,8 @@
 const char* AppSettings::mapboxTokenName =                              "MapboxToken";
 const char* AppSettings::esriTokenName =                                "EsriToken";
 const char* AppSettings::defaultFirmwareTypeName =                      "DefaultFirmwareType";
-<<<<<<< HEAD
 const char* AppSettings::gstDebugName =                                 "GstreamerDebugLevel";
-=======
 const char* AppSettings::enableAirMapName =                             "EnableAirMap";
->>>>>>> 890cb5e6
 
 const char* AppSettings::parameterFileExtension =   "params";
 const char* AppSettings::planFileExtension =        "plan";
@@ -80,11 +77,8 @@
     , _mapboxTokenFact(NULL)
     , _esriTokenFact(NULL)
     , _defaultFirmwareTypeFact(NULL)
-<<<<<<< HEAD
     , _gstDebugFact(NULL)
-=======
     , _enableAirMapFact(NULL)
->>>>>>> 890cb5e6
 {
     QQmlEngine::setObjectOwnership(this, QQmlEngine::CppOwnership);
     qmlRegisterUncreatableType<AppSettings>("QGroundControl.SettingsManager", 1, 0, "AppSettings", "Reference only");
