/****************************************************************************
 *
 *   (c) 2009-2016 QGROUNDCONTROL PROJECT <http://www.qgroundcontrol.org>
 *
 * QGroundControl is licensed according to the terms in the file
 * COPYING.md in the root of the source code directory.
 *
 ****************************************************************************/

#pragma once

#include "SettingsGroup.h"

class FlyViewSettings : public SettingsGroup
{
    Q_OBJECT
public:
    FlyViewSettings(QObject* parent = nullptr);

    DEFINE_SETTING_NAME_GROUP()

    DEFINE_SETTINGFACT(guidedMinimumAltitude)
    DEFINE_SETTINGFACT(guidedMaximumAltitude)
    DEFINE_SETTINGFACT(showLogReplayStatusBar)
    DEFINE_SETTINGFACT(alternateInstrumentPanel)
<<<<<<< HEAD
    DEFINE_SETTINGFACT(showAdditionalIndicatorsCompass)
    DEFINE_SETTINGFACT(lockNoseUpCompass)
=======
    DEFINE_SETTINGFACT(maxGoToLocationDistance)
>>>>>>> c33fb061
};<|MERGE_RESOLUTION|>--- conflicted
+++ resolved
@@ -23,10 +23,7 @@
     DEFINE_SETTINGFACT(guidedMaximumAltitude)
     DEFINE_SETTINGFACT(showLogReplayStatusBar)
     DEFINE_SETTINGFACT(alternateInstrumentPanel)
-<<<<<<< HEAD
     DEFINE_SETTINGFACT(showAdditionalIndicatorsCompass)
     DEFINE_SETTINGFACT(lockNoseUpCompass)
-=======
     DEFINE_SETTINGFACT(maxGoToLocationDistance)
->>>>>>> c33fb061
 };