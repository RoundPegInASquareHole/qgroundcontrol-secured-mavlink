/****************************************************************************
 *
 *   (c) 2009-2019 QGROUNDCONTROL PROJECT <http://www.qgroundcontrol.org>
 *
 * QGroundControl is licensed according to the terms in the file
 * COPYING.md in the root of the source code directory.
 *
 ****************************************************************************/


/**
 * @file
 *   @brief QGC Video Receiver
 *   @author Gus Grubba <mavlink@grubba.com>
 */

#include "VideoReceiver.h"
#include "SettingsManager.h"
#include "QGCApplication.h"
#include "VideoManager.h"
#ifdef QGC_GST_TAISYNC_ENABLED
#include "TaisyncHandler.h"
#endif
#include <QDebug>
#include <QUrl>
#include <QDir>
#include <QDateTime>
#include <QSysInfo>

QGC_LOGGING_CATEGORY(VideoReceiverLog, "VideoReceiverLog")

#if defined(QGC_GST_STREAMING)

static const char* kVideoExtensions[] =
{
    "mkv",
    "mov",
    "mp4"
};

static const char* kVideoMuxes[] =
{
    "matroskamux",
    "qtmux",
    "mp4mux"
};

#define NUM_MUXES (sizeof(kVideoMuxes) / sizeof(char*))

#endif


VideoReceiver::VideoReceiver(QObject* parent)
    : QObject(parent)
#if defined(QGC_GST_STREAMING)
    , _running(false)
    , _recording(false)
    , _streaming(false)
    , _starting(false)
    , _stopping(false)
    , _stop(true)
    , _sink(nullptr)
    , _tee(nullptr)
    , _pipeline(nullptr)
    , _pipelineStopRec(nullptr)
    , _videoSink(nullptr)
    , _restart_time_ms(1389)
    , _udpReconnect_us(5000000)
#endif
    , _videoSurface(nullptr)
    , _videoRunning(false)
    , _showFullScreen(false)
    , _videoSettings(nullptr)
    , _hwDecoderName(nullptr)
    , _swDecoderName("avdec_h264")
{
    _videoSurface = new VideoSurface;
    _videoSettings = qgcApp()->toolbox()->settingsManager()->videoSettings();    
#if defined(QGC_GST_STREAMING)
    setVideoDecoder(H264_SW);
    _setVideoSink(_videoSurface->videoSink());
    _restart_timer.setSingleShot(true);
    connect(&_restart_timer, &QTimer::timeout, this, &VideoReceiver::_restart_timeout);
    connect(this, &VideoReceiver::msgErrorReceived, this, &VideoReceiver::_handleError);
    connect(this, &VideoReceiver::msgEOSReceived, this, &VideoReceiver::_handleEOS);
    connect(this, &VideoReceiver::msgStateChangedReceived, this, &VideoReceiver::_handleStateChanged);
    connect(&_frameTimer, &QTimer::timeout, this, &VideoReceiver::_updateTimer);
    _frameTimer.start(1000);
#endif
}

VideoReceiver::~VideoReceiver()
{
#if defined(QGC_GST_STREAMING)
    stop();
    if (_videoSink) {
        gst_object_unref(_videoSink);
    }
#endif
    if(_videoSurface)
        delete _videoSurface;
}

#if defined(QGC_GST_STREAMING)
void
VideoReceiver::_setVideoSink(GstElement* sink)
{
    if (_videoSink) {
        gst_object_unref(_videoSink);
        _videoSink = nullptr;
    }
    if (sink) {
        _videoSink = sink;
        gst_object_ref_sink(_videoSink);
    }
}
#endif

//-----------------------------------------------------------------------------
void
VideoReceiver::grabImage(QString imageFile)
{
    _imageFile = imageFile;
    emit imageFileChanged();
}

//-----------------------------------------------------------------------------
#if defined(QGC_GST_STREAMING)
static void
newPadCB(GstElement* element, GstPad* pad, gpointer data)
{
    gchar* name = gst_pad_get_name(pad);
    //g_print("A new pad %s was created\n", name);
    GstCaps* p_caps = gst_pad_get_pad_template_caps (pad);
    gchar* description = gst_caps_to_string(p_caps);
    qCDebug(VideoReceiverLog) << p_caps << ", " << description;
    g_free(description);
    GstElement* sink = GST_ELEMENT(data);
    if(gst_element_link_pads(element, name, sink, "sink") == false)
        qCritical() << "newPadCB : failed to link elements\n";
    g_free(name);
}

//-----------------------------------------------------------------------------
void
VideoReceiver::_restart_timeout()
{
    qgcApp()->toolbox()->videoManager()->restartVideo();
}
#endif

//-----------------------------------------------------------------------------
// When we finish our pipeline will look like this:
//
//                                   +-->queue-->decoder-->_videosink
//                                   |
//    datasource-->demux-->parser-->tee
//                                   ^
//                                   |
//                                   +-Here we will later link elements for recording
void
VideoReceiver::start()
{
    if (_uri.isEmpty()) {
        return;
    }
    qCDebug(VideoReceiverLog) << "start():" << _uri;
    if(qgcApp()->runningUnitTests()) {
        return;
    }
    if(!_videoSettings->streamEnabled()->rawValue().toBool() ||
       !_videoSettings->streamConfigured()) {
        qCDebug(VideoReceiverLog) << "start() but not enabled/configured";
        return;
    }

#if defined(QGC_GST_STREAMING)
    _stop = false;

#if defined(QGC_GST_TAISYNC_ENABLED) && (defined(__android__) || defined(__ios__))
    //-- Taisync on iOS or Android sends a raw h.264 stream
    bool isTaisyncUSB = qgcApp()->toolbox()->videoManager()->isTaisync();
#else
    bool isTaisyncUSB = false;
#endif
    bool isUdp      = _uri.contains("udp://")  && !isTaisyncUSB;
    bool isTCP      = _uri.contains("tcp://")  && !isTaisyncUSB;
    bool isMPEGTS   = _uri.contains("mpegts://")  && !isTaisyncUSB;

    if (!isTaisyncUSB && _uri.isEmpty()) {
        qCritical() << "VideoReceiver::start() failed because URI is not specified";
        return;
    }
    if (_videoSink == nullptr) {
        qCritical() << "VideoReceiver::start() failed because video sink is not set";
        return;
    }
    if(_running) {
        qCDebug(VideoReceiverLog) << "Already running!";
        return;
    }

    _starting = true;

    bool running    = false;
    bool pipelineUp = false;

    GstElement*     dataSource  = nullptr;
    GstCaps*        caps        = nullptr;
    GstElement*     demux       = nullptr;
    GstElement*     parser      = nullptr;
    GstElement*     queue       = nullptr;
    GstElement*     decoder     = nullptr;
    GstElement*     queue1      = nullptr;

    do {
        if ((_pipeline = gst_pipeline_new("receiver")) == nullptr) {
            qCritical() << "VideoReceiver::start() failed. Error with gst_pipeline_new()";
            break;
        }

        if(isUdp || isMPEGTS || isTaisyncUSB) {
            dataSource = gst_element_factory_make("udpsrc", "udp-source");
        } else if(isTCP) {
            dataSource = gst_element_factory_make("tcpclientsrc", "tcpclient-source");
        } else {
            dataSource = gst_element_factory_make("rtspsrc", "rtsp-source");
        }

        if (!dataSource) {
            qCritical() << "VideoReceiver::start() failed. Error with data source for gst_element_factory_make()";
            break;
        }

        if(isUdp) {
            if ((caps = gst_caps_from_string("application/x-rtp, media=(string)video, clock-rate=(int)90000, encoding-name=(string)H264")) == nullptr) {
                qCritical() << "VideoReceiver::start() failed. Error with gst_caps_from_string()";
                break;
            }
            g_object_set(static_cast<gpointer>(dataSource), "uri", qPrintable(_uri), "caps", caps, nullptr);
#if  defined(QGC_GST_TAISYNC_ENABLED) && (defined(__android__) || defined(__ios__))
        } else if(isTaisyncUSB) {
            QString uri = QString("0.0.0.0:%1").arg(TAISYNC_VIDEO_UDP_PORT);
            qCDebug(VideoReceiverLog) << "Taisync URI:" << uri;
            g_object_set(static_cast<gpointer>(dataSource), "port", TAISYNC_VIDEO_UDP_PORT, nullptr);
#endif
        } else if(isTCP) {
            QUrl url(_uri);
            g_object_set(static_cast<gpointer>(dataSource), "host", qPrintable(url.host()), "port", url.port(), nullptr );
        } else if(isMPEGTS) {
            QUrl url(_uri);
            g_object_set(static_cast<gpointer>(dataSource), "port", url.port(), nullptr);
        } else {
            g_object_set(static_cast<gpointer>(dataSource), "location", qPrintable(_uri), "latency", 17, "udp-reconnect", 1, "timeout", _udpReconnect_us, NULL);
        }

        if (isTCP || isMPEGTS) {
            if ((demux = gst_element_factory_make("tsdemux", "mpeg-ts-demuxer")) == nullptr) {
                qCritical() << "VideoReceiver::start() failed. Error with gst_element_factory_make('tsdemux')";
                break;
            }
        } else {
            if(!isTaisyncUSB) {
                if ((demux = gst_element_factory_make(_depayName, "rtp-depacketizer")) == nullptr) {
                   qCritical() << "VideoReceiver::start() failed. Error with gst_element_factory_make('" << _depayName << "')";
                    break;
                }
            }
        }

        if ((parser = gst_element_factory_make(_parserName, "parser")) == nullptr) {
            qCritical() << "VideoReceiver::start() failed. Error with gst_element_factory_make('" << _parserName << "')";
            break;
        }

        if((_tee = gst_element_factory_make("tee", nullptr)) == nullptr)  {
            qCritical() << "VideoReceiver::start() failed. Error with gst_element_factory_make('tee')";
            break;
        }

        if((queue = gst_element_factory_make("queue", nullptr)) == nullptr)  {
            qCritical() << "VideoReceiver::start() failed. Error with gst_element_factory_make('queue')";
            break;
        }

        if (!_hwDecoderName || (decoder = gst_element_factory_make(_hwDecoderName, "decoder")) == nullptr) {
<<<<<<< HEAD
            qCritical() << "VideoReceiver::start() hardware decoding not available " << ((_hwDecoderName) ? _hwDecoderName : "");
=======
            qWarning() << "VideoReceiver::start() hardware decoding not available " << ((_hwDecoderName) ? _hwDecoderName : "");
>>>>>>> e48ff9d2
            if ((decoder = gst_element_factory_make(_swDecoderName, "decoder")) == nullptr) {
                qCritical() << "VideoReceiver::start() failed. Error with gst_element_factory_make('" << _swDecoderName << "')";
                break;
            }
        }

        if ((queue1 = gst_element_factory_make("queue", nullptr)) == nullptr) {
            qCritical() << "VideoReceiver::start() failed. Error with gst_element_factory_make('queue') [1]";
            break;
        }

        if(isTaisyncUSB) {
            gst_bin_add_many(GST_BIN(_pipeline), dataSource, parser, _tee, queue, decoder, queue1, _videoSink, nullptr);
        } else {
            gst_bin_add_many(GST_BIN(_pipeline), dataSource, demux, parser, _tee, queue, decoder, queue1, _videoSink, nullptr);
        }
        pipelineUp = true;

        if(isUdp) {
            // Link the pipeline in front of the tee
            if(!gst_element_link_many(dataSource, demux, parser, _tee, queue, decoder, queue1, _videoSink, nullptr)) {
                qCritical() << "Unable to link UDP elements.";
                break;
            }
        } else if(isTaisyncUSB) {
            // Link the pipeline in front of the tee
            if(!gst_element_link_many(dataSource, parser, _tee, queue, decoder, queue1, _videoSink, nullptr)) {
                qCritical() << "Unable to link Taisync USB elements.";
                break;
            }
        } else if (isTCP || isMPEGTS) {
            if(!gst_element_link(dataSource, demux)) {
                qCritical() << "Unable to link TCP/MPEG-TS dataSource to Demux.";
                break;
            }
            if(!gst_element_link_many(parser, _tee, queue, decoder, queue1, _videoSink, nullptr)) {
                qCritical() << "Unable to link TCP/MPEG-TS pipline to parser.";
                break;
            }
            g_signal_connect(demux, "pad-added", G_CALLBACK(newPadCB), parser);
        } else {
            g_signal_connect(dataSource, "pad-added", G_CALLBACK(newPadCB), demux);
            if(!gst_element_link_many(demux, parser, _tee, queue, decoder, _videoSink, nullptr)) {
                qCritical() << "Unable to link RTSP elements.";
                break;
            }
        }

        dataSource = demux = parser = queue = decoder = queue1 = nullptr;

        GstBus* bus = nullptr;

        if ((bus = gst_pipeline_get_bus(GST_PIPELINE(_pipeline))) != nullptr) {
            gst_bus_enable_sync_message_emission(bus);
            g_signal_connect(bus, "sync-message", G_CALLBACK(_onBusMessage), this);
            gst_object_unref(bus);
            bus = nullptr;
        }

        GST_DEBUG_BIN_TO_DOT_FILE(GST_BIN(_pipeline), GST_DEBUG_GRAPH_SHOW_ALL, "pipeline-paused");
        running = gst_element_set_state(_pipeline, GST_STATE_PLAYING) != GST_STATE_CHANGE_FAILURE;

    } while(0);

    if (caps != nullptr) {
        gst_caps_unref(caps);
        caps = nullptr;
    }

    if (!running) {
        qCritical() << "VideoReceiver::start() failed";

        // In newer versions, the pipeline will clean up all references that are added to it
        if (_pipeline != nullptr) {
            gst_object_unref(_pipeline);
            _pipeline = nullptr;
        }

        // If we failed before adding items to the pipeline, then clean up
        if (!pipelineUp) {
            if (decoder != nullptr) {
                gst_object_unref(decoder);
                decoder = nullptr;
            }

            if (parser != nullptr) {
                gst_object_unref(parser);
                parser = nullptr;
            }

            if (demux != nullptr) {
                gst_object_unref(demux);
                demux = nullptr;
            }

            if (dataSource != nullptr) {
                gst_object_unref(dataSource);
                dataSource = nullptr;
            }

            if (_tee != nullptr) {
                gst_object_unref(_tee);
                dataSource = nullptr;
            }

            if (queue != nullptr) {
                gst_object_unref(queue);
                dataSource = nullptr;
            }
        }

        _running = false;
    } else {
        GST_DEBUG_BIN_TO_DOT_FILE(GST_BIN(_pipeline), GST_DEBUG_GRAPH_SHOW_ALL, "pipeline-playing");
        _running = true;
        qCDebug(VideoReceiverLog) << "Running";
    }
    _starting = false;
#endif
}

//-----------------------------------------------------------------------------
void
VideoReceiver::stop()
{
    if(qgcApp() && qgcApp()->runningUnitTests()) {
        return;
    }
#if defined(QGC_GST_STREAMING)
    _stop = true;
    qCDebug(VideoReceiverLog) << "stop()";
    if(!_streaming) {
        _shutdownPipeline();
    } else if (_pipeline != nullptr && !_stopping) {
        qCDebug(VideoReceiverLog) << "Stopping _pipeline";
        gst_element_send_event(_pipeline, gst_event_new_eos());
        _stopping = true;
        GstBus* bus = gst_pipeline_get_bus(GST_PIPELINE(_pipeline));
        GstMessage* message = gst_bus_timed_pop_filtered(bus, GST_CLOCK_TIME_NONE, (GstMessageType)(GST_MESSAGE_EOS|GST_MESSAGE_ERROR));
        gst_object_unref(bus);
        if(GST_MESSAGE_TYPE(message) == GST_MESSAGE_ERROR) {
            _shutdownPipeline();
            qCritical() << "Error stopping pipeline!";
        } else if(GST_MESSAGE_TYPE(message) == GST_MESSAGE_EOS) {
            _handleEOS();
        }
        gst_message_unref(message);
    }
#endif
}

//-----------------------------------------------------------------------------
void
VideoReceiver::setUri(const QString & uri)
{
    _uri = uri;
}

//-----------------------------------------------------------------------------
#if defined(QGC_GST_STREAMING)
void
VideoReceiver::_shutdownPipeline() {
    if(!_pipeline) {
        qCDebug(VideoReceiverLog) << "No pipeline";
        return;
    }
    GstBus* bus = nullptr;
    if ((bus = gst_pipeline_get_bus(GST_PIPELINE(_pipeline))) != nullptr) {
        gst_bus_disable_sync_message_emission(bus);
        gst_object_unref(bus);
        bus = nullptr;
    }
    gst_element_set_state(_pipeline, GST_STATE_NULL);
    gst_bin_remove(GST_BIN(_pipeline), _videoSink);
    gst_object_unref(_pipeline);
    _pipeline = nullptr;
    delete _sink;
    _sink = nullptr;
    _streaming = false;
    _recording = false;
    _stopping = false;
    _running = false;
    emit recordingChanged();
}
#endif

//-----------------------------------------------------------------------------
#if defined(QGC_GST_STREAMING)
void
VideoReceiver::_handleError() {
    qCDebug(VideoReceiverLog) << "Gstreamer error!";
    // If there was an error we switch to software decoding only
    _tryWithHardwareDecoding = false;
    stop();
    _restart_timer.start(_restart_time_ms);
}
#endif

//-----------------------------------------------------------------------------
#if defined(QGC_GST_STREAMING)
void
VideoReceiver::_handleEOS() {
    if(_stopping) {
        _shutdownPipeline();
        qCDebug(VideoReceiverLog) << "Stopped";
    } else if(_recording && _sink->removing) {
        _shutdownRecordingBranch();
    } else {
        qWarning() << "VideoReceiver: Unexpected EOS!";
        _handleError();
    }
}
#endif

//-----------------------------------------------------------------------------
#if defined(QGC_GST_STREAMING)
void
VideoReceiver::_handleStateChanged() {
    if(_pipeline) {
        _streaming = GST_STATE(_pipeline) == GST_STATE_PLAYING;
        //qCDebug(VideoReceiverLog) << "State changed, _streaming:" << _streaming;
    }
}
#endif

//-----------------------------------------------------------------------------
#if defined(QGC_GST_STREAMING)
gboolean
VideoReceiver::_onBusMessage(GstBus* bus, GstMessage* msg, gpointer data)
{
    Q_UNUSED(bus)
    Q_ASSERT(msg != nullptr && data != nullptr);
    VideoReceiver* pThis = (VideoReceiver*)data;

    switch(GST_MESSAGE_TYPE(msg)) {
    case(GST_MESSAGE_ERROR): {
        gchar* debug;
        GError* error;
        gst_message_parse_error(msg, &error, &debug);
        g_free(debug);
        qCritical() << error->message;
        g_error_free(error);
        pThis->msgErrorReceived();
    }
        break;
    case(GST_MESSAGE_EOS):
        pThis->msgEOSReceived();
        break;
    case(GST_MESSAGE_STATE_CHANGED):
        pThis->msgStateChangedReceived();
        break;
    default:
        break;
    }

    return TRUE;
}
#endif

//-----------------------------------------------------------------------------
#if defined(QGC_GST_STREAMING)
void
VideoReceiver::_cleanupOldVideos()
{
    //-- Only perform cleanup if storage limit is enabled
    if(_videoSettings->enableStorageLimit()->rawValue().toBool()) {
        QString savePath = qgcApp()->toolbox()->settingsManager()->appSettings()->videoSavePath();
        QDir videoDir = QDir(savePath);
        videoDir.setFilter(QDir::Files | QDir::Readable | QDir::NoSymLinks | QDir::Writable);
        videoDir.setSorting(QDir::Time);
        //-- All the movie extensions we support
        QStringList nameFilters;
        for(uint32_t i = 0; i < NUM_MUXES; i++) {
            nameFilters << QString("*.") + QString(kVideoExtensions[i]);
        }
        videoDir.setNameFilters(nameFilters);
        //-- get the list of videos stored
        QFileInfoList vidList = videoDir.entryInfoList();
        if(!vidList.isEmpty()) {
            uint64_t total   = 0;
            //-- Settings are stored using MB
            uint64_t maxSize = (_videoSettings->maxVideoSize()->rawValue().toUInt() * 1024 * 1024);
            //-- Compute total used storage
            for(int i = 0; i < vidList.size(); i++) {
                total += vidList[i].size();
            }
            //-- Remove old movies until max size is satisfied.
            while(total >= maxSize && !vidList.isEmpty()) {
                total -= vidList.last().size();
                qCDebug(VideoReceiverLog) << "Removing old video file:" << vidList.last().filePath();
                QFile file (vidList.last().filePath());
                file.remove();
                vidList.removeLast();
            }
        }
    }
}
#endif

//-----------------------------------------------------------------------------
void
VideoReceiver::setVideoDecoder(VideoEncoding encoding)
{
    /*
    #if defined(Q_OS_MAC)
        _hwDecoderName = "vtdec";
    #else
        _hwDecoderName = "vaapidecode";
    #endif
    */

    if (encoding == H265_HW || encoding == H265_SW) {
        _depayName = "rtph265depay";
        _parserName = "h265parse";
#if defined(__android__)
        _hwDecoderName = "amcviddec-omxgooglehevcdecoder";
#endif
        _swDecoderName = "avdec_h265";
    } else {
        _depayName = "rtph264depay";
        _parserName = "h264parse";
#if defined(__android__)
        _hwDecoderName = "amcviddec-omxgoogleh264decoder";
#endif
        _swDecoderName = "avdec_h264";
    }
<<<<<<< HEAD
=======

    if (!_tryWithHardwareDecoding) {
        _hwDecoderName = nullptr;
    }
>>>>>>> e48ff9d2
}
//-----------------------------------------------------------------------------
// When we finish our pipeline will look like this:
//
//                                   +-->queue-->decoder-->_videosink
//                                   |
//    datasource-->demux-->parser-->tee
//                                   |
//                                   |    +--------------_sink-------------------+
//                                   |    |                                      |
//   we are adding these elements->  +->teepad-->queue-->matroskamux-->_filesink |
//                                        |                                      |
//                                        +--------------------------------------+
void
VideoReceiver::startRecording(const QString &videoFile)
{
#if defined(QGC_GST_STREAMING)

    qCDebug(VideoReceiverLog) << "startRecording()";
    // exit immediately if we are already recording
    if(_pipeline == nullptr || _recording) {
        qCDebug(VideoReceiverLog) << "Already recording!";
        return;
    }

    uint32_t muxIdx = _videoSettings->recordingFormat()->rawValue().toUInt();
    if(muxIdx >= NUM_MUXES) {
        qgcApp()->showMessage(tr("Invalid video format defined."));
        return;
    }

    //-- Disk usage maintenance
    _cleanupOldVideos();

    _sink           = new Sink();
    _sink->teepad   = gst_element_get_request_pad(_tee, "src_%u");
    _sink->queue    = gst_element_factory_make("queue", nullptr);
    _sink->parse    = gst_element_factory_make(_parserName, nullptr);
    _sink->mux      = gst_element_factory_make(kVideoMuxes[muxIdx], nullptr);
    _sink->filesink = gst_element_factory_make("filesink", nullptr);
    _sink->removing = false;

    if(!_sink->teepad || !_sink->queue || !_sink->mux || !_sink->filesink || !_sink->parse) {
        qCritical() << "VideoReceiver::startRecording() failed to make _sink elements";
        return;
    }

    if(videoFile.isEmpty()) {
        QString savePath = qgcApp()->toolbox()->settingsManager()->appSettings()->videoSavePath();
        if(savePath.isEmpty()) {
            qgcApp()->showMessage(tr("Unabled to record video. Video save path must be specified in Settings."));
            return;
        }
        _videoFile = savePath + "/" + QDateTime::currentDateTime().toString("yyyy-MM-dd_hh.mm.ss") + "." + kVideoExtensions[muxIdx];
    } else {
        _videoFile = videoFile;
    }
    emit videoFileChanged();

    g_object_set(static_cast<gpointer>(_sink->filesink), "location", qPrintable(_videoFile), nullptr);
    qCDebug(VideoReceiverLog) << "New video file:" << _videoFile;

    gst_object_ref(_sink->queue);
    gst_object_ref(_sink->parse);
    gst_object_ref(_sink->mux);
    gst_object_ref(_sink->filesink);

    gst_bin_add_many(GST_BIN(_pipeline), _sink->queue, _sink->parse, _sink->mux, nullptr);
    gst_element_link_many(_sink->queue, _sink->parse, _sink->mux, nullptr);

    gst_element_sync_state_with_parent(_sink->queue);
    gst_element_sync_state_with_parent(_sink->parse);
    gst_element_sync_state_with_parent(_sink->mux);

    // Install a probe on the recording branch to drop buffers until we hit our first keyframe
    // When we hit our first keyframe, we can offset the timestamps appropriately according to the first keyframe time
    // This will ensure the first frame is a keyframe at t=0, and decoding can begin immediately on playback
    // Once we have this valid frame, we attach the filesink.
    // Attaching it here would cause the filesink to fail to preroll and to stall the pipeline for a few seconds.
    GstPad* probepad = gst_element_get_static_pad(_sink->queue, "src");
    gst_pad_add_probe(probepad, (GstPadProbeType)(GST_PAD_PROBE_TYPE_BUFFER /* | GST_PAD_PROBE_TYPE_BLOCK */), _keyframeWatch, this, nullptr); // to drop the buffer or to block the buffer?
    gst_object_unref(probepad);

    // Link the recording branch to the pipeline
    GstPad* sinkpad = gst_element_get_static_pad(_sink->queue, "sink");
    gst_pad_link(_sink->teepad, sinkpad);
    gst_object_unref(sinkpad);

    GST_DEBUG_BIN_TO_DOT_FILE(GST_BIN(_pipeline), GST_DEBUG_GRAPH_SHOW_ALL, "pipeline-recording");

    _recording = true;
    emit recordingChanged();
    qCDebug(VideoReceiverLog) << "Recording started";
#else
    Q_UNUSED(videoFile)
#endif
}

//-----------------------------------------------------------------------------
void
VideoReceiver::stopRecording(void)
{
#if defined(QGC_GST_STREAMING)
    qCDebug(VideoReceiverLog) << "stopRecording()";
    // exit immediately if we are not recording
    if(_pipeline == nullptr || !_recording) {
        qCDebug(VideoReceiverLog) << "Not recording!";
        return;
    }
    // Wait for data block before unlinking
    gst_pad_add_probe(_sink->teepad, GST_PAD_PROBE_TYPE_IDLE, _unlinkCallBack, this, nullptr);
#endif
}

//-----------------------------------------------------------------------------
// This is only installed on the transient _pipelineStopRec in order
// to finalize a video file. It is not used for the main _pipeline.
// -EOS has appeared on the bus of the temporary pipeline
// -At this point all of the recoring elements have been flushed, and the video file has been finalized
// -Now we can remove the temporary pipeline and its elements
#if defined(QGC_GST_STREAMING)
void
VideoReceiver::_shutdownRecordingBranch()
{
    gst_bin_remove(GST_BIN(_pipelineStopRec), _sink->queue);
    gst_bin_remove(GST_BIN(_pipelineStopRec), _sink->parse);
    gst_bin_remove(GST_BIN(_pipelineStopRec), _sink->mux);
    gst_bin_remove(GST_BIN(_pipelineStopRec), _sink->filesink);

    gst_element_set_state(_pipelineStopRec, GST_STATE_NULL);
    gst_object_unref(_pipelineStopRec);
    _pipelineStopRec = nullptr;

    gst_element_set_state(_sink->filesink,  GST_STATE_NULL);
    gst_element_set_state(_sink->parse,     GST_STATE_NULL);
    gst_element_set_state(_sink->mux,       GST_STATE_NULL);
    gst_element_set_state(_sink->queue,     GST_STATE_NULL);

    gst_object_unref(_sink->queue);
    gst_object_unref(_sink->parse);
    gst_object_unref(_sink->mux);
    gst_object_unref(_sink->filesink);

    delete _sink;
    _sink = nullptr;
    _recording = false;

    emit recordingChanged();
    qCDebug(VideoReceiverLog) << "Recording Stopped";
}
#endif

//-----------------------------------------------------------------------------
// -Unlink the recording branch from the tee in the main _pipeline
// -Create a second temporary pipeline, and place the recording branch elements into that pipeline
// -Setup watch and handler for EOS event on the temporary pipeline's bus
// -Send an EOS event at the beginning of that pipeline
#if defined(QGC_GST_STREAMING)
void
VideoReceiver::_detachRecordingBranch(GstPadProbeInfo* info)
{
    Q_UNUSED(info)

    // Also unlinks and unrefs
    gst_bin_remove_many(GST_BIN(_pipeline), _sink->queue, _sink->parse, _sink->mux, _sink->filesink, nullptr);

    // Give tee its pad back
    gst_element_release_request_pad(_tee, _sink->teepad);
    gst_object_unref(_sink->teepad);

    // Create temporary pipeline
    _pipelineStopRec = gst_pipeline_new("pipeStopRec");

    // Put our elements from the recording branch into the temporary pipeline
    gst_bin_add_many(GST_BIN(_pipelineStopRec), _sink->queue, _sink->parse, _sink->mux, _sink->filesink, nullptr);
    gst_element_link_many(_sink->queue, _sink->parse, _sink->mux, _sink->filesink, nullptr);

    // Add handler for EOS event
    GstBus* bus = gst_pipeline_get_bus(GST_PIPELINE(_pipelineStopRec));
    gst_bus_enable_sync_message_emission(bus);
    g_signal_connect(bus, "sync-message", G_CALLBACK(_onBusMessage), this);
    gst_object_unref(bus);

    if(gst_element_set_state(_pipelineStopRec, GST_STATE_PLAYING) == GST_STATE_CHANGE_FAILURE) {
        qCDebug(VideoReceiverLog) << "problem starting _pipelineStopRec";
    }

    // Send EOS at the beginning of the pipeline
    GstPad* sinkpad = gst_element_get_static_pad(_sink->queue, "sink");
    gst_pad_send_event(sinkpad, gst_event_new_eos());
    gst_object_unref(sinkpad);
    qCDebug(VideoReceiverLog) << "Recording branch unlinked";
}
#endif

//-----------------------------------------------------------------------------
#if defined(QGC_GST_STREAMING)
GstPadProbeReturn
VideoReceiver::_unlinkCallBack(GstPad* pad, GstPadProbeInfo* info, gpointer user_data)
{
    Q_UNUSED(pad);
    if(info != nullptr && user_data != nullptr) {
        VideoReceiver* pThis = static_cast<VideoReceiver*>(user_data);
        // We will only act once
        if(g_atomic_int_compare_and_exchange(&pThis->_sink->removing, FALSE, TRUE)) {
            pThis->_detachRecordingBranch(info);
        }
    }
    return GST_PAD_PROBE_REMOVE;
}
#endif

//-----------------------------------------------------------------------------
#if defined(QGC_GST_STREAMING)
GstPadProbeReturn
VideoReceiver::_keyframeWatch(GstPad* pad, GstPadProbeInfo* info, gpointer user_data)
{
    Q_UNUSED(pad);
    if(info != nullptr && user_data != nullptr) {
        GstBuffer* buf = gst_pad_probe_info_get_buffer(info);
        if(GST_BUFFER_FLAG_IS_SET(buf, GST_BUFFER_FLAG_DELTA_UNIT)) { // wait for a keyframe
            return GST_PAD_PROBE_DROP;
        } else {
            VideoReceiver* pThis = static_cast<VideoReceiver*>(user_data);
            // reset the clock
            GstClock* clock = gst_pipeline_get_clock(GST_PIPELINE(pThis->_pipeline));
            GstClockTime time = gst_clock_get_time(clock);
            gst_object_unref(clock);
            gst_element_set_base_time(pThis->_pipeline, time); // offset pipeline timestamps to start at zero again
            buf->dts = 0; // The offset will not apply to this current buffer, our first frame, timestamp is zero
            buf->pts = 0;

            // Add the filesink once we have a valid I-frame
            gst_bin_add_many(GST_BIN(pThis->_pipeline), pThis->_sink->filesink, nullptr);
            gst_element_link_many(pThis->_sink->mux, pThis->_sink->filesink, nullptr);
            gst_element_sync_state_with_parent(pThis->_sink->filesink);

            qCDebug(VideoReceiverLog) << "Got keyframe, stop dropping buffers";
            pThis->gotFirstRecordingKeyFrame();
        }
    }

    return GST_PAD_PROBE_REMOVE;
}
#endif

//-----------------------------------------------------------------------------
void
VideoReceiver::_updateTimer()
{
#if defined(QGC_GST_STREAMING)
    if(_videoSurface) {
        if(_stopping || _starting) {
            return;
        }
        if(_streaming) {
            if(!_videoRunning) {
                _videoSurface->setLastFrame(0);
                _videoRunning = true;
                emit videoRunningChanged();
            }
        } else {
            if(_videoRunning) {
                _videoRunning = false;
                emit videoRunningChanged();
            }
        }
        if(_videoRunning) {
            uint32_t timeout = 1;
            if(qgcApp()->toolbox() && qgcApp()->toolbox()->settingsManager()) {
                timeout = _videoSettings->rtspTimeout()->rawValue().toUInt();
            }
            time_t elapsed = 0;
            time_t lastFrame = _videoSurface->lastFrame();
            if(lastFrame != 0) {
                elapsed = time(nullptr) - _videoSurface->lastFrame();
            }
            if(elapsed > static_cast<time_t>(timeout) && _videoSurface) {
                stop();
                // We want to start it back again with _updateTimer
                _stop = false;
            }
        } else {
            if(!_stop && _running && !_uri.isEmpty() && _videoSettings->streamEnabled()->rawValue().toBool()) {
                start();
            }
        }
    }
#endif
}
<|MERGE_RESOLUTION|>--- conflicted
+++ resolved
@@ -284,11 +284,7 @@
         }
 
         if (!_hwDecoderName || (decoder = gst_element_factory_make(_hwDecoderName, "decoder")) == nullptr) {
-<<<<<<< HEAD
-            qCritical() << "VideoReceiver::start() hardware decoding not available " << ((_hwDecoderName) ? _hwDecoderName : "");
-=======
             qWarning() << "VideoReceiver::start() hardware decoding not available " << ((_hwDecoderName) ? _hwDecoderName : "");
->>>>>>> e48ff9d2
             if ((decoder = gst_element_factory_make(_swDecoderName, "decoder")) == nullptr) {
                 qCritical() << "VideoReceiver::start() failed. Error with gst_element_factory_make('" << _swDecoderName << "')";
                 break;
@@ -615,13 +611,10 @@
 #endif
         _swDecoderName = "avdec_h264";
     }
-<<<<<<< HEAD
-=======
 
     if (!_tryWithHardwareDecoding) {
         _hwDecoderName = nullptr;
     }
->>>>>>> e48ff9d2
 }
 //-----------------------------------------------------------------------------
 // When we finish our pipeline will look like this:
