/****************************************************************************
 *
 *   (c) 2009-2016 QGROUNDCONTROL PROJECT <http://www.qgroundcontrol.org>
 *
 * QGroundControl is licensed according to the terms in the file
 * COPYING.md in the root of the source code directory.
 *
 ****************************************************************************/


/**
 * @file
 *   @brief Implementation of class QGCApplication
 *
 *   @author Lorenz Meier <mavteam@student.ethz.ch>
 *
 */

#include <QFile>
#include <QFlags>
#include <QPixmap>
#include <QDesktopWidget>
#include <QPainter>
#include <QStyleFactory>
#include <QAction>
#include <QStringListModel>
#include <QRegularExpression>
#include <QFontDatabase>

#ifdef QGC_ENABLE_BLUETOOTH
#include <QBluetoothLocalDevice>
#endif

#include <QDebug>

#include "VideoStreaming.h"

#include "QGC.h"
#include "QGCApplication.h"
#include "CmdLineOptParser.h"
#include "UDPLink.h"
#include "LinkManager.h"
#include "UASMessageHandler.h"
#include "QGCTemporaryFile.h"
#include "QGCPalette.h"
#include "QGCMapPalette.h"
#include "QGCLoggingCategory.h"
#include "ViewWidgetController.h"
#include "ParameterEditorController.h"
#include "CustomCommandWidgetController.h"
#include "ESP8266ComponentController.h"
#include "ScreenToolsController.h"
#include "QGCFileDialogController.h"
#include "RCChannelMonitorController.h"
#include "SyslinkComponentController.h"
#include "AutoPilotPlugin.h"
#include "VehicleComponent.h"
#include "FirmwarePluginManager.h"
#include "MultiVehicleManager.h"
#include "Vehicle.h"
#include "JoystickConfigController.h"
#include "JoystickManager.h"
#include "QmlObjectListModel.h"
#include "QGCGeoBoundingCube.h"
#include "MissionManager.h"
#include "QGroundControlQmlGlobal.h"
#include "FlightMapSettings.h"
#include "CoordinateVector.h"
#include "PlanMasterController.h"
#include "VideoManager.h"
#include "VideoSurface.h"
#include "VideoReceiver.h"
#include "LogDownloadController.h"
#if defined(QGC_ENABLE_MAVLINK_INSPECTOR)
#include "MAVLinkInspectorController.h"
#endif
#include "ValuesWidgetController.h"
#include "AppMessages.h"
#include "SimulatedPosition.h"
#include "PositionManager.h"
#include "FollowMe.h"
#include "MissionCommandTree.h"
#include "QGCMapPolygon.h"
#include "QGCMapCircle.h"
#include "ParameterManager.h"
#include "SettingsManager.h"
#include "QGCCorePlugin.h"
#include "QGCCameraManager.h"
#include "CameraCalc.h"
#include "VisualMissionItem.h"
#include "EditPositionDialogController.h"
#include "FactValueSliderListModel.h"
#include "ShapeFileHelper.h"
#include "QGCFileDownload.h"
#include "FirmwareImage.h"
#include "MavlinkConsoleController.h"
#include "GeoTagController.h"
#include "LogReplayLink.h"
#include "VehicleObjectAvoidance.h"
#include "TrajectoryPoints.h"

#if defined(QGC_ENABLE_PAIRING)
#include "PairingManager.h"
#endif

#ifndef __mobile__
#include "FirmwareUpgradeController.h"
#endif

#ifndef NO_SERIAL_LINK
#include "SerialLink.h"
#endif

#ifndef __mobile__
#include "GPS/GPSManager.h"
#endif

#ifdef QGC_RTLAB_ENABLED
#include "OpalLink.h"
#endif

#ifdef Q_OS_LINUX
#ifndef __mobile__
#include <unistd.h>
#include <sys/types.h>
#endif
#endif

#include "QGCMapEngine.h"

QGCApplication* QGCApplication::_app = nullptr;

const char* QGCApplication::_deleteAllSettingsKey           = "DeleteAllSettingsNextBoot";
const char* QGCApplication::_settingsVersionKey             = "SettingsVersion";

// Mavlink status structures for entire app
mavlink_status_t m_mavlink_status[MAVLINK_COMM_NUM_BUFFERS];

// Qml Singleton factories

static QObject* screenToolsControllerSingletonFactory(QQmlEngine*, QJSEngine*)
{
    ScreenToolsController* screenToolsController = new ScreenToolsController;
    return screenToolsController;
}

static QObject* qgroundcontrolQmlGlobalSingletonFactory(QQmlEngine*, QJSEngine*)
{
    // We create this object as a QGCTool even though it isn't in the toolbox
    QGroundControlQmlGlobal* qmlGlobal = new QGroundControlQmlGlobal(qgcApp(), qgcApp()->toolbox());
    qmlGlobal->setToolbox(qgcApp()->toolbox());

    return qmlGlobal;
}

static QObject* shapeFileHelperSingletonFactory(QQmlEngine*, QJSEngine*)
{
    return new ShapeFileHelper;
}

QGCApplication::QGCApplication(int &argc, char* argv[], bool unitTesting)
<<<<<<< HEAD
  #if defined(__mobile__)
    : QGuiApplication           (argc, argv)
  #else
    : QApplication              (argc, argv)
  #endif
    , _runningUnitTests         (unitTesting)
=======
    : QApplication          (argc, argv)
    , _runningUnitTests     (unitTesting)
>>>>>>> 1b6293c6
{
    _app = this;
    _msecsElapsedTime.start();

#ifdef Q_OS_LINUX
#ifndef __mobile__
    if (!_runningUnitTests) {
        if (getuid() == 0) {
            _exitWithError(QString(
                tr("You are running %1 as root. "
                    "You should not do this since it will cause other issues with %1."
                    "%1 will now exit.<br/><br/>"
                    "If you are having serial port issues on Ubuntu, execute the following commands to fix most issues:<br/>"
                    "<pre>sudo usermod -a -G dialout $USER<br/>"
                    "sudo apt-get remove modemmanager</pre>").arg(qgcApp()->applicationName())));
            return;
        }
        // Determine if we have the correct permissions to access USB serial devices
        QFile permFile("/etc/group");
        if(permFile.open(QIODevice::ReadOnly)) {
            while(!permFile.atEnd()) {
                QString line = permFile.readLine();
                if (line.contains("dialout") && !line.contains(getenv("USER"))) {
                    permFile.close();
                    _exitWithError(QString(
                        tr("The current user does not have the correct permissions to access serial devices. "
                           "You should also remove modemmanager since it also interferes.<br/><br/>"
                           "If you are using Ubuntu, execute the following commands to fix these issues:<br/>"
                           "<pre>sudo usermod -a -G dialout $USER<br/>"
                           "sudo apt-get remove modemmanager</pre>")));
                    return;
                }
            }
            permFile.close();
        }
    }
#endif
#endif

    // Setup for network proxy support
    QNetworkProxyFactory::setUseSystemConfiguration(true);

    // Parse command line options

    bool fClearSettingsOptions = false; // Clear stored settings
    bool fClearCache = false;           // Clear parameter/airframe caches
    bool logging = false;               // Turn on logging
    QString loggingOptions;

    CmdLineOpt_t rgCmdLineOptions[] = {
        { "--clear-settings",   &fClearSettingsOptions, nullptr },
        { "--clear-cache",      &fClearCache,           nullptr },
        { "--logging",          &logging,               &loggingOptions },
        { "--fake-mobile",      &_fakeMobile,           nullptr },
        { "--log-output",       &_logOutput,            nullptr },
        // Add additional command line option flags here
    };

    ParseCmdLineOptions(argc, argv, rgCmdLineOptions, sizeof(rgCmdLineOptions)/sizeof(rgCmdLineOptions[0]), false);

    // Set up timer for delayed missing fact display
    _missingParamsDelayedDisplayTimer.setSingleShot(true);
    _missingParamsDelayedDisplayTimer.setInterval(_missingParamsDelayedDisplayTimerTimeout);
    connect(&_missingParamsDelayedDisplayTimer, &QTimer::timeout, this, &QGCApplication::_missingParamsDisplay);

    // Set application information
    if (_runningUnitTests) {
        // We don't want unit tests to use the same QSettings space as the normal app. So we tweak the app
        // name. Also we want to run unit tests with clean settings every time.
        setApplicationName(QString("%1_unittest").arg(QGC_APPLICATION_NAME));
    } else {
        setApplicationName(QGC_APPLICATION_NAME);
    }
    setOrganizationName(QGC_ORG_NAME);
    setOrganizationDomain(QGC_ORG_DOMAIN);

    this->setApplicationVersion(QString(GIT_VERSION));

    // Set settings format
    QSettings::setDefaultFormat(QSettings::IniFormat);
    QSettings settings;
    qDebug() << "Settings location" << settings.fileName() << "Is writable?:" << settings.isWritable();

#ifdef UNITTEST_BUILD
    if (!settings.isWritable()) {
        qWarning() << "Setings location is not writable";
    }
#endif
    // The setting will delete all settings on this boot
    fClearSettingsOptions |= settings.contains(_deleteAllSettingsKey);

    if (_runningUnitTests) {
        // Unit tests run with clean settings
        fClearSettingsOptions = true;
    }

    if (fClearSettingsOptions) {
        // User requested settings to be cleared on command line
        settings.clear();

        // Clear parameter cache
        QDir paramDir(ParameterManager::parameterCacheDir());
        paramDir.removeRecursively();
        paramDir.mkpath(paramDir.absolutePath());
    } else {
        // Determine if upgrade message for settings version bump is required. Check and clear must happen before toolbox is started since
        // that will write some settings.
        if (settings.contains(_settingsVersionKey)) {
            if (settings.value(_settingsVersionKey).toInt() != QGC_SETTINGS_VERSION) {
                settings.clear();
                _settingsUpgraded = true;
            }
        } else if (settings.allKeys().count()) {
            // Settings version key is missing and there are settings. This is an upgrade scenario.
            settings.clear();
            _settingsUpgraded = true;
        }
    }
    settings.setValue(_settingsVersionKey, QGC_SETTINGS_VERSION);

    if (fClearCache) {
        QDir dir(ParameterManager::parameterCacheDir());
        dir.removeRecursively();
        QFile airframe(cachedAirframeMetaDataFile());
        airframe.remove();
        QFile parameter(cachedParameterMetaDataFile());
        parameter.remove();
    }

    // Set up our logging filters
    QGCLoggingCategoryRegister::instance()->setFilterRulesFromSettings(loggingOptions);

    // Initialize Bluetooth
#ifdef QGC_ENABLE_BLUETOOTH
    QBluetoothLocalDevice localDevice;
    if (localDevice.isValid())
    {
        _bluetoothAvailable = true;
    }
#endif

    // Gstreamer debug settings
#if defined(__ios__) || defined(__android__)
    // Initialize Video Streaming
    initializeVideoStreaming(argc, argv, nullptr, nullptr);
#else
    QString savePath, gstDebugLevel;
    if (settings.contains(AppSettings::savePathName)) {
        savePath = settings.value(AppSettings::savePathName).toString();
    }
    if(savePath.isEmpty()) {
        savePath = "/tmp";
    }
    savePath = savePath + "/Logs/gst";
    if (!QDir(savePath).exists()) {
        QDir().mkpath(savePath);
    }
    if (settings.contains(AppSettings::gstDebugLevelName)) {
        gstDebugLevel = "*:" + settings.value(AppSettings::gstDebugLevelName).toString();
    }
    // Initialize Video Streaming
    initializeVideoStreaming(argc, argv, savePath.toUtf8().data(), gstDebugLevel.toUtf8().data());
#endif

    _toolbox = new QGCToolbox(this);
    _toolbox->setChildToolboxes();

#ifndef __mobile__
    _gpsRtkFactGroup = new GPSRTKFactGroup(this);
   GPSManager *gpsManager = _toolbox->gpsManager();
   if (gpsManager) {
       connect(gpsManager, &GPSManager::onConnect,          this, &QGCApplication::_onGPSConnect);
       connect(gpsManager, &GPSManager::onDisconnect,       this, &QGCApplication::_onGPSDisconnect);
       connect(gpsManager, &GPSManager::surveyInStatus,     this, &QGCApplication::_gpsSurveyInStatus);
       connect(gpsManager, &GPSManager::satelliteUpdate,    this, &QGCApplication::_gpsNumSatellites);
   }
#endif /* __mobile__ */

   setLanguage();
    _checkForNewVersion();
}

void QGCApplication::_exitWithError(QString errorMessage)
{
    _error = true;
    QQmlApplicationEngine* pEngine = new QQmlApplicationEngine(this);
    pEngine->addImportPath("qrc:/qml");
    pEngine->rootContext()->setContextProperty("errorMessage", errorMessage);
    pEngine->load(QUrl(QStringLiteral("qrc:/qml/ExitWithErrorWindow.qml")));
    // Exit main application when last window is closed
    connect(this, &QGCApplication::lastWindowClosed, this, QGCApplication::quit, Qt::QueuedConnection);
}

void QGCApplication::setLanguage()
{
    _locale = QLocale::system();
    qDebug() << "System reported locale:" << _locale << _locale.name();
    int langID = toolbox()->settingsManager()->appSettings()->language()->rawValue().toInt();
    //-- See App.SettinsGroup.json for index
    if(langID) {
        switch(langID) {
        case 1:
            _locale = QLocale(QLocale::Bulgarian);
            break;
        case 2:
            _locale = QLocale(QLocale::Chinese);
            break;
        case 3:
            _locale = QLocale(QLocale::Dutch);
            break;
        case 4:
            _locale = QLocale(QLocale::English);
            break;
        case 5:
            _locale = QLocale(QLocale::Finnish);
            break;
        case 6:
            _locale = QLocale(QLocale::French);
            break;
        case 7:
            _locale = QLocale(QLocale::German);
            break;
        case 8:
            _locale = QLocale(QLocale::Greek);
            break;
        case 9:
            _locale = QLocale(QLocale::Hebrew);
            break;
        case 10:
            _locale = QLocale(QLocale::Italian);
            break;
        case 11:
            _locale = QLocale(QLocale::Japanese);
            break;
        case 12:
            _locale = QLocale(QLocale::Korean);
            break;
        case 13:
            _locale = QLocale(QLocale::Norwegian);
            break;
        case 14:
            _locale = QLocale(QLocale::Polish);
            break;
        case 15:
            _locale = QLocale(QLocale::Portuguese);
            break;
        case 16:
            _locale = QLocale(QLocale::Russian);
            break;
        case 17:
            _locale = QLocale(QLocale::Spanish);
            break;
        case 18:
            _locale = QLocale(QLocale::Swedish);
            break;
        case 19:
            _locale = QLocale(QLocale::Turkish);
            break;
        }
    }
    //-- We have specific fonts for Korean
    if(_locale == QLocale::Korean) {
        qDebug() << "Loading Korean fonts" << _locale.name();
        if(QFontDatabase::addApplicationFont(":/fonts/NanumGothic-Regular") < 0) {
            qWarning() << "Could not load /fonts/NanumGothic-Regular font";
        }
        if(QFontDatabase::addApplicationFont(":/fonts/NanumGothic-Bold") < 0) {
            qWarning() << "Could not load /fonts/NanumGothic-Bold font";
        }
    }
    qDebug() << "Loading localization for" << _locale.name();
    _app->removeTranslator(&_QGCTranslator);
    _app->removeTranslator(&_QGCTranslatorQt);
    if(_QGCTranslatorQt.load("qt_" + _locale.name(), QLibraryInfo::location(QLibraryInfo::TranslationsPath))) {
        _app->installTranslator(&_QGCTranslatorQt);
    } else {
        qDebug() << "Qt localization for" << _locale.name() << "is not present";
    }
    if(_QGCTranslator.load(_locale, QLatin1String("qgc_"), "", ":/i18n")) {
        QLocale::setDefault(_locale);
        _app->installTranslator(&_QGCTranslator);
    } else {
        qDebug() << "Error loading application localization for" << _locale.name();
    }
    if(_qmlAppEngine)
        _qmlAppEngine->retranslate();
    emit languageChanged(_locale);
}

void QGCApplication::_shutdown()
{
    // Close out all Qml before we delete toolbox. This way we don't get all sorts of null reference complaints from Qml.
    delete _qmlAppEngine;

    shutdownVideoStreaming();
    delete _toolbox;
}

QGCApplication::~QGCApplication()
{
    // Place shutdown code in _shutdown
    _app = nullptr;
}

void QGCApplication::_initCommon()
{
    static const char* kRefOnly         = "Reference only";
    static const char* kQGroundControl  = "QGroundControl";
    static const char* kQGCControllers  = "QGroundControl.Controllers";
    static const char* kQGCVehicle      = "QGroundControl.Vehicle";
    static const char* kQGCJoystick     = "QGroundControl.JoystickManager";
    static const char* kQGCFlightMap    = "QGroundControl.FlightMap";
    static const char* kQGC             = "QGroundControl";

    QSettings settings;

    // Register our Qml objects

    qmlRegisterType<QGCPalette>     ("QGroundControl.Palette", 1, 0, "QGCPalette");
    qmlRegisterType<QGCMapPalette>  ("QGroundControl.Palette", 1, 0, "QGCMapPalette");

    qmlRegisterUncreatableType<Vehicle>                 (kQGCVehicle,                       1, 0, "Vehicle",                    kRefOnly);
    qmlRegisterUncreatableType<MissionManager>          (kQGCVehicle,                       1, 0, "MissionManager",             kRefOnly);
    qmlRegisterUncreatableType<ParameterManager>        (kQGCVehicle,                       1, 0, "ParameterManager",           kRefOnly);
    qmlRegisterUncreatableType<VehicleObjectAvoidance>  (kQGCVehicle,                       1, 0, "VehicleObjectAvoidance",     kRefOnly);
    qmlRegisterUncreatableType<QGCCameraManager>        (kQGCVehicle,                       1, 0, "QGCCameraManager",           kRefOnly);
    qmlRegisterUncreatableType<QGCCameraControl>        (kQGCVehicle,                       1, 0, "QGCCameraControl",           kRefOnly);
    qmlRegisterUncreatableType<QGCVideoStreamInfo>      (kQGCVehicle,                       1, 0, "QGCVideoStreamInfo",         kRefOnly);
    qmlRegisterUncreatableType<LinkInterface>           (kQGCVehicle,                       1, 0, "LinkInterface",              kRefOnly);
    qmlRegisterUncreatableType<MissionController>       (kQGCControllers,                   1, 0, "MissionController",          kRefOnly);
    qmlRegisterUncreatableType<GeoFenceController>      (kQGCControllers,                   1, 0, "GeoFenceController",         kRefOnly);
    qmlRegisterUncreatableType<RallyPointController>    (kQGCControllers,                   1, 0, "RallyPointController",       kRefOnly);

<<<<<<< HEAD
    qmlRegisterUncreatableType<CoordinateVector>        (kQGC,                              1, 0, "CoordinateVector",           kRefOnly);
    qmlRegisterUncreatableType<QmlObjectListModel>      (kQGC,                              1, 0, "QmlObjectListModel",         kRefOnly);
    qmlRegisterUncreatableType<MissionCommandTree>      (kQGC,                              1, 0, "MissionCommandTree",         kRefOnly);
    qmlRegisterUncreatableType<CameraCalc>              (kQGC,                              1, 0, "CameraCalc",                 kRefOnly);
    qmlRegisterUncreatableType<LogReplayLink>           (kQGC,                              1, 0, "LogReplayLink",              kRefOnly);
#if defined(QGC_ENABLE_PAIRING)
    qmlRegisterUncreatableType<PairingManager>          (kQGC,                              1, 0, "PairingManager",             kRefOnly);
=======
    qmlRegisterUncreatableType<MissionItem>         (kQGroundControl,                       1, 0, "MissionItem",                kRefOnly);
    qmlRegisterUncreatableType<VisualMissionItem>   (kQGroundControl,                       1, 0, "VisualMissionItem",          kRefOnly);
    qmlRegisterUncreatableType<CoordinateVector>    (kQGroundControl,                       1, 0, "CoordinateVector",           kRefOnly);
    qmlRegisterUncreatableType<QmlObjectListModel>  (kQGroundControl,                       1, 0, "QmlObjectListModel",         kRefOnly);
    qmlRegisterUncreatableType<MissionCommandTree>  (kQGroundControl,                       1, 0, "MissionCommandTree",         kRefOnly);
    qmlRegisterUncreatableType<CameraCalc>          (kQGroundControl,                       1, 0, "CameraCalc",                 kRefOnly);
    qmlRegisterUncreatableType<LogReplayLink>       (kQGroundControl,                       1, 0, "LogReplayLink",              kRefOnly);
    qmlRegisterType<LogReplayLinkController>        (kQGroundControl,                       1, 0, "LogReplayLinkController");
#if defined(QGC_ENABLE_MAVLINK_INSPECTOR)
    qmlRegisterUncreatableType<MAVLinkChartController> (kQGroundControl,                    1, 0, "MAVLinkChart",               kRefOnly);
#endif
#if defined(QGC_ENABLE_PAIRING)
    qmlRegisterUncreatableType<PairingManager>      (kQGroundControl,                       1, 0, "PairingManager",             kRefOnly);
>>>>>>> 1b6293c6
#endif
    qmlRegisterType<LogReplayLinkController>            (kQGC,                              1, 0, "LogReplayLinkController");

<<<<<<< HEAD
    qmlRegisterUncreatableType<AutoPilotPlugin>         ("QGroundControl.AutoPilotPlugin",  1, 0, "AutoPilotPlugin",            kRefOnly);
    qmlRegisterUncreatableType<VehicleComponent>        ("QGroundControl.AutoPilotPlugin",  1, 0, "VehicleComponent",           kRefOnly);

    qmlRegisterUncreatableType<AssignableButtonAction>  (kQGCJoystick,                      1, 0, "AssignableButtonAction",     kRefOnly);
    qmlRegisterUncreatableType<JoystickManager>         (kQGCJoystick,                      1, 0, "JoystickManager",            kRefOnly);
    qmlRegisterUncreatableType<Joystick>                (kQGCJoystick,                      1, 0, "Joystick",                   kRefOnly);

    qmlRegisterUncreatableType<QGCPositionManager>      ("QGroundControl.QGCPositionManager",   1, 0, "QGCPositionManager",     kRefOnly);
    qmlRegisterUncreatableType<FactValueSliderListModel>("QGroundControl.FactControls",     1, 0, "FactValueSliderListModel",   kRefOnly);

    qmlRegisterUncreatableType<QGCMapPolygon>           (kQGCFlightMap,                     1, 0, "QGCMapPolygon",              kRefOnly);
    qmlRegisterUncreatableType<QGCGeoBoundingCube>      (kQGCFlightMap,                     1, 0, "QGCGeoBoundingCube",         kRefOnly);
    qmlRegisterUncreatableType<TrajectoryPoints>        (kQGCFlightMap,                     1, 0, "TrajectoryPoints",           kRefOnly);
    qmlRegisterType<QGCMapCircle>                       (kQGCFlightMap,                     1, 0, "QGCMapCircle");

    qmlRegisterType<ParameterEditorController>          (kQGCControllers,                   1, 0, "ParameterEditorController");
    qmlRegisterType<ESP8266ComponentController>         (kQGCControllers,                   1, 0, "ESP8266ComponentController");
    qmlRegisterType<ScreenToolsController>              (kQGCControllers,                   1, 0, "ScreenToolsController");
    qmlRegisterType<PlanMasterController>               (kQGCControllers,                   1, 0, "PlanMasterController");
    qmlRegisterType<ValuesWidgetController>             (kQGCControllers,                   1, 0, "ValuesWidgetController");
    qmlRegisterType<QGCFileDialogController>            (kQGCControllers,                   1, 0, "QGCFileDialogController");
    qmlRegisterType<RCChannelMonitorController>         (kQGCControllers,                   1, 0, "RCChannelMonitorController");
    qmlRegisterType<JoystickConfigController>           (kQGCControllers,                   1, 0, "JoystickConfigController");
    qmlRegisterType<LogDownloadController>              (kQGCControllers,                   1, 0, "LogDownloadController");
    qmlRegisterType<MAVLinkInspectorController>         (kQGCControllers,                   1, 0, "MAVLinkInspectorController");
    qmlRegisterType<SyslinkComponentController>         (kQGCControllers,                   1, 0, "SyslinkComponentController");
    qmlRegisterType<EditPositionDialogController>       (kQGCControllers,                   1, 0, "EditPositionDialogController");
=======
    qmlRegisterUncreatableType<AutoPilotPlugin>     ("QGroundControl.AutoPilotPlugin",      1, 0, "AutoPilotPlugin",            kRefOnly);
    qmlRegisterUncreatableType<VehicleComponent>    ("QGroundControl.AutoPilotPlugin",      1, 0, "VehicleComponent",           kRefOnly);
    qmlRegisterUncreatableType<JoystickManager>     ("QGroundControl.JoystickManager",      1, 0, "JoystickManager",            kRefOnly);
    qmlRegisterUncreatableType<Joystick>            ("QGroundControl.JoystickManager",      1, 0, "Joystick",                   kRefOnly);
    qmlRegisterUncreatableType<QGCPositionManager>  ("QGroundControl.QGCPositionManager",   1, 0, "QGCPositionManager",         kRefOnly);
    qmlRegisterUncreatableType<FactValueSliderListModel>("QGroundControl.FactControls",     1, 0, "FactValueSliderListModel",   kRefOnly);

    qmlRegisterUncreatableType<QGCMapPolygon>       ("QGroundControl.FlightMap",            1, 0, "QGCMapPolygon",              kRefOnly);
    qmlRegisterUncreatableType<QGCGeoBoundingCube>  ("QGroundControl.FlightMap",            1, 0, "QGCGeoBoundingCube",         kRefOnly);
    qmlRegisterUncreatableType<TrajectoryPoints>    ("QGroundControl.FlightMap",            1, 0, "TrajectoryPoints",           kRefOnly);

    qmlRegisterType<QGCMapCircle>                   ("QGroundControl.FlightMap",            1, 0, "QGCMapCircle");

    qmlRegisterType<ParameterEditorController>      (kQGCControllers,                       1, 0, "ParameterEditorController");
    qmlRegisterType<ESP8266ComponentController>     (kQGCControllers,                       1, 0, "ESP8266ComponentController");
    qmlRegisterType<ScreenToolsController>          (kQGCControllers,                       1, 0, "ScreenToolsController");
    qmlRegisterType<PlanMasterController>           (kQGCControllers,                       1, 0, "PlanMasterController");
    qmlRegisterType<ValuesWidgetController>         (kQGCControllers,                       1, 0, "ValuesWidgetController");
    qmlRegisterType<QGCFileDialogController>        (kQGCControllers,                       1, 0, "QGCFileDialogController");
    qmlRegisterType<RCChannelMonitorController>     (kQGCControllers,                       1, 0, "RCChannelMonitorController");
    qmlRegisterType<JoystickConfigController>       (kQGCControllers,                       1, 0, "JoystickConfigController");
    qmlRegisterType<LogDownloadController>          (kQGCControllers,                       1, 0, "LogDownloadController");
    qmlRegisterType<SyslinkComponentController>     (kQGCControllers,                       1, 0, "SyslinkComponentController");
    qmlRegisterType<EditPositionDialogController>   (kQGCControllers,                       1, 0, "EditPositionDialogController");
>>>>>>> 1b6293c6

#ifndef __mobile__
#ifndef NO_SERIAL_LINK
    qmlRegisterType<FirmwareUpgradeController>          (kQGCControllers,                   1, 0, "FirmwareUpgradeController");
#endif
#endif
<<<<<<< HEAD
    qmlRegisterType<GeoTagController>                   (kQGCControllers,                   1, 0, "GeoTagController");
    qmlRegisterType<MavlinkConsoleController>           (kQGCControllers,                   1, 0, "MavlinkConsoleController");
    qmlRegisterType<MAVLinkInspectorController>         (kQGCControllers,                   1, 0, "MAVLinkInspectorController");

=======
    qmlRegisterType<GeoTagController>               (kQGCControllers,                       1, 0, "GeoTagController");
    qmlRegisterType<MavlinkConsoleController>       (kQGCControllers,                       1, 0, "MavlinkConsoleController");
#if defined(QGC_ENABLE_MAVLINK_INSPECTOR)
    qmlRegisterType<MAVLinkInspectorController>     (kQGCControllers,                       1, 0, "MAVLinkInspectorController");
#endif
>>>>>>> 1b6293c6
    // Register Qml Singletons
    qmlRegisterSingletonType<QGroundControlQmlGlobal>   (kQGC,                                      1, 0, kQGC,                     qgroundcontrolQmlGlobalSingletonFactory);
    qmlRegisterSingletonType<ScreenToolsController>     ("QGroundControl.ScreenToolsController",    1, 0, "ScreenToolsController",  screenToolsControllerSingletonFactory);
    qmlRegisterSingletonType<ShapeFileHelper>           ("QGroundControl.ShapeFileHelper",          1, 0, "ShapeFileHelper",        shapeFileHelperSingletonFactory);
}

bool QGCApplication::_initForNormalAppBoot()
{

    if(QFontDatabase::addApplicationFont(":/fonts/opensans") < 0) {
        qWarning() << "Could not load /fonts/opensans font";
    }
    if(QFontDatabase::addApplicationFont(":/fonts/opensans-demibold") < 0) {
        qWarning() << "Could not load /fonts/opensans-demibold font";
    }

    QSettings settings;

    _qmlAppEngine = toolbox()->corePlugin()->createRootWindow(this);

    // Safe to show popup error messages now that main window is created
    UASMessageHandler* msgHandler = qgcApp()->toolbox()->uasMessageHandler();
    if (msgHandler) {
        msgHandler->showErrorsInToolbar();
    }

    // Now that main window is up check for lost log files
    connect(this, &QGCApplication::checkForLostLogFiles, toolbox()->mavlinkProtocol(), &MAVLinkProtocol::checkForLostLogFiles);
    emit checkForLostLogFiles();

    // Load known link configurations
    toolbox()->linkManager()->loadLinkConfigurationList();

    // Probe for joysticks
    toolbox()->joystickManager()->init();

    if (_settingsUpgraded) {
        showMessage(QString(tr("The format for %1 saved settings has been modified. "
                    "Your saved settings have been reset to defaults.")).arg(applicationName()));
    }

    // Connect links with flag AutoconnectLink
    toolbox()->linkManager()->startAutoConnectedLinks();

    if (getQGCMapEngine()->wasCacheReset()) {
        showMessage(tr("The Offline Map Cache database has been upgraded. "
                    "Your old map cache sets have been reset."));
    }

    settings.sync();
    return true;
}

bool QGCApplication::_initForUnitTests()
{
    return true;
}

void QGCApplication::deleteAllSettingsNextBoot(void)
{
    QSettings settings;
    settings.setValue(_deleteAllSettingsKey, true);
}

void QGCApplication::clearDeleteAllSettingsNextBoot(void)
{
    QSettings settings;
    settings.remove(_deleteAllSettingsKey);
}

/// @brief Returns the QGCApplication object singleton.
QGCApplication* qgcApp(void)
{
    return QGCApplication::_app;
}

void QGCApplication::informationMessageBoxOnMainThread(const QString& /*title*/, const QString& msg)
{
    showMessage(msg);
}

void QGCApplication::warningMessageBoxOnMainThread(const QString& /*title*/, const QString& msg)
{
    showMessage(msg);
}

void QGCApplication::criticalMessageBoxOnMainThread(const QString& /*title*/, const QString& msg)
{
    showMessage(msg);
}

void QGCApplication::saveTelemetryLogOnMainThread(QString tempLogfile)
{
    // The vehicle is gone now and we are shutting down so we need to use a message box for errors to hold shutdown and show the error
    if (_checkTelemetrySavePath(true /* useMessageBox */)) {

        QString saveDirPath = _toolbox->settingsManager()->appSettings()->telemetrySavePath();
        QDir saveDir(saveDirPath);

        QString nameFormat("%1%2.%3");
        QString dtFormat("yyyy-MM-dd hh-mm-ss");

        int tryIndex = 1;
        QString saveFileName = nameFormat.arg(
            QDateTime::currentDateTime().toString(dtFormat)).arg(QStringLiteral("")).arg(toolbox()->settingsManager()->appSettings()->telemetryFileExtension);
        while (saveDir.exists(saveFileName)) {
            saveFileName = nameFormat.arg(
                QDateTime::currentDateTime().toString(dtFormat)).arg(QStringLiteral(".%1").arg(tryIndex++)).arg(toolbox()->settingsManager()->appSettings()->telemetryFileExtension);
        }
        QString saveFilePath = saveDir.absoluteFilePath(saveFileName);

        QFile tempFile(tempLogfile);
        if (!tempFile.copy(saveFilePath)) {
            QString error = tr("Unable to save telemetry log. Error copying telemetry to '%1': '%2'.").arg(saveFilePath).arg(tempFile.errorString());
            showMessage(error);
        }
    }
    QFile::remove(tempLogfile);
}

void QGCApplication::checkTelemetrySavePathOnMainThread()
{
    // This is called with an active vehicle so don't pop message boxes which holds ui thread
    _checkTelemetrySavePath(false /* useMessageBox */);
}

bool QGCApplication::_checkTelemetrySavePath(bool /*useMessageBox*/)
{
    QString saveDirPath = _toolbox->settingsManager()->appSettings()->telemetrySavePath();
    if (saveDirPath.isEmpty()) {
        QString error = tr("Unable to save telemetry log. Application save directory is not set.");
        showMessage(error);
        return false;
    }

    QDir saveDir(saveDirPath);
    if (!saveDir.exists()) {
        QString error = tr("Unable to save telemetry log. Telemetry save directory \"%1\" does not exist.").arg(saveDirPath);
        showMessage(error);
        return false;
    }

    return true;
}

void QGCApplication::reportMissingParameter(int componentId, const QString& name)
{
    QPair<int, QString>  missingParam(componentId, name);

    if (!_missingParams.contains(missingParam)) {
        _missingParams.append(missingParam);
    }
    _missingParamsDelayedDisplayTimer.start();
}

/// Called when the delay timer fires to show the missing parameters warning
void QGCApplication::_missingParamsDisplay(void)
{
    if (_missingParams.count()) {
        QString params;
        for (QPair<int, QString>& missingParam: _missingParams) {
            QString param = QStringLiteral("%1:%2").arg(missingParam.first).arg(missingParam.second);
            if (params.isEmpty()) {
                params += param;
            } else {
                params += QStringLiteral(", %1").arg(param);
            }

        }
        _missingParams.clear();

        showMessage(tr("Parameters are missing from firmware. You may be running a version of firmware QGC does not work correctly with or your firmware has a bug in it. Missing params: %1").arg(params));
    }
}

QObject* QGCApplication::_rootQmlObject()
{
    if(_qmlAppEngine && _qmlAppEngine->rootObjects().size())
        return _qmlAppEngine->rootObjects()[0];
    return nullptr;
}


void QGCApplication::showMessage(const QString& message)
{
    // PreArm messages are handled by Vehicle and shown in Map
    if (message.startsWith(QStringLiteral("PreArm")) || message.startsWith(QStringLiteral("preflight"), Qt::CaseInsensitive)) {
        return;
    }
    QObject* rootQmlObject = _rootQmlObject();
    if (rootQmlObject) {
        QVariant varReturn;
        QVariant varMessage = QVariant::fromValue(message);
        QMetaObject::invokeMethod(_rootQmlObject(), "showMessage", Q_RETURN_ARG(QVariant, varReturn), Q_ARG(QVariant, varMessage));
    } else if (runningUnitTests()) {
        // Unit tests can run without UI
        qDebug() << "QGCApplication::showMessage unittest" << message;
    } else {
        qWarning() << "Internal error";
    }
}

QQuickItem* QGCApplication::mainRootWindow()
{
    if(!_mainRootWindow) {
        _mainRootWindow = reinterpret_cast<QQuickItem*>(_rootQmlObject());
    }
    return _mainRootWindow;
}

void QGCApplication::showSetupView()
{
    if(_rootQmlObject()) {
        QMetaObject::invokeMethod(_rootQmlObject(), "showSetupView");
    }
}

void QGCApplication::qmlAttemptWindowClose()
{
    if(_rootQmlObject()) {
        QMetaObject::invokeMethod(_rootQmlObject(), "attemptWindowClose");
    }
}

bool QGCApplication::isInternetAvailable()
{
    if(_toolbox->settingsManager()->appSettings()->checkInternet()->rawValue().toBool())
        return getQGCMapEngine()->isInternetActive();
    return true;
}

void QGCApplication::_checkForNewVersion()
{
#ifndef __mobile__
    if (!_runningUnitTests) {
        if (_parseVersionText(applicationVersion(), _majorVersion, _minorVersion, _buildVersion)) {
            QString versionCheckFile = toolbox()->corePlugin()->stableVersionCheckFileUrl();
            if (!versionCheckFile.isEmpty()) {
                _currentVersionDownload = new QGCFileDownload(this);
                connect(_currentVersionDownload, &QGCFileDownload::downloadFinished, this, &QGCApplication::_currentVersionDownloadFinished);
                connect(_currentVersionDownload, &QGCFileDownload::error, this, &QGCApplication::_currentVersionDownloadError);
                _currentVersionDownload->download(versionCheckFile);
            }
        }
    }
#endif
}

void QGCApplication::_currentVersionDownloadFinished(QString /*remoteFile*/, QString localFile)
{
#ifdef __mobile__
    Q_UNUSED(localFile);
#else
    QFile versionFile(localFile);
    if (versionFile.open(QIODevice::ReadOnly)) {
        QTextStream textStream(&versionFile);
        QString version = textStream.readLine();

        qDebug() << version;

        int majorVersion, minorVersion, buildVersion;
        if (_parseVersionText(version, majorVersion, minorVersion, buildVersion)) {
            if (_majorVersion < majorVersion ||
                    (_majorVersion == majorVersion && _minorVersion < minorVersion) ||
                    (_majorVersion == majorVersion && _minorVersion == minorVersion && _buildVersion < buildVersion)) {
                //-- TODO
                ///QGCMessageBox::information(tr("New Version Available"), tr("There is a newer version of %1 available. You can download it from %2.").arg(applicationName()).arg(toolbox()->corePlugin()->stableDownloadLocation()));
            }
        }
    }

    _currentVersionDownload->deleteLater();
#endif
}

void QGCApplication::_currentVersionDownloadError(QString /*errorMsg*/)
{
    _currentVersionDownload->deleteLater();
}

bool QGCApplication::_parseVersionText(const QString& versionString, int& majorVersion, int& minorVersion, int& buildVersion)
{
    QRegularExpression regExp("v(\\d+)\\.(\\d+)\\.(\\d+)");
    QRegularExpressionMatch match = regExp.match(versionString);
    if (match.hasMatch() && match.lastCapturedIndex() == 3) {
        majorVersion = match.captured(1).toInt();
        minorVersion = match.captured(2).toInt();
        buildVersion = match.captured(3).toInt();
        return true;
    }

    return false;
}


void QGCApplication::_onGPSConnect()
{
    _gpsRtkFactGroup->connected()->setRawValue(true);
}

void QGCApplication::_onGPSDisconnect()
{
    _gpsRtkFactGroup->connected()->setRawValue(false);
}

void QGCApplication::_gpsSurveyInStatus(float duration, float accuracyMM,  double latitude, double longitude, float altitude, bool valid, bool active)
{
    _gpsRtkFactGroup->currentDuration()->setRawValue(duration);
    _gpsRtkFactGroup->currentAccuracy()->setRawValue(static_cast<double>(accuracyMM) / 1000.0);
    _gpsRtkFactGroup->currentLatitude()->setRawValue(latitude);
    _gpsRtkFactGroup->currentLongitude()->setRawValue(longitude);
    _gpsRtkFactGroup->currentAltitude()->setRawValue(altitude);
    _gpsRtkFactGroup->valid()->setRawValue(valid);
    _gpsRtkFactGroup->active()->setRawValue(active);
}

void QGCApplication::_gpsNumSatellites(int numSatellites)
{
    _gpsRtkFactGroup->numSatellites()->setRawValue(numSatellites);
}

QString QGCApplication::cachedParameterMetaDataFile(void)
{
    QSettings settings;
    QDir parameterDir = QFileInfo(settings.fileName()).dir();
    return parameterDir.filePath(QStringLiteral("ParameterFactMetaData.xml"));
}

QString QGCApplication::cachedAirframeMetaDataFile(void)
{
    QSettings settings;
    QDir airframeDir = QFileInfo(settings.fileName()).dir();
    return airframeDir.filePath(QStringLiteral("PX4AirframeFactMetaData.xml"));
}<|MERGE_RESOLUTION|>--- conflicted
+++ resolved
@@ -159,17 +159,8 @@
 }
 
 QGCApplication::QGCApplication(int &argc, char* argv[], bool unitTesting)
-<<<<<<< HEAD
-  #if defined(__mobile__)
-    : QGuiApplication           (argc, argv)
-  #else
-    : QApplication              (argc, argv)
-  #endif
-    , _runningUnitTests         (unitTesting)
-=======
     : QApplication          (argc, argv)
     , _runningUnitTests     (unitTesting)
->>>>>>> 1b6293c6
 {
     _app = this;
     _msecsElapsedTime.start();
@@ -503,15 +494,6 @@
     qmlRegisterUncreatableType<GeoFenceController>      (kQGCControllers,                   1, 0, "GeoFenceController",         kRefOnly);
     qmlRegisterUncreatableType<RallyPointController>    (kQGCControllers,                   1, 0, "RallyPointController",       kRefOnly);
 
-<<<<<<< HEAD
-    qmlRegisterUncreatableType<CoordinateVector>        (kQGC,                              1, 0, "CoordinateVector",           kRefOnly);
-    qmlRegisterUncreatableType<QmlObjectListModel>      (kQGC,                              1, 0, "QmlObjectListModel",         kRefOnly);
-    qmlRegisterUncreatableType<MissionCommandTree>      (kQGC,                              1, 0, "MissionCommandTree",         kRefOnly);
-    qmlRegisterUncreatableType<CameraCalc>              (kQGC,                              1, 0, "CameraCalc",                 kRefOnly);
-    qmlRegisterUncreatableType<LogReplayLink>           (kQGC,                              1, 0, "LogReplayLink",              kRefOnly);
-#if defined(QGC_ENABLE_PAIRING)
-    qmlRegisterUncreatableType<PairingManager>          (kQGC,                              1, 0, "PairingManager",             kRefOnly);
-=======
     qmlRegisterUncreatableType<MissionItem>         (kQGroundControl,                       1, 0, "MissionItem",                kRefOnly);
     qmlRegisterUncreatableType<VisualMissionItem>   (kQGroundControl,                       1, 0, "VisualMissionItem",          kRefOnly);
     qmlRegisterUncreatableType<CoordinateVector>    (kQGroundControl,                       1, 0, "CoordinateVector",           kRefOnly);
@@ -525,41 +507,12 @@
 #endif
 #if defined(QGC_ENABLE_PAIRING)
     qmlRegisterUncreatableType<PairingManager>      (kQGroundControl,                       1, 0, "PairingManager",             kRefOnly);
->>>>>>> 1b6293c6
 #endif
     qmlRegisterType<LogReplayLinkController>            (kQGC,                              1, 0, "LogReplayLinkController");
 
-<<<<<<< HEAD
-    qmlRegisterUncreatableType<AutoPilotPlugin>         ("QGroundControl.AutoPilotPlugin",  1, 0, "AutoPilotPlugin",            kRefOnly);
-    qmlRegisterUncreatableType<VehicleComponent>        ("QGroundControl.AutoPilotPlugin",  1, 0, "VehicleComponent",           kRefOnly);
-
-    qmlRegisterUncreatableType<AssignableButtonAction>  (kQGCJoystick,                      1, 0, "AssignableButtonAction",     kRefOnly);
-    qmlRegisterUncreatableType<JoystickManager>         (kQGCJoystick,                      1, 0, "JoystickManager",            kRefOnly);
-    qmlRegisterUncreatableType<Joystick>                (kQGCJoystick,                      1, 0, "Joystick",                   kRefOnly);
-
-    qmlRegisterUncreatableType<QGCPositionManager>      ("QGroundControl.QGCPositionManager",   1, 0, "QGCPositionManager",     kRefOnly);
-    qmlRegisterUncreatableType<FactValueSliderListModel>("QGroundControl.FactControls",     1, 0, "FactValueSliderListModel",   kRefOnly);
-
-    qmlRegisterUncreatableType<QGCMapPolygon>           (kQGCFlightMap,                     1, 0, "QGCMapPolygon",              kRefOnly);
-    qmlRegisterUncreatableType<QGCGeoBoundingCube>      (kQGCFlightMap,                     1, 0, "QGCGeoBoundingCube",         kRefOnly);
-    qmlRegisterUncreatableType<TrajectoryPoints>        (kQGCFlightMap,                     1, 0, "TrajectoryPoints",           kRefOnly);
-    qmlRegisterType<QGCMapCircle>                       (kQGCFlightMap,                     1, 0, "QGCMapCircle");
-
-    qmlRegisterType<ParameterEditorController>          (kQGCControllers,                   1, 0, "ParameterEditorController");
-    qmlRegisterType<ESP8266ComponentController>         (kQGCControllers,                   1, 0, "ESP8266ComponentController");
-    qmlRegisterType<ScreenToolsController>              (kQGCControllers,                   1, 0, "ScreenToolsController");
-    qmlRegisterType<PlanMasterController>               (kQGCControllers,                   1, 0, "PlanMasterController");
-    qmlRegisterType<ValuesWidgetController>             (kQGCControllers,                   1, 0, "ValuesWidgetController");
-    qmlRegisterType<QGCFileDialogController>            (kQGCControllers,                   1, 0, "QGCFileDialogController");
-    qmlRegisterType<RCChannelMonitorController>         (kQGCControllers,                   1, 0, "RCChannelMonitorController");
-    qmlRegisterType<JoystickConfigController>           (kQGCControllers,                   1, 0, "JoystickConfigController");
-    qmlRegisterType<LogDownloadController>              (kQGCControllers,                   1, 0, "LogDownloadController");
-    qmlRegisterType<MAVLinkInspectorController>         (kQGCControllers,                   1, 0, "MAVLinkInspectorController");
-    qmlRegisterType<SyslinkComponentController>         (kQGCControllers,                   1, 0, "SyslinkComponentController");
-    qmlRegisterType<EditPositionDialogController>       (kQGCControllers,                   1, 0, "EditPositionDialogController");
-=======
     qmlRegisterUncreatableType<AutoPilotPlugin>     ("QGroundControl.AutoPilotPlugin",      1, 0, "AutoPilotPlugin",            kRefOnly);
     qmlRegisterUncreatableType<VehicleComponent>    ("QGroundControl.AutoPilotPlugin",      1, 0, "VehicleComponent",           kRefOnly);
+    qmlRegisterUncreatableType<AssignableButtonAction>  ("QGroundControl.JoystickManager",  1, 0, "AssignableButtonAction",     kRefOnly);
     qmlRegisterUncreatableType<JoystickManager>     ("QGroundControl.JoystickManager",      1, 0, "JoystickManager",            kRefOnly);
     qmlRegisterUncreatableType<Joystick>            ("QGroundControl.JoystickManager",      1, 0, "Joystick",                   kRefOnly);
     qmlRegisterUncreatableType<QGCPositionManager>  ("QGroundControl.QGCPositionManager",   1, 0, "QGCPositionManager",         kRefOnly);
@@ -582,25 +535,17 @@
     qmlRegisterType<LogDownloadController>          (kQGCControllers,                       1, 0, "LogDownloadController");
     qmlRegisterType<SyslinkComponentController>     (kQGCControllers,                       1, 0, "SyslinkComponentController");
     qmlRegisterType<EditPositionDialogController>   (kQGCControllers,                       1, 0, "EditPositionDialogController");
->>>>>>> 1b6293c6
 
 #ifndef __mobile__
 #ifndef NO_SERIAL_LINK
     qmlRegisterType<FirmwareUpgradeController>          (kQGCControllers,                   1, 0, "FirmwareUpgradeController");
 #endif
 #endif
-<<<<<<< HEAD
-    qmlRegisterType<GeoTagController>                   (kQGCControllers,                   1, 0, "GeoTagController");
-    qmlRegisterType<MavlinkConsoleController>           (kQGCControllers,                   1, 0, "MavlinkConsoleController");
-    qmlRegisterType<MAVLinkInspectorController>         (kQGCControllers,                   1, 0, "MAVLinkInspectorController");
-
-=======
     qmlRegisterType<GeoTagController>               (kQGCControllers,                       1, 0, "GeoTagController");
     qmlRegisterType<MavlinkConsoleController>       (kQGCControllers,                       1, 0, "MavlinkConsoleController");
 #if defined(QGC_ENABLE_MAVLINK_INSPECTOR)
     qmlRegisterType<MAVLinkInspectorController>     (kQGCControllers,                       1, 0, "MAVLinkInspectorController");
 #endif
->>>>>>> 1b6293c6
     // Register Qml Singletons
     qmlRegisterSingletonType<QGroundControlQmlGlobal>   (kQGC,                                      1, 0, kQGC,                     qgroundcontrolQmlGlobalSingletonFactory);
     qmlRegisterSingletonType<ScreenToolsController>     ("QGroundControl.ScreenToolsController",    1, 0, "ScreenToolsController",  screenToolsControllerSingletonFactory);
