--- conflicted
+++ resolved
@@ -7605,12 +7605,7 @@
       <scope>modules/systemlib</scope>
       <values>
         <value code="10">FrSky Telemetry</value>
-<<<<<<< HEAD
-        <value code="319200">Normal Telemetry (19200 baud, 8N1)</value>
-        <value code="338400">Normal Telemetry (38400 baud, 8N1)</value>
-=======
         <value code="20">Crazyflie (Syslink)</value>
->>>>>>> 6ca27fec
         <value code="357600">Normal Telemetry (57600 baud, 8N1)</value>
         <value code="257600">Command Receiver (57600 baud, 8N1)</value>
         <value code="157600">OSD (57600 baud, 8N1)</value>
