--- conflicted
+++ resolved
@@ -5,7 +5,6 @@
     stage('build') {
       parallel {
 
-<<<<<<< HEAD
         stage('Android Release') {
           environment {
             CCACHE_BASEDIR = "${env.WORKSPACE}"
@@ -48,50 +47,6 @@
             }
           }
         }
-=======
-        // stage('Android Release') {
-        //   environment {
-        //     CCACHE_BASEDIR = "${env.WORKSPACE}"
-        //     QGC_CONFIG = 'installer'
-        //     QMAKE_VER = "5.11.0/android_armv7/bin/qmake"
-        //   }
-        //   agent {
-        //     label 'docker'
-        //     /*
-        //     docker {
-        //       label 'docker'
-        //       image 'mavlink/qgc-build-android:2019-02-03'
-        //       args '-v ${CCACHE_DIR}:${CCACHE_DIR}:rw'
-        //     }
-        //     */
-        //     dockerfile {
-        //       dir 'custom/deploy/ci/android'
-        //       args '-v ${CCACHE_DIR}:${CCACHE_DIR}:rw'
-        //     }
-        //   }
-        //   steps {
-        //     sh 'export'
-        //     sh 'ccache -z'
-        //     sh 'git submodule deinit -f .'
-        //     sh 'git clean -ff -x -d .'
-        //     sh 'git submodule update --init --recursive --force'
-        //     sh 'ln -s $CI_ANDROID_GSTREAMER_LOCATION ${WORKSPACE}/'
-        //     sh 'mkdir build; cd build; ${QT_PATH}/${QMAKE_VER} -r ${WORKSPACE}/qgroundcontrol.pro CONFIG+=${QGC_CONFIG} CONFIG+=WarningsAsErrorsOn'
-        //     sh 'cd build; make -j`nproc --all`'
-        //     sh 'ccache -s'
-        //     sh 'cp build/release/package/*.apk ${WORKSPACE}/'
-        //   }
-        //   post {
-        //     always {
-        //       archiveArtifacts artifacts: 'build/release/**/*'
-        //       archiveArtifacts artifacts: '*.apk', onlyIfSuccessful: true
-        //     }
-        //     cleanup {
-        //       sh 'git clean -ff -x -d .'
-        //     }
-        //   }
-        // }
->>>>>>> 3467f5a4
 
         /*
         stage('Linux Debug') {
@@ -154,13 +109,12 @@
         }
         */
 
-        // stage('Linux Release') {
-        //   environment {
-        //     CCACHE_BASEDIR = "${env.WORKSPACE}"
-        //     QGC_CONFIG = 'release'
-        //     QMAKE_VER = "5.11.0/gcc_64/bin/qmake"
-
-<<<<<<< HEAD
+        stage('Linux Release') {
+          environment {
+            CCACHE_BASEDIR = "${env.WORKSPACE}"
+            QGC_CONFIG = 'release'
+            QMAKE_VER = "5.11.0/gcc_64/bin/qmake"
+
             QGC_CUSTOM_APP_NAME = "AGS"
             QGC_CUSTOM_GENERIC_NAME = "Auterion Ground Station"
             QGC_CUSTOM_BINARY_NAME = "AuterionGS"
@@ -189,54 +143,23 @@
             sh 'git submodule update --init --recursive --force'
             sh 'mkdir build; cd build; ${QT_PATH}/${QMAKE_VER} -r ${WORKSPACE}/qgroundcontrol.pro CONFIG+=${QGC_CONFIG} CONFIG+=WarningsAsErrorsOn'
             sh 'cd build; make -j`nproc --all`'
-=======
-        //     QGC_CUSTOM_APP_NAME = "AGS"
-        //     QGC_CUSTOM_GENERIC_NAME = "Auterion Ground Station"
-        //     QGC_CUSTOM_BINARY_NAME = "AuterionGS"
-        //     QGC_CUSTOM_LINUX_START_SH = "${env.WORKSPACE}/custom/deploy/qgroundcontrol-start.sh"
-        //     QGC_CUSTOM_APP_ICON = "${env.WORKSPACE}/custom/res/src/Auterion_Icon.png"
-        //     QGC_CUSTOM_APP_ICON_NAME = "Auterion_Icon"
-        //   }
-        //   agent {
-        //       label 'docker'
-        //     /*docker {
-        //       image 'mavlink/qgc-build-linux:2019-02-03'
-        //       args '-v ${CCACHE_DIR}:${CCACHE_DIR}:rw --privileged --cap-add SYS_ADMIN --device /dev/fuse'
-        //     }*/
-        //     // TODO: remove after sync upstream
-        //     // Custom docker file that extends on the upstream one in order to provide unmerged features
-        //     dockerfile {
-        //       dir 'custom/deploy/ci/linux'
-        //       args '-v ${CCACHE_DIR}:${CCACHE_DIR}:rw --privileged --cap-add SYS_ADMIN --device /dev/fuse'
-        //     }
-        //   }
-        //   steps {
-        //     sh 'export'
-        //     sh 'ccache -z'
-        //     sh 'git submodule deinit -f .'
-        //     sh 'git clean -ff -x -d .'
-        //     sh 'git submodule update --init --recursive --force'
-        //     sh 'mkdir build; cd build; ${QT_PATH}/${QMAKE_VER} -r ${WORKSPACE}/qgroundcontrol.pro CONFIG+=${QGC_CONFIG} CONFIG+=WarningsAsErrorsOn'
-        //     sh 'cd build; make -j`nproc --all`'
->>>>>>> 3467f5a4
-
-        //     // Create AppImg
-        //     sh 'deploy/create_linux_appimage.sh ${WORKSPACE}/ ${WORKSPACE}/build/release/'
-        //     sh 'chmod +x AuterionGS.AppImage'
-
-        //     // Cache build files
-        //     sh 'ccache -s'
-        //   }
-        //   post {
-        //     always {
-        //         archiveArtifacts artifacts: 'build/release/**/*', onlyIfSuccessful: true
-        //         archiveArtifacts artifacts: 'AuterionGS.AppImage', onlyIfSuccessful: true
-        //     }
-        //     cleanup {
-        //       sh 'git clean -ff -x -d .'
-        //     }
-        //   }
-        // }
+            // Create AppImg
+            sh 'deploy/create_linux_appimage.sh ${WORKSPACE}/ ${WORKSPACE}/build/release/'
+            sh 'chmod +x AuterionGS.AppImage'
+
+            // Cache build files
+            sh 'ccache -s'
+          }
+          post {
+            always {
+                archiveArtifacts artifacts: 'build/release/**/*', onlyIfSuccessful: true
+                archiveArtifacts artifacts: 'AuterionGS.AppImage', onlyIfSuccessful: true
+            }
+            cleanup {
+              sh 'git clean -ff -x -d .'
+            }
+          }
+        }
 
         /*
         stage('Linux Release (cmake)') {
@@ -407,12 +330,34 @@
         }
         */
 
-<<<<<<< HEAD
-=======
-        stage('Dev Windows Release (Update)') {
-          environment {
-            QGC_CONFIG = 'release installer'
-            QGC_NSIS_INSTALLER_PARAMETERS='/X"SetCompressor /FINAL zlib"'
+        // TODO: Check why incrementall compilation doesn't work
+        // stage('Dev Windows Release (Update)') {
+        //   environment {
+        //     QGC_CONFIG = 'release installer'
+        //     QGC_NSIS_INSTALLER_PARAMETERS='/X"SetCompressor /FINAL zlib"'
+        //   }
+        //   agent {
+        //     node {
+        //       label 'windows'
+        //     }
+        //   }
+        //   steps {
+        //     bat 'if exist .\\build-dev\\release\\*.exe (del /F /Q .\\build-dev\\release\\*.exe)'
+        //     bat '.\\tools\\build\\build_windows.bat release build-dev'
+        //   }
+        //   post {
+        //     always {
+        //         archiveArtifacts artifacts: 'build-dev/release/*.exe', onlyIfSuccessful: true
+        //     }
+        //     cleanup {
+        //       bat "echo Don't cleanup, we reuse the build. Not safe though"
+        //     }
+        //   }
+        // }
+
+        stage('Windows Release') {
+          environment {
+            QGC_CONFIG = 'release installer separate_debug_info force_debug_info qtquickcompiler'
           }
           agent {
             node {
@@ -420,41 +365,12 @@
             }
           }
           steps {
-            bat 'if exist .\\build-dev\\release\\*.exe (del /F /Q .\\build-dev\\release\\*.exe)'
-            bat '.\\tools\\build\\build_windows.bat release build-dev'
-          }
-          post {
-            always {
-                archiveArtifacts artifacts: 'build-dev/release/*.exe', onlyIfSuccessful: true
-            }
-            cleanup {
-              bat "echo Don't cleanup, we reuse the build. Not safe though"
-            }
-          }
-        }
-
->>>>>>> 3467f5a4
-        stage('Windows Release') {
-          environment {
-            QGC_CONFIG = 'release installer separate_debug_info force_debug_info qtquickcompiler'
-          }
-          agent {
-            node {
-              label 'windows'
-            }
-          }
-          steps {
             bat 'git submodule deinit -f .'
-<<<<<<< HEAD
+            //bat 'git clean -ff -x -e build-dev -d .'
             bat 'git clean -ff -x -d .'
-            bat 'git submodule update --init --recursive --force'
-            bat '.\\tools\\build\\build_windows.bat'
-=======
-            bat 'git clean -ff -x -e build-dev -d .'
             bat 'git submodule update --init --recursive --force'
             bat '.\\tools\\build\\build_windows.bat release build'
             bat 'copy /Y .\\build\\release\\*-installer.exe .\\'
->>>>>>> 3467f5a4
           }
           post {
             always {
@@ -462,18 +378,11 @@
                 archiveArtifacts artifacts: '*-installer.exe', onlyIfSuccessful: true
             }
             cleanup {
-<<<<<<< HEAD
+              //bat 'git clean -ff -x -e build-dev -d .'
               bat 'git clean -ff -x -d .'
             }
           }
         }
-
-=======
-              bat 'git clean -ff -x -e build-dev -d .'
-            }
-          }
-        }
->>>>>>> 3467f5a4
       } // parallel
     } // stage('build')
   } // stages
