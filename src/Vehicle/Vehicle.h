/****************************************************************************
 *
 *   (c) 2009-2016 QGROUNDCONTROL PROJECT <http://www.qgroundcontrol.org>
 *
 * QGroundControl is licensed according to the terms in the file
 * COPYING.md in the root of the source code directory.
 *
 ****************************************************************************/

#pragma once

#include <QObject>
#include <QVariantList>
#include <QGeoCoordinate>

#include "FactGroup.h"
#include "LinkInterface.h"
#include "QGCMAVLink.h"
#include "QmlObjectListModel.h"
#include "MAVLinkProtocol.h"
#include "UASMessageHandler.h"
#include "SettingsFact.h"
#include "QGCMapCircle.h"

class UAS;
class UASInterface;
class FirmwarePlugin;
class FirmwarePluginManager;
class AutoPilotPlugin;
class MissionManager;
class GeoFenceManager;
class RallyPointManager;
class ParameterManager;
class JoystickManager;
class UASMessage;
class SettingsManager;
class QGCCameraManager;
class Joystick;
class VehicleObjectAvoidance;
class TrajectoryPoints;

#if defined(QGC_AIRMAP_ENABLED)
class AirspaceVehicleManager;
#endif

Q_DECLARE_LOGGING_CATEGORY(VehicleLog)

class Vehicle;

class VehicleDistanceSensorFactGroup : public FactGroup
{
    Q_OBJECT

public:
    VehicleDistanceSensorFactGroup(QObject* parent = nullptr);

    Q_PROPERTY(Fact* rotationNone       READ rotationNone       CONSTANT)
    Q_PROPERTY(Fact* rotationYaw45      READ rotationYaw45      CONSTANT)
    Q_PROPERTY(Fact* rotationYaw90      READ rotationYaw90      CONSTANT)
    Q_PROPERTY(Fact* rotationYaw135     READ rotationYaw135     CONSTANT)
    Q_PROPERTY(Fact* rotationYaw180     READ rotationYaw180     CONSTANT)
    Q_PROPERTY(Fact* rotationYaw225     READ rotationYaw225     CONSTANT)
    Q_PROPERTY(Fact* rotationYaw270     READ rotationYaw270     CONSTANT)
    Q_PROPERTY(Fact* rotationYaw315     READ rotationYaw315     CONSTANT)
    Q_PROPERTY(Fact* rotationPitch90    READ rotationPitch90    CONSTANT)
    Q_PROPERTY(Fact* rotationPitch270   READ rotationPitch270   CONSTANT)

    Fact* rotationNone      (void) { return &_rotationNoneFact; }
    Fact* rotationYaw45     (void) { return &_rotationYaw45Fact; }
    Fact* rotationYaw90     (void) { return &_rotationYaw90Fact; }
    Fact* rotationYaw135    (void) { return &_rotationYaw90Fact; }
    Fact* rotationYaw180    (void) { return &_rotationYaw180Fact; }
    Fact* rotationYaw225    (void) { return &_rotationYaw180Fact; }
    Fact* rotationYaw270    (void) { return &_rotationYaw270Fact; }
    Fact* rotationYaw315    (void) { return &_rotationYaw315Fact; }
    Fact* rotationPitch90   (void) { return &_rotationPitch90Fact; }
    Fact* rotationPitch270  (void) { return &_rotationPitch270Fact; }

    static const char* _rotationNoneFactName;
    static const char* _rotationYaw45FactName;
    static const char* _rotationYaw90FactName;
    static const char* _rotationYaw135FactName;
    static const char* _rotationYaw180FactName;
    static const char* _rotationYaw225FactName;
    static const char* _rotationYaw270FactName;
    static const char* _rotationYaw315FactName;
    static const char* _rotationPitch90FactName;
    static const char* _rotationPitch270FactName;

private:
    Fact _rotationNoneFact;
    Fact _rotationYaw45Fact;
    Fact _rotationYaw90Fact;
    Fact _rotationYaw135Fact;
    Fact _rotationYaw180Fact;
    Fact _rotationYaw225Fact;
    Fact _rotationYaw270Fact;
    Fact _rotationYaw315Fact;
    Fact _rotationPitch90Fact;
    Fact _rotationPitch270Fact;
};

class VehicleSetpointFactGroup : public FactGroup
{
    Q_OBJECT

public:
    VehicleSetpointFactGroup(QObject* parent = nullptr);

    Q_PROPERTY(Fact* roll       READ roll       CONSTANT)
    Q_PROPERTY(Fact* pitch      READ pitch      CONSTANT)
    Q_PROPERTY(Fact* yaw        READ yaw        CONSTANT)
    Q_PROPERTY(Fact* rollRate   READ rollRate   CONSTANT)
    Q_PROPERTY(Fact* pitchRate  READ pitchRate  CONSTANT)
    Q_PROPERTY(Fact* yawRate    READ yawRate    CONSTANT)

    Fact* roll      (void) { return &_rollFact; }
    Fact* pitch     (void) { return &_pitchFact; }
    Fact* yaw       (void) { return &_yawFact; }
    Fact* rollRate  (void) { return &_rollRateFact; }
    Fact* pitchRate (void) { return &_pitchRateFact; }
    Fact* yawRate   (void) { return &_yawRateFact; }

    static const char* _rollFactName;
    static const char* _pitchFactName;
    static const char* _yawFactName;
    static const char* _rollRateFactName;
    static const char* _pitchRateFactName;
    static const char* _yawRateFactName;

private:
    Fact _rollFact;
    Fact _pitchFact;
    Fact _yawFact;
    Fact _rollRateFact;
    Fact _pitchRateFact;
    Fact _yawRateFact;
};

class VehicleVibrationFactGroup : public FactGroup
{
    Q_OBJECT

public:
    VehicleVibrationFactGroup(QObject* parent = nullptr);

    Q_PROPERTY(Fact* xAxis      READ xAxis      CONSTANT)
    Q_PROPERTY(Fact* yAxis      READ yAxis      CONSTANT)
    Q_PROPERTY(Fact* zAxis      READ zAxis      CONSTANT)
    Q_PROPERTY(Fact* clipCount1 READ clipCount1 CONSTANT)
    Q_PROPERTY(Fact* clipCount2 READ clipCount2 CONSTANT)
    Q_PROPERTY(Fact* clipCount3 READ clipCount3 CONSTANT)

    Fact* xAxis         (void) { return &_xAxisFact; }
    Fact* yAxis         (void) { return &_yAxisFact; }
    Fact* zAxis         (void) { return &_zAxisFact; }
    Fact* clipCount1    (void) { return &_clipCount1Fact; }
    Fact* clipCount2    (void) { return &_clipCount2Fact; }
    Fact* clipCount3    (void) { return &_clipCount3Fact; }

    static const char* _xAxisFactName;
    static const char* _yAxisFactName;
    static const char* _zAxisFactName;
    static const char* _clipCount1FactName;
    static const char* _clipCount2FactName;
    static const char* _clipCount3FactName;

private:
    Fact        _xAxisFact;
    Fact        _yAxisFact;
    Fact        _zAxisFact;
    Fact        _clipCount1Fact;
    Fact        _clipCount2Fact;
    Fact        _clipCount3Fact;
};

class VehicleWindFactGroup : public FactGroup
{
    Q_OBJECT

public:
    VehicleWindFactGroup(QObject* parent = nullptr);

    Q_PROPERTY(Fact* direction      READ direction      CONSTANT)
    Q_PROPERTY(Fact* speed          READ speed          CONSTANT)
    Q_PROPERTY(Fact* verticalSpeed  READ verticalSpeed  CONSTANT)

    Fact* direction     (void) { return &_directionFact; }
    Fact* speed         (void) { return &_speedFact; }
    Fact* verticalSpeed (void) { return &_verticalSpeedFact; }

    static const char* _directionFactName;
    static const char* _speedFactName;
    static const char* _verticalSpeedFactName;

private:
    Fact        _directionFact;
    Fact        _speedFact;
    Fact        _verticalSpeedFact;
};

class VehicleGPSFactGroup : public FactGroup
{
    Q_OBJECT

public:
    VehicleGPSFactGroup(QObject* parent = nullptr);

    Q_PROPERTY(Fact* lat                READ lat                CONSTANT)
    Q_PROPERTY(Fact* lon                READ lon                CONSTANT)
    Q_PROPERTY(Fact* mgrs               READ mgrs               CONSTANT)
    Q_PROPERTY(Fact* hdop               READ hdop               CONSTANT)
    Q_PROPERTY(Fact* vdop               READ vdop               CONSTANT)
    Q_PROPERTY(Fact* courseOverGround   READ courseOverGround   CONSTANT)
    Q_PROPERTY(Fact* count              READ count              CONSTANT)
    Q_PROPERTY(Fact* lock               READ lock               CONSTANT)

    Fact* lat               (void) { return &_latFact; }
    Fact* lon               (void) { return &_lonFact; }
    Fact* mgrs              (void) { return &_mgrsFact; }
    Fact* hdop              (void) { return &_hdopFact; }
    Fact* vdop              (void) { return &_vdopFact; }
    Fact* courseOverGround  (void) { return &_courseOverGroundFact; }
    Fact* count             (void) { return &_countFact; }
    Fact* lock              (void) { return &_lockFact; }

    static const char* _latFactName;
    static const char* _lonFactName;
    static const char* _mgrsFactName;
    static const char* _hdopFactName;
    static const char* _vdopFactName;
    static const char* _courseOverGroundFactName;
    static const char* _countFactName;
    static const char* _lockFactName;

private:
    Fact        _latFact;
    Fact        _lonFact;
    Fact        _mgrsFact;
    Fact        _hdopFact;
    Fact        _vdopFact;
    Fact        _courseOverGroundFact;
    Fact        _countFact;
    Fact        _lockFact;
};

class VehicleBatteryFactGroup : public FactGroup
{
    Q_OBJECT

public:
    VehicleBatteryFactGroup(QObject* parent = nullptr);

    Q_PROPERTY(Fact* voltage            READ voltage            CONSTANT)
    Q_PROPERTY(Fact* percentRemaining   READ percentRemaining   CONSTANT)
    Q_PROPERTY(Fact* mahConsumed        READ mahConsumed        CONSTANT)
    Q_PROPERTY(Fact* current            READ current            CONSTANT)
    Q_PROPERTY(Fact* temperature        READ temperature        CONSTANT)
    Q_PROPERTY(Fact* cellCount          READ cellCount          CONSTANT)
    Q_PROPERTY(Fact* instantPower       READ instantPower       CONSTANT)
    Q_PROPERTY(Fact* timeRemaining      READ timeRemaining      CONSTANT)
    Q_PROPERTY(Fact* chargeState        READ chargeState        CONSTANT)

    Fact* voltage                   (void) { return &_voltageFact; }
    Fact* percentRemaining          (void) { return &_percentRemainingFact; }
    Fact* mahConsumed               (void) { return &_mahConsumedFact; }
    Fact* current                   (void) { return &_currentFact; }
    Fact* temperature               (void) { return &_temperatureFact; }
    Fact* cellCount                 (void) { return &_cellCountFact; }
    Fact* instantPower              (void) { return &_instantPowerFact; }
    Fact* timeRemaining             (void) { return &_timeRemainingFact; }
    Fact* chargeState               (void) { return &_chargeStateFact; }

    static const char* _voltageFactName;
    static const char* _percentRemainingFactName;
    static const char* _mahConsumedFactName;
    static const char* _currentFactName;
    static const char* _temperatureFactName;
    static const char* _cellCountFactName;
    static const char* _instantPowerFactName;
    static const char* _timeRemainingFactName;
    static const char* _chargeStateFactName;

    static const char* _settingsGroup;

    static const double _voltageUnavailable;
    static const int    _percentRemainingUnavailable;
    static const int    _mahConsumedUnavailable;
    static const int    _currentUnavailable;
    static const double _temperatureUnavailable;
    static const int    _cellCountUnavailable;
    static const double _instantPowerUnavailable;

private:
    Fact            _voltageFact;
    Fact            _percentRemainingFact;
    Fact            _mahConsumedFact;
    Fact            _currentFact;
    Fact            _temperatureFact;
    Fact            _cellCountFact;
    Fact            _instantPowerFact;
    Fact            _timeRemainingFact;
    Fact            _chargeStateFact;
};

class VehicleTemperatureFactGroup : public FactGroup
{
    Q_OBJECT

public:
    VehicleTemperatureFactGroup(QObject* parent = nullptr);

    Q_PROPERTY(Fact* temperature1       READ temperature1       CONSTANT)
    Q_PROPERTY(Fact* temperature2       READ temperature2       CONSTANT)
    Q_PROPERTY(Fact* temperature3       READ temperature3       CONSTANT)

    Fact* temperature1 (void) { return &_temperature1Fact; }
    Fact* temperature2 (void) { return &_temperature2Fact; }
    Fact* temperature3 (void) { return &_temperature3Fact; }

    static const char* _temperature1FactName;
    static const char* _temperature2FactName;
    static const char* _temperature3FactName;

    static const char* _settingsGroup;

    static const double _temperatureUnavailable;

private:
    Fact            _temperature1Fact;
    Fact            _temperature2Fact;
    Fact            _temperature3Fact;
};

class VehicleClockFactGroup : public FactGroup
{
    Q_OBJECT

public:
    VehicleClockFactGroup(QObject* parent = nullptr);

    Q_PROPERTY(Fact* currentTime        READ currentTime        CONSTANT)
    Q_PROPERTY(Fact* currentDate        READ currentDate        CONSTANT)

    Fact* currentTime (void) { return &_currentTimeFact; }
    Fact* currentDate (void) { return &_currentDateFact; }

    static const char* _currentTimeFactName;
    static const char* _currentDateFactName;

    static const char* _settingsGroup;

private slots:
    void _updateAllValues(void) override;

private:
    Fact            _currentTimeFact;
    Fact            _currentDateFact;
};

class VehicleEstimatorStatusFactGroup : public FactGroup
{
    Q_OBJECT

public:
    VehicleEstimatorStatusFactGroup(QObject* parent = nullptr);

    Q_PROPERTY(Fact* goodAttitudeEstimate           READ goodAttitudeEstimate           CONSTANT)
    Q_PROPERTY(Fact* goodHorizVelEstimate           READ goodHorizVelEstimate           CONSTANT)
    Q_PROPERTY(Fact* goodVertVelEstimate            READ goodVertVelEstimate            CONSTANT)
    Q_PROPERTY(Fact* goodHorizPosRelEstimate        READ goodHorizPosRelEstimate        CONSTANT)
    Q_PROPERTY(Fact* goodHorizPosAbsEstimate        READ goodHorizPosAbsEstimate        CONSTANT)
    Q_PROPERTY(Fact* goodVertPosAbsEstimate         READ goodVertPosAbsEstimate         CONSTANT)
    Q_PROPERTY(Fact* goodVertPosAGLEstimate         READ goodVertPosAGLEstimate         CONSTANT)
    Q_PROPERTY(Fact* goodConstPosModeEstimate       READ goodConstPosModeEstimate       CONSTANT)
    Q_PROPERTY(Fact* goodPredHorizPosRelEstimate    READ goodPredHorizPosRelEstimate    CONSTANT)
    Q_PROPERTY(Fact* goodPredHorizPosAbsEstimate    READ goodPredHorizPosAbsEstimate    CONSTANT)
    Q_PROPERTY(Fact* gpsGlitch                      READ gpsGlitch                      CONSTANT)
    Q_PROPERTY(Fact* accelError                     READ accelError                     CONSTANT)
    Q_PROPERTY(Fact* velRatio                       READ velRatio                       CONSTANT)
    Q_PROPERTY(Fact* horizPosRatio                  READ horizPosRatio                  CONSTANT)
    Q_PROPERTY(Fact* vertPosRatio                   READ vertPosRatio                   CONSTANT)
    Q_PROPERTY(Fact* magRatio                       READ magRatio                       CONSTANT)
    Q_PROPERTY(Fact* haglRatio                      READ haglRatio                      CONSTANT)
    Q_PROPERTY(Fact* tasRatio                       READ tasRatio                       CONSTANT)
    Q_PROPERTY(Fact* horizPosAccuracy               READ horizPosAccuracy               CONSTANT)
    Q_PROPERTY(Fact* vertPosAccuracy                READ vertPosAccuracy                CONSTANT)

    Fact* goodAttitudeEstimate          (void) { return &_goodAttitudeEstimateFact; }
    Fact* goodHorizVelEstimate          (void) { return &_goodHorizVelEstimateFact; }
    Fact* goodVertVelEstimate           (void) { return &_goodVertVelEstimateFact; }
    Fact* goodHorizPosRelEstimate       (void) { return &_goodHorizPosRelEstimateFact; }
    Fact* goodHorizPosAbsEstimate       (void) { return &_goodHorizPosAbsEstimateFact; }
    Fact* goodVertPosAbsEstimate        (void) { return &_goodVertPosAbsEstimateFact; }
    Fact* goodVertPosAGLEstimate        (void) { return &_goodVertPosAGLEstimateFact; }
    Fact* goodConstPosModeEstimate      (void) { return &_goodConstPosModeEstimateFact; }
    Fact* goodPredHorizPosRelEstimate   (void) { return &_goodPredHorizPosRelEstimateFact; }
    Fact* goodPredHorizPosAbsEstimate   (void) { return &_goodPredHorizPosAbsEstimateFact; }
    Fact* gpsGlitch                     (void) { return &_gpsGlitchFact; }
    Fact* accelError                    (void) { return &_accelErrorFact; }
    Fact* velRatio                      (void) { return &_velRatioFact; }
    Fact* horizPosRatio                 (void) { return &_horizPosRatioFact; }
    Fact* vertPosRatio                  (void) { return &_vertPosRatioFact; }
    Fact* magRatio                      (void) { return &_magRatioFact; }
    Fact* haglRatio                     (void) { return &_haglRatioFact; }
    Fact* tasRatio                      (void) { return &_tasRatioFact; }
    Fact* horizPosAccuracy              (void) { return &_horizPosAccuracyFact; }
    Fact* vertPosAccuracy               (void) { return &_vertPosAccuracyFact; }

    static const char* _goodAttitudeEstimateFactName;
    static const char* _goodHorizVelEstimateFactName;
    static const char* _goodVertVelEstimateFactName;
    static const char* _goodHorizPosRelEstimateFactName;
    static const char* _goodHorizPosAbsEstimateFactName;
    static const char* _goodVertPosAbsEstimateFactName;
    static const char* _goodVertPosAGLEstimateFactName;
    static const char* _goodConstPosModeEstimateFactName;
    static const char* _goodPredHorizPosRelEstimateFactName;
    static const char* _goodPredHorizPosAbsEstimateFactName;
    static const char* _gpsGlitchFactName;
    static const char* _accelErrorFactName;
    static const char* _velRatioFactName;
    static const char* _horizPosRatioFactName;
    static const char* _vertPosRatioFactName;
    static const char* _magRatioFactName;
    static const char* _haglRatioFactName;
    static const char* _tasRatioFactName;
    static const char* _horizPosAccuracyFactName;
    static const char* _vertPosAccuracyFactName;

private:
    Fact _goodAttitudeEstimateFact;
    Fact _goodHorizVelEstimateFact;
    Fact _goodVertVelEstimateFact;
    Fact _goodHorizPosRelEstimateFact;
    Fact _goodHorizPosAbsEstimateFact;
    Fact _goodVertPosAbsEstimateFact;
    Fact _goodVertPosAGLEstimateFact;
    Fact _goodConstPosModeEstimateFact;
    Fact _goodPredHorizPosRelEstimateFact;
    Fact _goodPredHorizPosAbsEstimateFact;
    Fact _gpsGlitchFact;
    Fact _accelErrorFact;
    Fact _velRatioFact;
    Fact _horizPosRatioFact;
    Fact _vertPosRatioFact;
    Fact _magRatioFact;
    Fact _haglRatioFact;
    Fact _tasRatioFact;
    Fact _horizPosAccuracyFact;
    Fact _vertPosAccuracyFact;

#if 0
    typedef enum ESTIMATOR_STATUS_FLAGS
    {
       ESTIMATOR_ATTITUDE=1, /* True if the attitude estimate is good | */
       ESTIMATOR_VELOCITY_HORIZ=2, /* True if the horizontal velocity estimate is good | */
       ESTIMATOR_VELOCITY_VERT=4, /* True if the  vertical velocity estimate is good | */
       ESTIMATOR_POS_HORIZ_REL=8, /* True if the horizontal position (relative) estimate is good | */
       ESTIMATOR_POS_HORIZ_ABS=16, /* True if the horizontal position (absolute) estimate is good | */
       ESTIMATOR_POS_VERT_ABS=32, /* True if the vertical position (absolute) estimate is good | */
       ESTIMATOR_POS_VERT_AGL=64, /* True if the vertical position (above ground) estimate is good | */
       ESTIMATOR_CONST_POS_MODE=128, /* True if the EKF is in a constant position mode and is not using external measurements (eg GPS or optical flow) | */
       ESTIMATOR_PRED_POS_HORIZ_REL=256, /* True if the EKF has sufficient data to enter a mode that will provide a (relative) position estimate | */
       ESTIMATOR_PRED_POS_HORIZ_ABS=512, /* True if the EKF has sufficient data to enter a mode that will provide a (absolute) position estimate | */
       ESTIMATOR_GPS_GLITCH=1024, /* True if the EKF has detected a GPS glitch | */
       ESTIMATOR_ACCEL_ERROR=2048, /* True if the EKF has detected bad accelerometer data | */

        typedef struct __mavlink_estimator_status_t {
         uint64_t time_usec; /*< Timestamp (micros since boot or Unix epoch)*/
         float vel_ratio; /*< Velocity innovation test ratio*/
         float pos_horiz_ratio; /*< Horizontal position innovation test ratio*/
         float pos_vert_ratio; /*< Vertical position innovation test ratio*/
         float mag_ratio; /*< Magnetometer innovation test ratio*/
         float hagl_ratio; /*< Height above terrain innovation test ratio*/
         float tas_ratio; /*< True airspeed innovation test ratio*/
         float pos_horiz_accuracy; /*< Horizontal position 1-STD accuracy relative to the EKF local origin (m)*/
         float pos_vert_accuracy; /*< Vertical position 1-STD accuracy relative to the EKF local origin (m)*/
         uint16_t flags; /*< Integer bitmask indicating which EKF outputs are valid. See definition for ESTIMATOR_STATUS_FLAGS.*/
        } mavlink_estimator_status_t;
    };
#endif
};

class Vehicle : public FactGroup
{
    Q_OBJECT

public:
    Vehicle(LinkInterface*          link,
            int                     vehicleId,
            int                     defaultComponentId,
            MAV_AUTOPILOT           firmwareType,
            MAV_TYPE                vehicleType,
            FirmwarePluginManager*  firmwarePluginManager,
            JoystickManager*        joystickManager);

    // The following is used to create a disconnected Vehicle for use while offline editing.
    Vehicle(MAV_AUTOPILOT           firmwareType,
            MAV_TYPE                vehicleType,
            FirmwarePluginManager*  firmwarePluginManager,
            QObject*                parent = nullptr);

    ~Vehicle();

    /// Sensor bits from sensors*Bits properties
    enum MavlinkSysStatus {
        SysStatusSensor3dGyro =                 MAV_SYS_STATUS_SENSOR_3D_GYRO,
        SysStatusSensor3dAccel =                MAV_SYS_STATUS_SENSOR_3D_ACCEL,
        SysStatusSensor3dMag =                  MAV_SYS_STATUS_SENSOR_3D_MAG,
        SysStatusSensorAbsolutePressure =       MAV_SYS_STATUS_SENSOR_ABSOLUTE_PRESSURE,
        SysStatusSensorDifferentialPressure =   MAV_SYS_STATUS_SENSOR_DIFFERENTIAL_PRESSURE,
        SysStatusSensorGPS =                    MAV_SYS_STATUS_SENSOR_GPS,
        SysStatusSensorOpticalFlow =            MAV_SYS_STATUS_SENSOR_OPTICAL_FLOW,
        SysStatusSensorVisionPosition =         MAV_SYS_STATUS_SENSOR_VISION_POSITION,
        SysStatusSensorLaserPosition =          MAV_SYS_STATUS_SENSOR_LASER_POSITION,
        SysStatusSensorExternalGroundTruth =    MAV_SYS_STATUS_SENSOR_EXTERNAL_GROUND_TRUTH,
        SysStatusSensorAngularRateControl =     MAV_SYS_STATUS_SENSOR_ANGULAR_RATE_CONTROL,
        SysStatusSensorAttitudeStabilization =  MAV_SYS_STATUS_SENSOR_ATTITUDE_STABILIZATION,
        SysStatusSensorYawPosition =            MAV_SYS_STATUS_SENSOR_YAW_POSITION,
        SysStatusSensorZAltitudeControl =       MAV_SYS_STATUS_SENSOR_Z_ALTITUDE_CONTROL,
        SysStatusSensorXYPositionControl =      MAV_SYS_STATUS_SENSOR_XY_POSITION_CONTROL,
        SysStatusSensorMotorOutputs =           MAV_SYS_STATUS_SENSOR_MOTOR_OUTPUTS,
        SysStatusSensorRCReceiver =             MAV_SYS_STATUS_SENSOR_RC_RECEIVER,
        SysStatusSensor3dGyro2 =                MAV_SYS_STATUS_SENSOR_3D_GYRO2,
        SysStatusSensor3dAccel2 =               MAV_SYS_STATUS_SENSOR_3D_ACCEL2,
        SysStatusSensor3dMag2 =                 MAV_SYS_STATUS_SENSOR_3D_MAG2,
        SysStatusSensorGeoFence =               MAV_SYS_STATUS_GEOFENCE,
        SysStatusSensorAHRS =                   MAV_SYS_STATUS_AHRS,
        SysStatusSensorTerrain =                MAV_SYS_STATUS_TERRAIN,
        SysStatusSensorReverseMotor =           MAV_SYS_STATUS_REVERSE_MOTOR,
        SysStatusSensorLogging =                MAV_SYS_STATUS_LOGGING,
        SysStatusSensorBattery =                MAV_SYS_STATUS_SENSOR_BATTERY,
    };
    Q_ENUM(MavlinkSysStatus)

    Q_PROPERTY(int                  id                      READ id                                                     CONSTANT)
    Q_PROPERTY(QString              name                    READ name                                                   NOTIFY priorityLinkNameChanged)
    Q_PROPERTY(AutoPilotPlugin*     autopilot               MEMBER _autopilotPlugin                                     CONSTANT)
    Q_PROPERTY(QGeoCoordinate       coordinate              READ coordinate                                             NOTIFY coordinateChanged)
    Q_PROPERTY(QGeoCoordinate       homePosition            READ homePosition                                           NOTIFY homePositionChanged)
    Q_PROPERTY(QGeoCoordinate       armedPosition           READ armedPosition                                          NOTIFY armedPositionChanged)
    Q_PROPERTY(bool                 armed                   READ armed                  WRITE setArmed                  NOTIFY armedChanged)
    Q_PROPERTY(bool                 autoDisarm              READ autoDisarm                                             NOTIFY autoDisarmChanged)
    Q_PROPERTY(bool                 flightModeSetAvailable  READ flightModeSetAvailable                                 CONSTANT)
    Q_PROPERTY(QStringList          flightModes             READ flightModes                                            NOTIFY flightModesChanged)
<<<<<<< HEAD
    Q_PROPERTY(QStringList          joystickFlightModes     READ joystickFlightModes                                    NOTIFY flightModesChanged)
=======
    Q_PROPERTY(QStringList          extraJoystickFlightModes READ extraJoystickFlightModes                              NOTIFY flightModesChanged)
>>>>>>> 1b6293c6
    Q_PROPERTY(QString              flightMode              READ flightMode             WRITE setFlightMode             NOTIFY flightModeChanged)
    Q_PROPERTY(bool                 hilMode                 READ hilMode                WRITE setHilMode                NOTIFY hilModeChanged)
    Q_PROPERTY(TrajectoryPoints*    trajectoryPoints        MEMBER _trajectoryPoints                                    CONSTANT)
    Q_PROPERTY(QmlObjectListModel*  cameraTriggerPoints     READ cameraTriggerPoints                                    CONSTANT)
    Q_PROPERTY(float                latitude                READ latitude                                               NOTIFY coordinateChanged)
    Q_PROPERTY(float                longitude               READ longitude                                              NOTIFY coordinateChanged)
    Q_PROPERTY(bool                 messageTypeNone         READ messageTypeNone                                        NOTIFY messageTypeChanged)
    Q_PROPERTY(bool                 messageTypeNormal       READ messageTypeNormal                                      NOTIFY messageTypeChanged)
    Q_PROPERTY(bool                 messageTypeWarning      READ messageTypeWarning                                     NOTIFY messageTypeChanged)
    Q_PROPERTY(bool                 messageTypeError        READ messageTypeError                                       NOTIFY messageTypeChanged)
    Q_PROPERTY(int                  newMessageCount         READ newMessageCount                                        NOTIFY newMessageCountChanged)
    Q_PROPERTY(int                  messageCount            READ messageCount                                           NOTIFY messageCountChanged)
    Q_PROPERTY(QString              formatedMessages        READ formatedMessages                                       NOTIFY formatedMessagesChanged)
    Q_PROPERTY(QString              formatedMessage         READ formatedMessage                                        NOTIFY formatedMessageChanged)
    Q_PROPERTY(QString              latestError             READ latestError                                            NOTIFY latestErrorChanged)
    Q_PROPERTY(int                  joystickMode            READ joystickMode           WRITE setJoystickMode           NOTIFY joystickModeChanged)
    Q_PROPERTY(QStringList          joystickModes           READ joystickModes                                          CONSTANT)
    Q_PROPERTY(bool                 joystickEnabled         READ joystickEnabled        WRITE setJoystickEnabled        NOTIFY joystickEnabledChanged)
    Q_PROPERTY(bool                 active                  READ active                 WRITE setActive                 NOTIFY activeChanged)
    Q_PROPERTY(int                  flowImageIndex          READ flowImageIndex                                         NOTIFY flowImageIndexChanged)
    Q_PROPERTY(int                  rcRSSI                  READ rcRSSI                                                 NOTIFY rcRSSIChanged)
    Q_PROPERTY(bool                 px4Firmware             READ px4Firmware                                            NOTIFY firmwareTypeChanged)
    Q_PROPERTY(bool                 apmFirmware             READ apmFirmware                                            NOTIFY firmwareTypeChanged)
    Q_PROPERTY(bool                 soloFirmware            READ soloFirmware           WRITE setSoloFirmware           NOTIFY soloFirmwareChanged)
    Q_PROPERTY(bool                 genericFirmware         READ genericFirmware                                        CONSTANT)
    Q_PROPERTY(bool                 connectionLost          READ connectionLost                                         NOTIFY connectionLostChanged)
    Q_PROPERTY(bool                 connectionLostEnabled   READ connectionLostEnabled  WRITE setConnectionLostEnabled  NOTIFY connectionLostEnabledChanged)
    Q_PROPERTY(uint                 messagesReceived        READ messagesReceived                                       NOTIFY messagesReceivedChanged)
    Q_PROPERTY(uint                 messagesSent            READ messagesSent                                           NOTIFY messagesSentChanged)
    Q_PROPERTY(uint                 messagesLost            READ messagesLost                                           NOTIFY messagesLostChanged)
    Q_PROPERTY(bool                 fixedWing               READ fixedWing                                              NOTIFY vehicleTypeChanged)
    Q_PROPERTY(bool                 multiRotor              READ multiRotor                                             NOTIFY vehicleTypeChanged)
    Q_PROPERTY(bool                 vtol                    READ vtol                                                   NOTIFY vehicleTypeChanged)
    Q_PROPERTY(bool                 rover                   READ rover                                                  NOTIFY vehicleTypeChanged)
    Q_PROPERTY(bool                 sub                     READ sub                                                    NOTIFY vehicleTypeChanged)
    Q_PROPERTY(bool        supportsThrottleModeCenterZero   READ supportsThrottleModeCenterZero                         CONSTANT)
    Q_PROPERTY(bool                supportsNegativeThrust   READ supportsNegativeThrust                                 CONSTANT)
    Q_PROPERTY(bool                 supportsJSButton        READ supportsJSButton                                       CONSTANT)
    Q_PROPERTY(bool                 supportsRadio           READ supportsRadio                                          CONSTANT)
    Q_PROPERTY(bool               supportsMotorInterference READ supportsMotorInterference                              CONSTANT)
    Q_PROPERTY(bool                 autoDisconnect          MEMBER _autoDisconnect                                      NOTIFY autoDisconnectChanged)
    Q_PROPERTY(QString              prearmError             READ prearmError            WRITE setPrearmError            NOTIFY prearmErrorChanged)
    Q_PROPERTY(int                  motorCount              READ motorCount                                             CONSTANT)
    Q_PROPERTY(bool                 coaxialMotors           READ coaxialMotors                                          CONSTANT)
    Q_PROPERTY(bool                 xConfigMotors           READ xConfigMotors                                          CONSTANT)
    Q_PROPERTY(bool                 isOfflineEditingVehicle READ isOfflineEditingVehicle                                CONSTANT)
    Q_PROPERTY(QString              brandImageIndoor        READ brandImageIndoor                                       NOTIFY firmwareTypeChanged)
    Q_PROPERTY(QString              brandImageOutdoor       READ brandImageOutdoor                                      NOTIFY firmwareTypeChanged)
    Q_PROPERTY(QStringList          unhealthySensors        READ unhealthySensors                                       NOTIFY unhealthySensorsChanged)
    Q_PROPERTY(int                  sensorsPresentBits      READ sensorsPresentBits                                     NOTIFY sensorsPresentBitsChanged)
    Q_PROPERTY(int                  sensorsEnabledBits      READ sensorsEnabledBits                                     NOTIFY sensorsEnabledBitsChanged)
    Q_PROPERTY(int                  sensorsHealthBits       READ sensorsHealthBits                                      NOTIFY sensorsHealthBitsChanged)
    Q_PROPERTY(int                  sensorsUnhealthyBits    READ sensorsUnhealthyBits                                   NOTIFY sensorsUnhealthyBitsChanged) ///< Combination of enabled and health
    Q_PROPERTY(QString              missionFlightMode       READ missionFlightMode                                      CONSTANT)
    Q_PROPERTY(QString              pauseFlightMode         READ pauseFlightMode                                        CONSTANT)
    Q_PROPERTY(QString              rtlFlightMode           READ rtlFlightMode                                          CONSTANT)
    Q_PROPERTY(QString              smartRTLFlightMode      READ smartRTLFlightMode                                     CONSTANT)
    Q_PROPERTY(bool                 supportsSmartRTL        READ supportsSmartRTL                                       CONSTANT)
    Q_PROPERTY(QString              landFlightMode          READ landFlightMode                                         CONSTANT)
    Q_PROPERTY(QString              takeControlFlightMode   READ takeControlFlightMode                                  CONSTANT)
    Q_PROPERTY(QString              followFlightMode        READ followFlightMode                                       CONSTANT)
    Q_PROPERTY(QString              firmwareTypeString      READ firmwareTypeString                                     NOTIFY firmwareTypeChanged)
    Q_PROPERTY(QString              vehicleTypeString       READ vehicleTypeString                                      NOTIFY vehicleTypeChanged)
    Q_PROPERTY(QString              vehicleImageOpaque      READ vehicleImageOpaque                                     CONSTANT)
    Q_PROPERTY(QString              vehicleImageOutline     READ vehicleImageOutline                                    CONSTANT)
    Q_PROPERTY(QString              vehicleImageCompass     READ vehicleImageCompass                                    CONSTANT)
    Q_PROPERTY(int                  telemetryRRSSI          READ telemetryRRSSI                                         NOTIFY telemetryRRSSIChanged)
    Q_PROPERTY(int                  telemetryLRSSI          READ telemetryLRSSI                                         NOTIFY telemetryLRSSIChanged)
    Q_PROPERTY(unsigned int         telemetryRXErrors       READ telemetryRXErrors                                      NOTIFY telemetryRXErrorsChanged)
    Q_PROPERTY(unsigned int         telemetryFixed          READ telemetryFixed                                         NOTIFY telemetryFixedChanged)
    Q_PROPERTY(unsigned int         telemetryTXBuffer       READ telemetryTXBuffer                                      NOTIFY telemetryTXBufferChanged)
    Q_PROPERTY(int                  telemetryLNoise         READ telemetryLNoise                                        NOTIFY telemetryLNoiseChanged)
    Q_PROPERTY(int                  telemetryRNoise         READ telemetryRNoise                                        NOTIFY telemetryRNoiseChanged)
    Q_PROPERTY(QVariantList         toolBarIndicators       READ toolBarIndicators                                      NOTIFY toolBarIndicatorsChanged)
    Q_PROPERTY(bool              initialPlanRequestComplete READ initialPlanRequestComplete                             NOTIFY initialPlanRequestCompleteChanged)
    Q_PROPERTY(QVariantList         staticCameraList        READ staticCameraList                                       CONSTANT)
    Q_PROPERTY(QGCCameraManager*    dynamicCameras          READ dynamicCameras                                         NOTIFY dynamicCamerasChanged)
    Q_PROPERTY(QString              hobbsMeter              READ hobbsMeter                                             NOTIFY hobbsMeterChanged)
    Q_PROPERTY(bool                 vtolInFwdFlight         READ vtolInFwdFlight        WRITE setVtolInFwdFlight        NOTIFY vtolInFwdFlightChanged)
    Q_PROPERTY(bool                 highLatencyLink         READ highLatencyLink                                        NOTIFY highLatencyLinkChanged)
    Q_PROPERTY(bool                 supportsTerrainFrame    READ supportsTerrainFrame                                   NOTIFY firmwareTypeChanged)
    Q_PROPERTY(QString              priorityLinkName        READ priorityLinkName       WRITE setPriorityLinkByName     NOTIFY priorityLinkNameChanged)
    Q_PROPERTY(QVariantList         links                   READ links                                                  NOTIFY linksChanged)
    Q_PROPERTY(LinkInterface*       priorityLink            READ priorityLink                                           NOTIFY priorityLinkNameChanged)
    Q_PROPERTY(quint64              mavlinkSentCount        READ mavlinkSentCount                                       NOTIFY mavlinkStatusChanged)
    Q_PROPERTY(quint64              mavlinkReceivedCount    READ mavlinkReceivedCount                                   NOTIFY mavlinkStatusChanged)
    Q_PROPERTY(quint64              mavlinkLossCount        READ mavlinkLossCount                                       NOTIFY mavlinkStatusChanged)
    Q_PROPERTY(float                mavlinkLossPercent      READ mavlinkLossPercent                                     NOTIFY mavlinkStatusChanged)
    Q_PROPERTY(qreal                gimbalRoll              READ gimbalRoll                                             NOTIFY gimbalRollChanged)
    Q_PROPERTY(qreal                gimbalPitch             READ gimbalPitch                                            NOTIFY gimbalPitchChanged)
    Q_PROPERTY(qreal                gimbalYaw               READ gimbalYaw                                              NOTIFY gimbalYawChanged)
    Q_PROPERTY(bool                 gimbalData              READ gimbalData                                             NOTIFY gimbalDataChanged)
    Q_PROPERTY(bool                 isROIEnabled            READ isROIEnabled                                           NOTIFY isROIEnabledChanged)

    // The following properties relate to Orbit status
    Q_PROPERTY(bool             orbitActive     READ orbitActive        NOTIFY orbitActiveChanged)
    Q_PROPERTY(QGCMapCircle*    orbitMapCircle  READ orbitMapCircle     CONSTANT)

    // Vehicle state used for guided control
    Q_PROPERTY(bool     flying                  READ flying                                         NOTIFY flyingChanged)       ///< Vehicle is flying
    Q_PROPERTY(bool     landing                 READ landing                                        NOTIFY landingChanged)      ///< Vehicle is in landing pattern (DO_LAND_START)
    Q_PROPERTY(bool     guidedMode              READ guidedMode                 WRITE setGuidedMode NOTIFY guidedModeChanged)   ///< Vehicle is in Guided mode and can respond to guided commands
    Q_PROPERTY(bool     guidedModeSupported     READ guidedModeSupported                            CONSTANT)                   ///< Guided mode commands are supported by this vehicle
    Q_PROPERTY(bool     pauseVehicleSupported   READ pauseVehicleSupported                          CONSTANT)                   ///< Pause vehicle command is supported
    Q_PROPERTY(bool     orbitModeSupported      READ orbitModeSupported                             CONSTANT)                   ///< Orbit mode is supported by this vehicle
    Q_PROPERTY(bool     roiModeSupported        READ roiModeSupported                               CONSTANT)                   ///< Orbit mode is supported by this vehicle
    Q_PROPERTY(bool     takeoffVehicleSupported READ takeoffVehicleSupported                        CONSTANT)                   ///< Guided takeoff supported
    Q_PROPERTY(QString  gotoFlightMode          READ gotoFlightMode                                 CONSTANT)                   ///< Flight mode vehicle is in while performing goto

    Q_PROPERTY(ParameterManager*        parameterManager    READ parameterManager   CONSTANT)
    Q_PROPERTY(VehicleObjectAvoidance*  objectAvoidance     READ objectAvoidance    CONSTANT)

    // FactGroup object model properties

    Q_PROPERTY(Fact* roll               READ roll               CONSTANT)
    Q_PROPERTY(Fact* pitch              READ pitch              CONSTANT)
    Q_PROPERTY(Fact* heading            READ heading            CONSTANT)
    Q_PROPERTY(Fact* rollRate           READ rollRate           CONSTANT)
    Q_PROPERTY(Fact* pitchRate          READ pitchRate          CONSTANT)
    Q_PROPERTY(Fact* yawRate            READ yawRate            CONSTANT)
    Q_PROPERTY(Fact* groundSpeed        READ groundSpeed        CONSTANT)
    Q_PROPERTY(Fact* airSpeed           READ airSpeed           CONSTANT)
    Q_PROPERTY(Fact* climbRate          READ climbRate          CONSTANT)
    Q_PROPERTY(Fact* altitudeRelative   READ altitudeRelative   CONSTANT)
    Q_PROPERTY(Fact* altitudeAMSL       READ altitudeAMSL       CONSTANT)
    Q_PROPERTY(Fact* flightDistance     READ flightDistance     CONSTANT)
    Q_PROPERTY(Fact* distanceToHome     READ distanceToHome     CONSTANT)
    Q_PROPERTY(Fact* headingToNextWP    READ headingToNextWP    CONSTANT)
    Q_PROPERTY(Fact* headingToHome      READ headingToHome      CONSTANT)
    Q_PROPERTY(Fact* distanceToGCS      READ distanceToGCS      CONSTANT)
    Q_PROPERTY(Fact* hobbs              READ hobbs              CONSTANT)
    Q_PROPERTY(Fact* throttlePct        READ throttlePct        CONSTANT)

    Q_PROPERTY(FactGroup* gps               READ gpsFactGroup               CONSTANT)
    Q_PROPERTY(FactGroup* battery           READ battery1FactGroup          CONSTANT)
    Q_PROPERTY(FactGroup* battery2          READ battery2FactGroup          CONSTANT)
    Q_PROPERTY(FactGroup* wind              READ windFactGroup              CONSTANT)
    Q_PROPERTY(FactGroup* vibration         READ vibrationFactGroup         CONSTANT)
    Q_PROPERTY(FactGroup* temperature       READ temperatureFactGroup       CONSTANT)
    Q_PROPERTY(FactGroup* clock             READ clockFactGroup             CONSTANT)
    Q_PROPERTY(FactGroup* setpoint          READ setpointFactGroup          CONSTANT)
    Q_PROPERTY(FactGroup* estimatorStatus   READ estimatorStatusFactGroup   CONSTANT)

    Q_PROPERTY(int      firmwareMajorVersion        READ firmwareMajorVersion       NOTIFY firmwareVersionChanged)
    Q_PROPERTY(int      firmwareMinorVersion        READ firmwareMinorVersion       NOTIFY firmwareVersionChanged)
    Q_PROPERTY(int      firmwarePatchVersion        READ firmwarePatchVersion       NOTIFY firmwareVersionChanged)
    Q_PROPERTY(int      firmwareVersionType         READ firmwareVersionType        NOTIFY firmwareVersionChanged)
    Q_PROPERTY(QString  firmwareVersionTypeString   READ firmwareVersionTypeString  NOTIFY firmwareVersionChanged)
    Q_PROPERTY(int      firmwareCustomMajorVersion  READ firmwareCustomMajorVersion NOTIFY firmwareCustomVersionChanged)
    Q_PROPERTY(int      firmwareCustomMinorVersion  READ firmwareCustomMinorVersion NOTIFY firmwareCustomVersionChanged)
    Q_PROPERTY(int      firmwareCustomPatchVersion  READ firmwareCustomPatchVersion NOTIFY firmwareCustomVersionChanged)
    Q_PROPERTY(QString  gitHash                     READ gitHash                    NOTIFY gitHashChanged)
    Q_PROPERTY(quint64  vehicleUID                  READ vehicleUID                 NOTIFY vehicleUIDChanged)
    Q_PROPERTY(QString  vehicleUIDStr               READ vehicleUIDStr              NOTIFY vehicleUIDChanged)

    /// Resets link status counters
    Q_INVOKABLE void resetCounters  ();

    // Called when the message drop-down is invoked to clear current count
    Q_INVOKABLE void        resetMessages();

    Q_INVOKABLE void virtualTabletJoystickValue(double roll, double pitch, double yaw, double thrust);
    Q_INVOKABLE void disconnectInactiveVehicle(void);

    /// Command vehicle to return to launch
    Q_INVOKABLE void guidedModeRTL(bool smartRTL);

    /// Command vehicle to land at current location
    Q_INVOKABLE void guidedModeLand(void);

    /// Command vehicle to takeoff from current location
    Q_INVOKABLE void guidedModeTakeoff(double altitudeRelative);

    /// @return The minimum takeoff altitude (relative) for guided takeoff.
    Q_INVOKABLE double minimumTakeoffAltitude(void);

    /// Command vehicle to move to specified location (altitude is included and relative)
    Q_INVOKABLE void guidedModeGotoLocation(const QGeoCoordinate& gotoCoord);

    /// Command vehicle to change altitude
    ///     @param altitudeChange If > 0, go up by amount specified, if < 0, go down by amount specified
    Q_INVOKABLE void guidedModeChangeAltitude(double altitudeChange);

    /// Command vehicle to orbit given center point
    ///     @param centerCoord Orit around this point
    ///     @param radius Distance from vehicle to centerCoord
    ///     @param amslAltitude Desired vehicle altitude
    Q_INVOKABLE void guidedModeOrbit(const QGeoCoordinate& centerCoord, double radius, double amslAltitude);

    /// Command vehicle to keep given point as ROI
    ///     @param centerCoord ROI coordinates
    Q_INVOKABLE void guidedModeROI(const QGeoCoordinate& centerCoord);
    Q_INVOKABLE void stopGuidedModeROI();

    /// Command vehicle to pause at current location. If vehicle supports guide mode, vehicle will be left
    /// in guided mode after pause.
    Q_INVOKABLE void pauseVehicle(void);

    /// Command vehicle to kill all motors no matter what state
    Q_INVOKABLE void emergencyStop(void);

    /// Command vehicle to abort landing
    Q_INVOKABLE void abortLanding(double climbOutAltitude);

    Q_INVOKABLE void startMission(void);

    /// Alter the current mission item on the vehicle
    Q_INVOKABLE void setCurrentMissionSequence(int seq);

    /// Reboot vehicle
    Q_INVOKABLE void rebootVehicle();

    /// Clear Messages
    Q_INVOKABLE void clearMessages();

    Q_INVOKABLE void triggerCamera(void);
    Q_INVOKABLE void sendPlan(QString planFile);

    /// Used to check if running current version is equal or higher than the one being compared.
    //  returns 1 if current > compare, 0 if current == compare, -1 if current < compare
    Q_INVOKABLE int versionCompare(QString& compare);
    Q_INVOKABLE int versionCompare(int major, int minor, int patch);

    /// Test motor
    ///     @param motor Motor number, 1-based
    ///     @param percent 0-no power, 100-full power
    ///     @param timeoutSec Disabled motor after this amount of time
    Q_INVOKABLE void motorTest(int motor, int percent, int timeoutSecs);

    Q_INVOKABLE void setPIDTuningTelemetryMode(bool pidTuning);

    Q_INVOKABLE void gimbalControlValue (double pitch, double yaw);
    Q_INVOKABLE void gimbalPitchStep    (int direction);
    Q_INVOKABLE void gimbalYawStep      (int direction);
    Q_INVOKABLE void centerGimbal       ();

#if !defined(NO_ARDUPILOT_DIALECT)
    Q_INVOKABLE void flashBootloader(void);
#endif

    bool    guidedModeSupported     (void) const;
    bool    pauseVehicleSupported   (void) const;
    bool    orbitModeSupported      (void) const;
    bool    roiModeSupported        (void) const;
    bool    takeoffVehicleSupported (void) const;
    QString gotoFlightMode          (void) const;

    // Property accessors

    QGeoCoordinate coordinate       (void) { return _coordinate; }
    QGeoCoordinate armedPosition    (void) { return _armedPosition; }

    typedef enum {
        JoystickModeRC,         ///< Joystick emulates an RC Transmitter
        JoystickModeAttitude,
        JoystickModePosition,
        JoystickModeForce,
        JoystickModeVelocity,
        JoystickModeMax
    } JoystickMode_t;

    void updateFlightDistance(double distance);

    int joystickMode(void);
    void setJoystickMode(int mode);

    /// List of joystick mode names
    QStringList joystickModes(void);

    bool joystickEnabled(void);
    void setJoystickEnabled(bool enabled);

    // Is vehicle active with respect to current active vehicle in QGC
    bool active(void);
    void setActive(bool active);

    // Property accesors
    int id(void) { return _id; }
    QString name(void);
    MAV_AUTOPILOT firmwareType(void) const { return _firmwareType; }
    MAV_TYPE vehicleType(void) const { return _vehicleType; }
    Q_INVOKABLE QString vehicleTypeName(void) const;

    /// Returns the highest quality link available to the Vehicle. If you need to hold a reference to this link use
    /// LinkManager::sharedLinkInterfaceForGet to get QSharedPointer for link.
    LinkInterface* priorityLink(void) { return _priorityLink.data(); }

    /// Sends a message to the specified link
    /// @return true: message sent, false: Link no longer connected
    bool sendMessageOnLink(LinkInterface* link, mavlink_message_t message);

    /// Sends the specified messages multiple times to the vehicle in order to attempt to
    /// guarantee that it makes it to the vehicle.
    void sendMessageMultiple(mavlink_message_t message);

    /// Provides access to uas from vehicle. Temporary workaround until UAS is fully phased out.
    UAS* uas(void) { return _uas; }

    /// Provides access to uas from vehicle. Temporary workaround until AutoPilotPlugin is fully phased out.
    AutoPilotPlugin* autopilotPlugin(void) { return _autopilotPlugin; }

    /// Provides access to the Firmware Plugin for this Vehicle
    FirmwarePlugin* firmwarePlugin(void) { return _firmwarePlugin; }

    MissionManager*     missionManager(void)    { return _missionManager; }
    GeoFenceManager*    geoFenceManager(void)   { return _geoFenceManager; }
    RallyPointManager*  rallyPointManager(void) { return _rallyPointManager; }

    QGeoCoordinate homePosition(void);

    bool armed      () { return _armed; }
    void setArmed   (bool armed);

<<<<<<< HEAD
    bool flightModeSetAvailable(void);
    QStringList flightModes(void);
    QStringList joystickFlightModes(void);
    QString flightMode(void) const;
    void setFlightMode(const QString& flightMode);
=======
    bool flightModeSetAvailable             (void);
    QStringList flightModes                 (void);
    QStringList extraJoystickFlightModes    (void);
    QString flightMode                      (void) const;
    void setFlightMode                      (const QString& flightMode);
>>>>>>> 1b6293c6

    QString priorityLinkName(void) const;
    QVariantList links(void) const;
    void setPriorityLinkByName(const QString& priorityLinkName);

    bool hilMode(void);
    void setHilMode(bool hilMode);

    bool fixedWing(void) const;
    bool multiRotor(void) const;
    bool vtol(void) const;
    bool rover(void) const;
    bool sub(void) const;

    bool supportsThrottleModeCenterZero (void) const;
    bool supportsNegativeThrust         (void);
    bool supportsRadio                  (void) const;
    bool supportsJSButton               (void) const;
    bool supportsMotorInterference      (void) const;
    bool supportsTerrainFrame           (void) const;

    void setGuidedMode(bool guidedMode);

    QString prearmError(void) const { return _prearmError; }
    void setPrearmError(const QString& prearmError);

    QmlObjectListModel* cameraTriggerPoints (void) { return &_cameraTriggerPoints; }

    int  flowImageIndex() { return _flowImageIndex; }

    //-- Mavlink Logging
    void startMavlinkLog();
    void stopMavlinkLog();

    /// Requests the specified data stream from the vehicle
    ///     @param stream Stream which is being requested
    ///     @param rate Rate at which to send stream in Hz
    ///     @param sendMultiple Send multiple time to guarantee Vehicle reception
    void requestDataStream(MAV_DATA_STREAM stream, uint16_t rate, bool sendMultiple = true);

    typedef enum {
        MessageNone,
        MessageNormal,
        MessageWarning,
        MessageError
    } MessageType_t;

    bool            messageTypeNone         () { return _currentMessageType == MessageNone; }
    bool            messageTypeNormal       () { return _currentMessageType == MessageNormal; }
    bool            messageTypeWarning      () { return _currentMessageType == MessageWarning; }
    bool            messageTypeError        () { return _currentMessageType == MessageError; }
    int             newMessageCount         () { return _currentMessageCount; }
    int             messageCount            () { return _messageCount; }
    QString         formatedMessages        ();
    QString         formatedMessage         () { return _formatedMessage; }
    QString         latestError             () { return _latestError; }
    float           latitude                () { return static_cast<float>(_coordinate.latitude()); }
    float           longitude               () { return static_cast<float>(_coordinate.longitude()); }
    bool            mavPresent              () { return _mav != nullptr; }
    int             rcRSSI                  () { return _rcRSSI; }
    bool            px4Firmware             () const { return _firmwareType == MAV_AUTOPILOT_PX4; }
    bool            apmFirmware             () const { return _firmwareType == MAV_AUTOPILOT_ARDUPILOTMEGA; }
    bool            genericFirmware         () const { return !px4Firmware() && !apmFirmware(); }
    bool            connectionLost          () const { return _connectionLost; }
    bool            connectionLostEnabled   () const { return _connectionLostEnabled; }
    uint            messagesReceived        () { return _messagesReceived; }
    uint            messagesSent            () { return _messagesSent; }
    uint            messagesLost            () { return _messagesLost; }
    bool            flying                  () const { return _flying; }
    bool            landing                 () const { return _landing; }
    bool            guidedMode              () const;
    bool            vtolInFwdFlight         () const { return _vtolInFwdFlight; }
    uint8_t         baseMode                () const { return _base_mode; }
    uint32_t        customMode              () const { return _custom_mode; }
    bool            isOfflineEditingVehicle () const { return _offlineEditingVehicle; }
    QString         brandImageIndoor        () const;
    QString         brandImageOutdoor       () const;
    QStringList     unhealthySensors        () const;
    int             sensorsPresentBits      () const { return static_cast<int>(_onboardControlSensorsPresent); }
    int             sensorsEnabledBits      () const { return static_cast<int>(_onboardControlSensorsEnabled); }
    int             sensorsHealthBits       () const { return static_cast<int>(_onboardControlSensorsHealth); }
    int             sensorsUnhealthyBits    () const { return static_cast<int>(_onboardControlSensorsUnhealthy); }
    QString         missionFlightMode       () const;
    QString         pauseFlightMode         () const;
    QString         rtlFlightMode           () const;
    QString         smartRTLFlightMode      () const;
    bool            supportsSmartRTL        () const;
    QString         landFlightMode          () const;
    QString         takeControlFlightMode   () const;
    QString         followFlightMode        () const;
    double          defaultCruiseSpeed      () const { return _defaultCruiseSpeed; }
    double          defaultHoverSpeed       () const { return _defaultHoverSpeed; }
    QString         firmwareTypeString      () const;
    QString         vehicleTypeString       () const;
    int             telemetryRRSSI          () { return _telemetryRRSSI; }
    int             telemetryLRSSI          () { return _telemetryLRSSI; }
    unsigned int    telemetryRXErrors       () { return _telemetryRXErrors; }
    unsigned int    telemetryFixed          () { return _telemetryFixed; }
    unsigned int    telemetryTXBuffer       () { return _telemetryTXBuffer; }
    int             telemetryLNoise         () { return _telemetryLNoise; }
    int             telemetryRNoise         () { return _telemetryRNoise; }
    bool            autoDisarm              ();
    bool            highLatencyLink         () const { return _highLatencyLink; }
    bool            orbitActive             () const { return _orbitActive; }
    QGCMapCircle*   orbitMapCircle          () { return &_orbitMapCircle; }

    /// Get the maximum MAVLink protocol version supported
    /// @return the maximum version
    unsigned        maxProtoVersion         () const { return _maxProtoVersion; }

    Fact* roll              (void) { return &_rollFact; }
    Fact* pitch             (void) { return &_pitchFact; }
    Fact* heading           (void) { return &_headingFact; }
    Fact* rollRate          (void) { return &_rollRateFact; }
    Fact* pitchRate         (void) { return &_pitchRateFact; }
    Fact* yawRate           (void) { return &_yawRateFact; }
    Fact* airSpeed          (void) { return &_airSpeedFact; }
    Fact* groundSpeed       (void) { return &_groundSpeedFact; }
    Fact* climbRate         (void) { return &_climbRateFact; }
    Fact* altitudeRelative  (void) { return &_altitudeRelativeFact; }
    Fact* altitudeAMSL      (void) { return &_altitudeAMSLFact; }
    Fact* flightDistance    (void) { return &_flightDistanceFact; }
    Fact* distanceToHome    (void) { return &_distanceToHomeFact; }
    Fact* headingToNextWP   (void) { return &_headingToNextWPFact; }
    Fact* headingToHome     (void) { return &_headingToHomeFact; }
    Fact* distanceToGCS     (void) { return &_distanceToGCSFact; }
    Fact* hobbs             (void) { return &_hobbsFact; }
    Fact* throttlePct       (void) { return &_throttlePctFact; }

    FactGroup* gpsFactGroup             (void) { return &_gpsFactGroup; }
    FactGroup* battery1FactGroup        (void) { return &_battery1FactGroup; }
    FactGroup* battery2FactGroup        (void) { return &_battery2FactGroup; }
    FactGroup* windFactGroup            (void) { return &_windFactGroup; }
    FactGroup* vibrationFactGroup       (void) { return &_vibrationFactGroup; }
    FactGroup* temperatureFactGroup     (void) { return &_temperatureFactGroup; }
    FactGroup* clockFactGroup           (void) { return &_clockFactGroup; }
    FactGroup* setpointFactGroup        (void) { return &_setpointFactGroup; }
    FactGroup* distanceSensorFactGroup  (void) { return &_distanceSensorFactGroup; }
    FactGroup* estimatorStatusFactGroup (void) { return &_estimatorStatusFactGroup; }

    void setConnectionLostEnabled(bool connectionLostEnabled);

    ParameterManager*       parameterManager() { return _parameterManager; }
    ParameterManager*       parameterManager() const { return _parameterManager; }
    VehicleObjectAvoidance* objectAvoidance()  { return _objectAvoidance; }

    static const int cMaxRcChannels = 18;

    bool containsLink(LinkInterface* link) { return _links.contains(link); }

    /// Sends the specified MAV_CMD to the vehicle. If no Ack is received command will be retried. If a sendMavCommand is already in progress
    /// the command will be queued and sent when the previous command completes.
    ///     @param component Component to send to
    ///     @param command MAV_CMD to send
    ///     @param showError true: Display error to user if command failed, false:  no error shown
    /// Signals: mavCommandResult on success or failure
    void sendMavCommand(int component, MAV_CMD command, bool showError, float param1 = 0.0f, float param2 = 0.0f, float param3 = 0.0f, float param4 = 0.0f, float param5 = 0.0f, float param6 = 0.0f, float param7 = 0.0f);
    void sendMavCommandInt(int component, MAV_CMD command, MAV_FRAME frame, bool showError, float param1, float param2, float param3, float param4, double param5, double param6, float param7);

    /// Same as sendMavCommand but available from Qml.
    Q_INVOKABLE void sendCommand(int component, int command, bool showError, double param1 = 0.0, double param2 = 0.0, double param3 = 0.0, double param4 = 0.0, double param5 = 0.0, double param6 = 0.0, double param7 = 0.0)
    {
        sendMavCommand(
            component, static_cast<MAV_CMD>(command),
            showError,
            static_cast<float>(param1),
            static_cast<float>(param2),
            static_cast<float>(param3),
            static_cast<float>(param4),
            static_cast<float>(param5),
            static_cast<float>(param6),
            static_cast<float>(param7));
    }

    int firmwareMajorVersion(void) const { return _firmwareMajorVersion; }
    int firmwareMinorVersion(void) const { return _firmwareMinorVersion; }
    int firmwarePatchVersion(void) const { return _firmwarePatchVersion; }
    int firmwareVersionType(void) const { return _firmwareVersionType; }
    int firmwareCustomMajorVersion(void) const { return _firmwareCustomMajorVersion; }
    int firmwareCustomMinorVersion(void) const { return _firmwareCustomMinorVersion; }
    int firmwareCustomPatchVersion(void) const { return _firmwareCustomPatchVersion; }
    QString firmwareVersionTypeString(void) const;
    void setFirmwareVersion(int majorVersion, int minorVersion, int patchVersion, FIRMWARE_VERSION_TYPE versionType = FIRMWARE_VERSION_TYPE_OFFICIAL);
    void setFirmwareCustomVersion(int majorVersion, int minorVersion, int patchVersion);
    static const int versionNotSetValue = -1;

    QString gitHash(void) const { return _gitHash; }
    quint64 vehicleUID(void) const { return _uid; }
    QString vehicleUIDStr();

    bool soloFirmware(void) const { return _soloFirmware; }
    void setSoloFirmware(bool soloFirmware);

    int defaultComponentId(void) { return _defaultComponentId; }

    /// Sets the default component id for an offline editing vehicle
    void setOfflineEditingDefaultComponentId(int defaultComponentId);

    /// @return -1 = Unknown, Number of motors on vehicle
    int motorCount(void);

    /// @return true: Motors are coaxial like an X8 config, false: Quadcopter for example
    bool coaxialMotors(void);

    /// @return true: X confiuration, false: Plus configuration
    bool xConfigMotors(void);

    /// @return Firmware plugin instance data associated with this Vehicle
    QObject* firmwarePluginInstanceData(void) { return _firmwarePluginInstanceData; }

    /// Sets the firmware plugin instance data associated with this Vehicle. This object will be parented to the Vehicle
    /// and destroyed when the vehicle goes away.
    void setFirmwarePluginInstanceData(QObject* firmwarePluginInstanceData);

    QString vehicleImageOpaque  () const;
    QString vehicleImageOutline () const;
    QString vehicleImageCompass () const;

    const QVariantList&         toolBarIndicators   ();
    const QVariantList&         staticCameraList    (void) const;

    bool capabilitiesKnown      (void) const { return _vehicleCapabilitiesKnown; }
    uint64_t capabilityBits     (void) const { return _capabilityBits; }    // Change signalled by capabilityBitsChanged

    QGCCameraManager*           dynamicCameras      () { return _cameras; }
    QString                     hobbsMeter          ();

    /// @true: When flying a mission the vehicle is always facing towards the next waypoint
    bool vehicleYawsToNextWaypointInMission(void) const;

    /// The vehicle is responsible for making the initial request for the Plan.
    /// @return: true: initial request is complete, false: initial request is still in progress;
    bool initialPlanRequestComplete(void) const { return _initialPlanRequestComplete; }

    void forceInitialPlanRequestComplete(void);

    void _setFlying(bool flying);
    void _setLanding(bool landing);
    void _setHomePosition(QGeoCoordinate& homeCoord);
    void _setMaxProtoVersion (unsigned version);

    /// Vehicle is about to be deleted
    void prepareDelete();

    quint64     mavlinkSentCount        () { return _mavlinkSentCount; }        /// Calculated total number of messages sent to us
    quint64     mavlinkReceivedCount    () { return _mavlinkReceivedCount; }    /// Total number of sucessful messages received
    quint64     mavlinkLossCount        () { return _mavlinkLossCount; }        /// Total number of lost messages
    float       mavlinkLossPercent      () { return _mavlinkLossPercent; }      /// Running loss rate

    qreal       gimbalRoll              () { return static_cast<qreal>(_curGimbalRoll);}
    qreal       gimbalPitch             () { return static_cast<qreal>(_curGimbalPitch); }
    qreal       gimbalYaw               () { return static_cast<qreal>(_curGinmbalYaw); }
    bool        gimbalData              () { return _haveGimbalData; }
    bool        isROIEnabled            () { return _isROIEnabled; }

public slots:
    void setVtolInFwdFlight             (bool vtolInFwdFlight);

signals:
    void allLinksInactive(Vehicle* vehicle);
    void coordinateChanged(QGeoCoordinate coordinate);
    void joystickModeChanged(int mode);
    void joystickEnabledChanged(bool enabled);
    void activeChanged(bool active);
    void mavlinkMessageReceived(const mavlink_message_t& message);
    void homePositionChanged(const QGeoCoordinate& homePosition);
    void armedPositionChanged();
    void armedChanged(bool armed);
    void flightModeChanged(const QString& flightMode);
    void hilModeChanged(bool hilMode);
    /** @brief HIL actuator controls (replaces HIL controls) */
    void hilActuatorControlsChanged(quint64 time, quint64 flags, float ctl_0, float ctl_1, float ctl_2, float ctl_3, float ctl_4, float ctl_5, float ctl_6, float ctl_7, float ctl_8, float ctl_9, float ctl_10, float ctl_11, float ctl_12, float ctl_13, float ctl_14, float ctl_15, quint8 mode);
    void connectionLostChanged(bool connectionLost);
    void connectionLostEnabledChanged(bool connectionLostEnabled);
    void autoDisconnectChanged(bool autoDisconnectChanged);
    void flyingChanged(bool flying);
    void landingChanged(bool landing);
    void guidedModeChanged(bool guidedMode);
    void vtolInFwdFlightChanged(bool vtolInFwdFlight);
    void prearmErrorChanged(const QString& prearmError);
    void soloFirmwareChanged(bool soloFirmware);
    void unhealthySensorsChanged(void);
    void defaultCruiseSpeedChanged(double cruiseSpeed);
    void defaultHoverSpeedChanged(double hoverSpeed);
    void firmwareTypeChanged(void);
    void vehicleTypeChanged(void);
    void dynamicCamerasChanged();
    void hobbsMeterChanged();
    void capabilitiesKnownChanged(bool capabilitiesKnown);
    void initialPlanRequestCompleteChanged(bool initialPlanRequestComplete);
    void capabilityBitsChanged(uint64_t capabilityBits);
    void toolBarIndicatorsChanged(void);
    void highLatencyLinkChanged(bool highLatencyLink);
    void priorityLinkNameChanged(const QString& priorityLinkName);
    void linksChanged(void);
    void linksPropertiesChanged(void);
    void textMessageReceived(int uasid, int componentid, int severity, QString text);

    void messagesReceivedChanged    ();
    void messagesSentChanged        ();
    void messagesLostChanged        ();

    /// Used internally to move sendMessage call to main thread
    void _sendMessageOnLinkOnThread(LinkInterface* link, mavlink_message_t message);

    void messageTypeChanged         ();
    void newMessageCountChanged     ();
    void messageCountChanged        ();
    void formatedMessagesChanged    ();
    void formatedMessageChanged     ();
    void latestErrorChanged         ();
    void longitudeChanged           ();
    void currentConfigChanged       ();
    void flowImageIndexChanged      ();
    void rcRSSIChanged              (int rcRSSI);
    void telemetryRRSSIChanged      (int value);
    void telemetryLRSSIChanged      (int value);
    void telemetryRXErrorsChanged   (unsigned int value);
    void telemetryFixedChanged      (unsigned int value);
    void telemetryTXBufferChanged   (unsigned int value);
    void telemetryLNoiseChanged     (int value);
    void telemetryRNoiseChanged     (int value);
    void autoDisarmChanged          (void);
    void flightModesChanged         (void);
    void sensorsPresentBitsChanged  (int sensorsPresentBits);
    void sensorsEnabledBitsChanged  (int sensorsEnabledBits);
    void sensorsHealthBitsChanged   (int sensorsHealthBits);
    void sensorsUnhealthyBitsChanged(int sensorsUnhealthyBits);
    void orbitActiveChanged         (bool orbitActive);

    void firmwareVersionChanged(void);
    void firmwareCustomVersionChanged(void);
    void gitHashChanged(QString hash);
    void vehicleUIDChanged();
    void auxiliaryLinkAdded(Vehicle *vehicle, LinkInterface *link);

    /// New RC channel values
    ///     @param channelCount Number of available channels, cMaxRcChannels max
    ///     @param pwmValues -1 signals channel not available
    void rcChannelsChanged(int channelCount, int pwmValues[cMaxRcChannels]);

    /// Remote control RSSI changed  (0% - 100%)
    void remoteControlRSSIChanged(uint8_t rssi);

    void mavlinkRawImu(mavlink_message_t message);
    void mavlinkScaledImu1(mavlink_message_t message);
    void mavlinkScaledImu2(mavlink_message_t message);
    void mavlinkScaledImu3(mavlink_message_t message);

    // Mavlink Log Download
    void mavlinkLogData (Vehicle* vehicle, uint8_t target_system, uint8_t target_component, uint16_t sequence, uint8_t first_message, QByteArray data, bool acked);

    /// Signalled in response to usage of sendMavCommand
    ///     @param vehicleId Vehicle which command was sent to
    ///     @param component Component which command was sent to
    ///     @param command MAV_CMD Command which was sent
    ///     @param result MAV_RESULT returned in ack
    ///     @param noResponseFromVehicle true: vehicle did not respond to command, false: vehicle responsed, MAV_RESULT in result
    void mavCommandResult(int vehicleId, int component, int command, int result, bool noReponseFromVehicle);

    // MAVlink Serial Data
    void mavlinkSerialControl(uint8_t device, uint8_t flags, uint16_t timeout, uint32_t baudrate, QByteArray data);

    // MAVLink protocol version
    void requestProtocolVersion     (unsigned version);
    void mavlinkStatusChanged       ();

    void gimbalRollChanged          ();
    void gimbalPitchChanged         ();
    void gimbalYawChanged           ();
    void gimbalDataChanged          ();
    void isROIEnabledChanged        ();

private slots:
    void _mavlinkMessageReceived(LinkInterface* link, mavlink_message_t message);
    void _linkInactiveOrDeleted(LinkInterface* link);
    void _sendMessageOnLink(LinkInterface* link, mavlink_message_t message);
    void _sendMessageMultipleNext(void);
    void _parametersReady(bool parametersReady);
    void _remoteControlRSSIChanged(uint8_t rssi);
    void _handleFlightModeChanged(const QString& flightMode);
    void _announceArmedChanged(bool armed);
    void _offlineFirmwareTypeSettingChanged(QVariant value);
    void _offlineVehicleTypeSettingChanged(QVariant value);
    void _offlineCruiseSpeedSettingChanged(QVariant value);
    void _offlineHoverSpeedSettingChanged(QVariant value);
    void _updateHighLatencyLink(bool sendCommand = true);

    void _handleTextMessage                 (int newCount);
    void _handletextMessageReceived         (UASMessage* message);
    /** @brief A new camera image has arrived */
    void _imageReady                        (UASInterface* uas);
    void _prearmErrorTimeout(void);
    void _missionLoadComplete(void);
    void _geoFenceLoadComplete(void);
    void _rallyPointLoadComplete(void);
    void _sendMavCommandAgain(void);
    void _clearCameraTriggerPoints(void);
    void _updateDistanceHeadingToHome(void);
    void _updateHeadingToNextWP(void);
    void _updateDistanceToGCS(void);
    void _updateHobbsMeter(void);
    void _vehicleParamLoaded(bool ready);
    void _sendQGCTimeToVehicle(void);
    void _mavlinkMessageStatus(int uasId, uint64_t totalSent, uint64_t totalReceived, uint64_t totalLoss, float lossPercent);

    void _trafficUpdate         (bool alert, QString traffic_id, QString vehicle_id, QGeoCoordinate location, float heading);
    void _orbitTelemetryTimeout (void);
    void _protocolVersionTimeOut(void);
    void _updateFlightTime      (void);

private:
    bool _containsLink          (LinkInterface* link);
    void _addLink               (LinkInterface* link);
    void _joystickChanged       (Joystick* joystick);
    void _loadSettings(void);
    void _saveSettings(void);
    void _startJoystick(bool start);
    void _handlePing(LinkInterface* link, mavlink_message_t& message);
    void _handleHomePosition(mavlink_message_t& message);
    void _handleHeartbeat(mavlink_message_t& message);
    void _handleRadioStatus(mavlink_message_t& message);
    void _handleRCChannels(mavlink_message_t& message);
    void _handleRCChannelsRaw(mavlink_message_t& message);
    void _handleBatteryStatus(mavlink_message_t& message);
    void _handleSysStatus(mavlink_message_t& message);
    void _handleWindCov(mavlink_message_t& message);
    void _handleVibration(mavlink_message_t& message);
    void _handleExtendedSysState(mavlink_message_t& message);
    void _handleCommandAck(mavlink_message_t& message);
    void _handleCommandLong(mavlink_message_t& message);
    void _handleAutopilotVersion(LinkInterface* link, mavlink_message_t& message);
    void _handleProtocolVersion(LinkInterface* link, mavlink_message_t& message);
    void _handleHilActuatorControls(mavlink_message_t& message);
    void _handleGpsRawInt(mavlink_message_t& message);
    void _handleGlobalPositionInt(mavlink_message_t& message);
    void _handleAltitude(mavlink_message_t& message);
    void _handleVfrHud(mavlink_message_t& message);
    void _handleScaledPressure(mavlink_message_t& message);
    void _handleScaledPressure2(mavlink_message_t& message);
    void _handleScaledPressure3(mavlink_message_t& message);
    void _handleHighLatency2(mavlink_message_t& message);
    void _handleAttitudeWorker(double rollRadians, double pitchRadians, double yawRadians);
    void _handleAttitude(mavlink_message_t& message);
    void _handleAttitudeQuaternion(mavlink_message_t& message);
    void _handleAttitudeTarget(mavlink_message_t& message);
    void _handleDistanceSensor(mavlink_message_t& message);
    void _handleEstimatorStatus(mavlink_message_t& message);
    void _handleStatusText(mavlink_message_t& message, bool longVersion);
    void _handleOrbitExecutionStatus(const mavlink_message_t& message);
    void _handleMessageInterval(const mavlink_message_t& message);
    void _handleGimbalOrientation(const mavlink_message_t& message);
    void _handleObstacleDistance(const mavlink_message_t& message);
    // ArduPilot dialect messages
#if !defined(NO_ARDUPILOT_DIALECT)
    void _handleCameraFeedback(const mavlink_message_t& message);
    void _handleWind(mavlink_message_t& message);
#endif
    void _handleCameraImageCaptured(const mavlink_message_t& message);
    void _handleADSBVehicle(const mavlink_message_t& message);
    void _missionManagerError(int errorCode, const QString& errorMsg);
    void _geoFenceManagerError(int errorCode, const QString& errorMsg);
    void _rallyPointManagerError(int errorCode, const QString& errorMsg);
    void _linkActiveChanged(LinkInterface* link, bool active, int vehicleID);
    void _say(const QString& text);
    QString _vehicleIdSpeech(void);
    void _handleMavlinkLoggingData(mavlink_message_t& message);
    void _handleMavlinkLoggingDataAcked(mavlink_message_t& message);
    void _ackMavlinkLogData(uint16_t sequence);
    void _sendNextQueuedMavCommand(void);
    void _updatePriorityLink(bool updateActive, bool sendCommand);
    void _commonInit(void);
    void _startPlanRequest(void);
    void _setupAutoDisarmSignalling(void);
    void _setCapabilities(uint64_t capabilityBits);
    void _updateArmed(bool armed);
    bool _apmArmingNotRequired(void);
    void _pidTuningAdjustRates(bool setRatesForTuning);
    void _handleUnsupportedRequestAutopilotCapabilities(void);
    void _handleUnsupportedRequestProtocolVersion(void);
    void _initializeCsv();
    void _writeCsvLine();
    void _flightTimerStart(void);
    void _flightTimerStop(void);

    int     _id;                    ///< Mavlink system id
    int     _defaultComponentId;
    bool    _active;
    bool    _offlineEditingVehicle; ///< This Vehicle is a "disconnected" vehicle for ui use while offline editing

    MAV_AUTOPILOT       _firmwareType;
    MAV_TYPE            _vehicleType;
    FirmwarePlugin*     _firmwarePlugin;
    QObject*            _firmwarePluginInstanceData;
    AutoPilotPlugin*    _autopilotPlugin;
    MAVLinkProtocol*    _mavlink;
    bool                _soloFirmware;
    QGCToolbox*         _toolbox;
    SettingsManager*    _settingsManager;

    QTimer                  _csvLogTimer;
    QFile                   _csvLogFile;

    QList<LinkInterface*> _links;

    JoystickMode_t  _joystickMode;
    bool            _joystickEnabled;

    UAS* _uas;

    QGeoCoordinate  _coordinate;
    QGeoCoordinate  _homePosition;
    QGeoCoordinate  _armedPosition;

    UASInterface*   _mav;
    int             _currentMessageCount;
    int             _messageCount;
    int             _currentErrorCount;
    int             _currentWarningCount;
    int             _currentNormalCount;
    MessageType_t   _currentMessageType;
    QString         _latestError;
    int             _updateCount;
    QString         _formatedMessage;
    int             _rcRSSI;
    double          _rcRSSIstore;
    bool            _autoDisconnect;    ///< true: Automatically disconnect vehicle when last connection goes away or lost heartbeat
    bool            _flying;
    bool            _landing;
    bool            _vtolInFwdFlight;
    uint32_t        _onboardControlSensorsPresent;
    uint32_t        _onboardControlSensorsEnabled;
    uint32_t        _onboardControlSensorsHealth;
    uint32_t        _onboardControlSensorsUnhealthy;
    bool            _gpsRawIntMessageAvailable;
    bool            _globalPositionIntMessageAvailable;
    double          _defaultCruiseSpeed;
    double          _defaultHoverSpeed;
    int             _telemetryRRSSI;
    int             _telemetryLRSSI;
    uint32_t        _telemetryRXErrors;
    uint32_t        _telemetryFixed;
    uint32_t        _telemetryTXBuffer;
    int             _telemetryLNoise;
    int             _telemetryRNoise;
    bool            _mavlinkProtocolRequestComplete;
    unsigned        _maxProtoVersion;
    bool            _vehicleCapabilitiesKnown;
    uint64_t        _capabilityBits;
    bool            _highLatencyLink;
    bool            _receivingAttitudeQuaternion;

    QGCCameraManager* _cameras;

    typedef struct {
        int         component;
        bool        commandInt; // true: use COMMAND_INT, false: use COMMAND_LONG
        MAV_CMD     command;
        MAV_FRAME   frame;
        double      rgParam[7];
        bool        showError;
    } MavCommandQueueEntry_t;

    QList<MavCommandQueueEntry_t>   _mavCommandQueue;
    QTimer                          _mavCommandAckTimer;
    int                             _mavCommandRetryCount;
    static const int                _mavCommandMaxRetryCount = 3;
    static const int                _mavCommandAckTimeoutMSecs = 3000;
    static const int                _mavCommandAckTimeoutMSecsHighLatency = 120000;

    QString             _prearmError;
    QTimer              _prearmErrorTimer;
    static const int    _prearmErrorTimeoutMSecs = 35 * 1000;   ///< Take away prearm error after 35 seconds

    // Lost connection handling
    bool                _connectionLost;
    bool                _connectionLostEnabled;

    bool                _initialPlanRequestComplete;

    MissionManager*     _missionManager;
    bool                _missionManagerInitialRequestSent;

    GeoFenceManager*    _geoFenceManager;
    bool                _geoFenceManagerInitialRequestSent;

    RallyPointManager*  _rallyPointManager;
    bool                _rallyPointManagerInitialRequestSent;

    ParameterManager*       _parameterManager   = nullptr;
    VehicleObjectAvoidance* _objectAvoidance    = nullptr;

#if defined(QGC_AIRMAP_ENABLED)
    AirspaceVehicleManager* _airspaceVehicleManager;
#endif

    bool    _armed;         ///< true: vehicle is armed
    uint8_t _base_mode;     ///< base_mode from HEARTBEAT
    uint32_t _custom_mode;  ///< custom_mode from HEARTBEAT

    /// Used to store a message being sent by sendMessageMultiple
    typedef struct {
        mavlink_message_t   message;    ///< Message to send multiple times
        int                 retryCount; ///< Number of retries left
    } SendMessageMultipleInfo_t;

    QList<SendMessageMultipleInfo_t> _sendMessageMultipleList;    ///< List of messages being sent multiple times

    static const int _sendMessageMultipleRetries = 5;
    static const int _sendMessageMultipleIntraMessageDelay = 500;

    QTimer  _sendMultipleTimer;
    int     _nextSendMessageMultipleIndex;

    QTime                           _flightTimer;
    QTimer                          _flightTimeUpdater;
    TrajectoryPoints*               _trajectoryPoints;
    QmlObjectListModel              _cameraTriggerPoints;
    //QMap<QString, ADSBVehicle*>     _trafficVehicleMap;

    // Toolbox references
    FirmwarePluginManager*      _firmwarePluginManager;
    JoystickManager*            _joystickManager;

    int                         _flowImageIndex;

    bool _allLinksInactiveSent; ///< true: allLinkInactive signal already sent one time

    uint                _messagesReceived;
    uint                _messagesSent;
    uint                _messagesLost;
    uint8_t             _messageSeq;
    uint8_t             _compID;
    bool                _heardFrom;

    float               _curGimbalRoll  = 0.0f;
    float               _curGimbalPitch = 0.0f;
    float               _curGinmbalYaw  = 0.0f;
    bool                _haveGimbalData = false;
    bool                _isROIEnabled   = false;
    Joystick*           _activeJoystick = nullptr;
    QTimer              _gimbalTimer;

    int _firmwareMajorVersion;
    int _firmwareMinorVersion;
    int _firmwarePatchVersion;
    int _firmwareCustomMajorVersion;
    int _firmwareCustomMinorVersion;
    int _firmwareCustomPatchVersion;
    FIRMWARE_VERSION_TYPE _firmwareVersionType;

    QString _gitHash;
    quint64 _uid;

    QTime   _lastBatteryAnnouncement;
    int     _lastAnnouncedLowBatteryPercent;

    SharedLinkInterfacePointer _priorityLink;  // We always keep a reference to the priority link to manage shutdown ordering
    bool _priorityLinkCommanded;

    uint64_t    _mavlinkSentCount       = 0;
    uint64_t    _mavlinkReceivedCount   = 0;
    uint64_t    _mavlinkLossCount       = 0;
    float       _mavlinkLossPercent     = 0.0f;

    QMap<QString, QTime> _noisySpokenPrearmMap; ///< Used to prevent PreArm messages from being spoken too often

    // Orbit status values
    bool            _orbitActive;
    QGCMapCircle    _orbitMapCircle;
    QTimer          _orbitTelemetryTimer;
    static const int _orbitTelemetryTimeoutMsecs = 3000; // No telemetry for this amount and orbit will go inactive

    // PID Tuning telemetry mode
    bool            _pidTuningTelemetryMode;
    bool            _pidTuningWaitingForRates;
    QList<int>      _pidTuningMessages;
    QMap<int, int>  _pidTuningMessageRatesUsecs;

    // FactGroup facts

    Fact _rollFact;
    Fact _pitchFact;
    Fact _headingFact;
    Fact _rollRateFact;
    Fact _pitchRateFact;
    Fact _yawRateFact;
    Fact _groundSpeedFact;
    Fact _airSpeedFact;
    Fact _climbRateFact;
    Fact _altitudeRelativeFact;
    Fact _altitudeAMSLFact;
    Fact _flightDistanceFact;
    Fact _flightTimeFact;
    Fact _distanceToHomeFact;
    Fact _headingToNextWPFact;
    Fact _headingToHomeFact;
    Fact _distanceToGCSFact;
    Fact _hobbsFact;
    Fact _throttlePctFact;

    VehicleGPSFactGroup             _gpsFactGroup;
    VehicleBatteryFactGroup         _battery1FactGroup;
    VehicleBatteryFactGroup         _battery2FactGroup;
    VehicleWindFactGroup            _windFactGroup;
    VehicleVibrationFactGroup       _vibrationFactGroup;
    VehicleTemperatureFactGroup     _temperatureFactGroup;
    VehicleClockFactGroup           _clockFactGroup;
    VehicleSetpointFactGroup        _setpointFactGroup;
    VehicleDistanceSensorFactGroup  _distanceSensorFactGroup;
    VehicleEstimatorStatusFactGroup _estimatorStatusFactGroup;

    static const char* _rollFactName;
    static const char* _pitchFactName;
    static const char* _headingFactName;
    static const char* _rollRateFactName;
    static const char* _pitchRateFactName;
    static const char* _yawRateFactName;
    static const char* _groundSpeedFactName;
    static const char* _airSpeedFactName;
    static const char* _climbRateFactName;
    static const char* _altitudeRelativeFactName;
    static const char* _altitudeAMSLFactName;
    static const char* _flightDistanceFactName;
    static const char* _flightTimeFactName;
    static const char* _distanceToHomeFactName;
    static const char* _headingToNextWPFactName;
    static const char* _headingToHomeFactName;
    static const char* _distanceToGCSFactName;
    static const char* _hobbsFactName;
    static const char* _throttlePctFactName;

    static const char* _gpsFactGroupName;
    static const char* _battery1FactGroupName;
    static const char* _battery2FactGroupName;
    static const char* _windFactGroupName;
    static const char* _vibrationFactGroupName;
    static const char* _temperatureFactGroupName;
    static const char* _clockFactGroupName;
    static const char* _distanceSensorFactGroupName;
    static const char* _estimatorStatusFactGroupName;

    static const int _vehicleUIUpdateRateMSecs = 100;

    // Settings keys
    static const char* _settingsGroup;
    static const char* _joystickModeSettingsKey;
    static const char* _joystickEnabledSettingsKey;

};<|MERGE_RESOLUTION|>--- conflicted
+++ resolved
@@ -544,11 +544,7 @@
     Q_PROPERTY(bool                 autoDisarm              READ autoDisarm                                             NOTIFY autoDisarmChanged)
     Q_PROPERTY(bool                 flightModeSetAvailable  READ flightModeSetAvailable                                 CONSTANT)
     Q_PROPERTY(QStringList          flightModes             READ flightModes                                            NOTIFY flightModesChanged)
-<<<<<<< HEAD
-    Q_PROPERTY(QStringList          joystickFlightModes     READ joystickFlightModes                                    NOTIFY flightModesChanged)
-=======
     Q_PROPERTY(QStringList          extraJoystickFlightModes READ extraJoystickFlightModes                              NOTIFY flightModesChanged)
->>>>>>> 1b6293c6
     Q_PROPERTY(QString              flightMode              READ flightMode             WRITE setFlightMode             NOTIFY flightModeChanged)
     Q_PROPERTY(bool                 hilMode                 READ hilMode                WRITE setHilMode                NOTIFY hilModeChanged)
     Q_PROPERTY(TrajectoryPoints*    trajectoryPoints        MEMBER _trajectoryPoints                                    CONSTANT)
@@ -862,19 +858,11 @@
     bool armed      () { return _armed; }
     void setArmed   (bool armed);
 
-<<<<<<< HEAD
-    bool flightModeSetAvailable(void);
-    QStringList flightModes(void);
-    QStringList joystickFlightModes(void);
-    QString flightMode(void) const;
-    void setFlightMode(const QString& flightMode);
-=======
     bool flightModeSetAvailable             (void);
     QStringList flightModes                 (void);
     QStringList extraJoystickFlightModes    (void);
     QString flightMode                      (void) const;
     void setFlightMode                      (const QString& flightMode);
->>>>>>> 1b6293c6
 
     QString priorityLinkName(void) const;
     QVariantList links(void) const;
