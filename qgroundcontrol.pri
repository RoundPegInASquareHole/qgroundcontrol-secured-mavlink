--- conflicted
+++ resolved
@@ -375,7 +375,6 @@
 
     # Copy dependencies
 
-<<<<<<< HEAD
     debug {
         QMAKE_POST_LINK += && cp $$BASEDIR/lib/sdl/win32/SDL.dll $$TARGETDIR/debug/SDL.dll
         QMAKE_POST_LINK += && cp -r $$BASEDIR/audio $$TARGETDIR/debug/audio
@@ -387,16 +386,8 @@
         QMAKE_POST_LINK += && cp -r $$BASEDIR/audio $$TARGETDIR/release/audio
         QMAKE_POST_LINK += && cp -r $$BASEDIR/models $$TARGETDIR/release/models
     }
-=======
-    #QMAKE_PRE_LINK += && copy /Y \"$$BASEDIR_WIN\lib\sdl\win32\SDL.dll\" \"$$TARGETDIR_WIN\debug\SDL.dll\"
-    #QMAKE_PRE_LINK += && copy /Y \"$$BASEDIR_WIN\lib\sdl\win32\SDL.dll\" \"$$TARGETDIR_WIN\release\SDL.dll\"
-    #QMAKE_PRE_LINK += && xcopy \"$$BASEDIR_WIN\audio\" \"$$TARGETDIR_WIN\debug\audio\" /S /E /Y
-    #QMAKE_PRE_LINK += && xcopy \"$$BASEDIR_WIN\audio\" \"$$TARGETDIR_WIN\release\audio\" /S /E /Y
-    #QMAKE_PRE_LINK += && xcopy \"$$BASEDIR_WIN\models\" \"$$TARGETDIR_WIN\debug\models\" /S /E /Y
-    #QMAKE_PRE_LINK += && xcopy \"$$BASEDIR_WIN\models\" \"$$TARGETDIR_WIN\release\models\" /S /E /Y
->>>>>>> 1c1b5b69
 
     # osg/osgEarth dynamic casts might fail without this compiler option.
     # see http://osgearth.org/wiki/FAQ for details.
     QMAKE_CXXFLAGS += -Wl,-E
-}
+}