--- conflicted
+++ resolved
@@ -15,7 +15,7 @@
 #include "QGCApplication.h"
 #include "ParameterManager.h"
 
-#if !defined(__mobile__)
+#ifndef __mobile__
 #include "QGCFileDialog.h"
 #include "QGCMapRCToParamDialog.h"
 #include "MainWindow.h"
@@ -43,7 +43,7 @@
 
 ParameterEditorController::~ParameterEditorController()
 {
-
+    
 }
 
 QStringList ParameterEditorController::getGroupsForComponent(int componentId)
@@ -63,13 +63,13 @@
 QStringList ParameterEditorController::searchParametersForComponent(int componentId, const QString& searchText, bool searchInName, bool searchInDescriptions)
 {
     QStringList list;
-
+    
     foreach(const QString &paramName, _vehicle->parameterManager()->parameterNames(componentId)) {
         if (searchText.isEmpty()) {
             list += paramName;
         } else {
             Fact* fact = _vehicle->parameterManager()->getParameter(componentId, paramName);
-
+            
             if (searchInName && fact->name().contains(searchText, Qt::CaseInsensitive)) {
                 list += paramName;
             } else if (searchInDescriptions && (fact->shortDescription().contains(searchText, Qt::CaseInsensitive) || fact->longDescription().contains(searchText, Qt::CaseInsensitive))) {
@@ -78,7 +78,7 @@
         }
     }
     list.sort();
-
+    
     return list;
 }
 
@@ -97,12 +97,12 @@
 
     if (!filename.isEmpty()) {
         QFile file(filename);
-
+        
         if (!file.open(QIODevice::WriteOnly | QIODevice::Text)) {
             qgcApp()->showMessage(QString("Unable to create file: %1").arg(filename));
             return;
         }
-
+        
         QTextStream stream(&file);
         _vehicle->parameterManager()->writeParametersToStream(stream);
         file.close();
@@ -111,13 +111,8 @@
 
 void ParameterEditorController::saveToFilePicker(void)
 {
-<<<<<<< HEAD
-#if !defined(__mobile__)
-    QString fileName = QGCFileDialog::getSaveFileName(NULL,
-=======
 #ifndef __mobile__
     QString fileName = QGCFileDialog::getSaveFileName(MainWindow::instance(),
->>>>>>> 92bf4bd5
                                                       "Save Parameters",
                                                       QStandardPaths::writableLocation(QStandardPaths::DocumentsLocation),
                                                       "Parameter Files (*.params)",
@@ -130,7 +125,7 @@
 void ParameterEditorController::loadFromFile(const QString& filename)
 {
     QString errors;
-
+    
     if (!_autopilot) {
         qWarning() << "Internal error _autopilot==NULL";
         return;
@@ -138,16 +133,16 @@
 
     if (!filename.isEmpty()) {
         QFile file(filename);
-
+        
         if (!file.open(QIODevice::ReadOnly | QIODevice::Text)) {
             qgcApp()->showMessage(QString("Unable to open file: %1").arg(filename));
             return;
         }
-
+        
         QTextStream stream(&file);
         errors = _vehicle->parameterManager()->readParametersFromStream(stream);
         file.close();
-
+        
         if (!errors.isEmpty()) {
             emit showErrorMessage(errors);
         }
@@ -156,13 +151,8 @@
 
 void ParameterEditorController::loadFromFilePicker(void)
 {
-<<<<<<< HEAD
-#if !defined(__mobile__)
-    QString fileName = QGCFileDialog::getOpenFileName(NULL,
-=======
 #ifndef __mobile__
     QString fileName = QGCFileDialog::getOpenFileName(MainWindow::instance(),
->>>>>>> 92bf4bd5
                                                       "Load Parameters",
                                                       QStandardPaths::writableLocation(QStandardPaths::DocumentsLocation),
                                                       "Parameter Files (*.params);;All Files (*)");
@@ -183,7 +173,7 @@
 
 void ParameterEditorController::setRCToParam(const QString& paramName)
 {
-#if defined(__mobile__)
+#ifdef __mobile__
     Q_UNUSED(paramName)
 #else
     Q_ASSERT(_uas);
