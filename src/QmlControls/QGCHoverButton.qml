import QtQuick 2.3
import QtQuick.Controls 2.2
import QtGraphicalEffects 1.0

// TODO: Use QT styles. Use default button style + custom style entries
import QGroundControl.ScreenTools 1.0
import QGroundControl.Palette 1.0

// TODO: use QT palette
Button {
    id:     button
    width:  contentLayoutItem.contentWidth + (contentMargins * 2)
    height: width
    flat:   true

    property color borderColor:     qgcPal.windowShadeDark

    property alias radius:          buttonBkRect.radius
    property alias fontPointSize:   innerText.font.pointSize
    property alias imageSource:     innerImage.source
    property alias contentWidth:    innerText.contentWidth

    property real  imageScale:      0.6
    property real  borderWidth:     0
    property real  contentMargins: innerText.height * 0.1

    property color _currentColor:           qgcPal.button
    property color _currentContentColor:    qgcPal.buttonText

    QGCPalette { id: qgcPalDisabled; colorGroupEnabled: false }

    // Initial state
    state:         "Default"
    // Update state on status changed
    onEnabledChanged: state = "Default"

    // Content Icon + Text
    contentItem: Item {
        id:                 contentLayoutItem
        anchors.fill:       parent
        anchors.margins:    contentMargins
        Column {
            anchors.centerIn:   parent
            spacing:        contentMargins * 2
            QGCColoredImage {
                id:         innerImage
                height:     contentLayoutItem.height * imageScale
                width:      contentLayoutItem.width  * imageScale
                smooth:     true
                mipmap:     true
                color:      _currentContentColor
                fillMode:   Image.PreserveAspectFit
                antialiasing: true
                sourceSize.height:  height
                sourceSize.width:   width
                anchors.horizontalCenter: parent.horizontalCenter
            }
            QGCLabel {
                id:         innerText
                text:       button.text
                color:      _currentContentColor
                anchors.horizontalCenter: parent.horizontalCenter
            }
        }
    }

    background: Rectangle {
        id:                 buttonBkRect
        color:              _currentColor
        visible:            !flat
        border.width:       borderWidth
        border.color:       borderColor
        anchors.fill:       parent
    }

    // Change the colors based on button states
    states: [
        State {
            name: "Hovering"
            PropertyChanges {
                target: button;
                _currentColor: (checked || pressed) ? qgcPal.buttonHighlight : qgcPal.hoverColor
                _currentContentColor: qgcPal.buttonHighlightText
            }
            PropertyChanges {
                target: buttonBkRect
                visible: true
            }
        },
        State {
            name: "Default"
            PropertyChanges {
                target: button;
                _currentColor: enabled ? ((checked || pressed) ? qgcPal.buttonHighlight : qgcPal.button) : qgcPalDisabled.button
                _currentContentColor: enabled ? ((checked || pressed) ? qgcPal.buttonHighlightText : qgcPal.buttonText) : qgcPalDisabled.buttonText
            }
            PropertyChanges {
                target: buttonBkRect
                visible: !flat || (checked || pressed)
            }
        }
    ]

    transitions: [
        Transition {
            from: ""; to: "Hovering"
            ColorAnimation { duration: 200 }
        },
        Transition {
            from: "*"; to: "Pressed"
            ColorAnimation { duration: 10 }
        }
    ]

    // Process hover events
    MouseArea {
<<<<<<< HEAD
        enabled: !ScreenTools.hasTouch
        hoverEnabled: true
=======
        enabled:        !ScreenTools.isMobile
        hoverEnabled:   true
>>>>>>> 683ffe67
        propagateComposedEvents: true
        preventStealing: true
        anchors.fill:   button
        onEntered: { button.state = 'Hovering'; }
        onExited: { button.state = 'Default'; }
        // Propagate events down
        onClicked: { mouse.accepted = false; }
        onDoubleClicked: { mouse.accepted = false; }
        onPositionChanged: { mouse.accepted = false; }
        onPressAndHold: { mouse.accepted = false; }
        onPressed: { mouse.accepted = false }
        onReleased: { mouse.accepted = false }
    }
}<|MERGE_RESOLUTION|>--- conflicted
+++ resolved
@@ -114,13 +114,8 @@
 
     // Process hover events
     MouseArea {
-<<<<<<< HEAD
-        enabled: !ScreenTools.hasTouch
-        hoverEnabled: true
-=======
         enabled:        !ScreenTools.isMobile
         hoverEnabled:   true
->>>>>>> 683ffe67
         propagateComposedEvents: true
         preventStealing: true
         anchors.fill:   button
