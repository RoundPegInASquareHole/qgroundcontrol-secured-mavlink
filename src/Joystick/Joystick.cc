--- conflicted
+++ resolved
@@ -31,11 +31,7 @@
     "ThrottleAxis"
 };
 
-<<<<<<< HEAD
-Joystick::Joystick(const QString& name, int axisCount, int buttonCount, MultiVehicleManager* multiVehicleManager)
-=======
 Joystick::Joystick(const QString& name, int axisCount, int buttonCount, int hatCount, MultiVehicleManager* multiVehicleManager)
->>>>>>> 332ee70b
     : _exitThread(false)
     , _name(name)
     , _axisCount(axisCount)
@@ -67,10 +63,6 @@
     }
 
     _loadSettings();
-<<<<<<< HEAD
-
-=======
->>>>>>> 332ee70b
 }
 
 Joystick::~Joystick()
@@ -78,119 +70,8 @@
     delete _rgAxisValues;
     delete _rgCalibration;
     delete _rgButtonValues;
-<<<<<<< HEAD
-    delete _rgButtonActions;
-}
-
-void Joystick::run(void)
-{
-    open();
-
-    while (!_exitThread) {
-        update();
-
-        // Update axes
-        for (int axisIndex=0; axisIndex<_axisCount; axisIndex++) {
-            int newAxisValue = getAxis(axisIndex);
-            // Calibration code requires signal to be emitted even if value hasn't changed
-            _rgAxisValues[axisIndex] = newAxisValue;
-            emit rawAxisValueChanged(axisIndex, newAxisValue);
-        }
-
-        // Update buttons
-        for (int buttonIndex=0; buttonIndex<_buttonCount; buttonIndex++) {
-            bool newButtonValue = getButton(buttonIndex);
-            if (newButtonValue != _rgButtonValues[buttonIndex]) {
-                _rgButtonValues[buttonIndex] = newButtonValue;
-                emit rawButtonPressedChanged(buttonIndex, newButtonValue);
-            }
-        }
-
-        if (_calibrationMode != CalibrationModeCalibrating) {
-            int     axis = _rgFunctionAxis[rollFunction];
-            float   roll = _adjustRange(_rgAxisValues[axis], _rgCalibration[axis]);
-
-                    axis = _rgFunctionAxis[pitchFunction];
-            float   pitch = _adjustRange(_rgAxisValues[axis], _rgCalibration[axis]);
-
-                    axis = _rgFunctionAxis[yawFunction];
-            float   yaw = _adjustRange(_rgAxisValues[axis], _rgCalibration[axis]);
-
-                    axis = _rgFunctionAxis[throttleFunction];
-            float   throttle = _adjustRange(_rgAxisValues[axis], _rgCalibration[axis]);
-
-            float roll_limited = std::max(static_cast<float>(-M_PI_4), std::min(roll, static_cast<float>(M_PI_4)));
-            float pitch_limited = std::max(static_cast<float>(-M_PI_4), std::min(pitch, static_cast<float>(M_PI_4)));
-            float yaw_limited = std::max(static_cast<float>(-M_PI_4), std::min(yaw, static_cast<float>(M_PI_4)));
-            float throttle_limited = std::max(static_cast<float>(-M_PI_4), std::min(throttle, static_cast<float>(M_PI_4)));
-
-            // Map from unit circle to linear range and limit
-            roll =      std::max(-1.0f, std::min(tanf(asinf(roll_limited)), 1.0f));
-            pitch =     std::max(-1.0f, std::min(tanf(asinf(pitch_limited)), 1.0f));
-            yaw =       std::max(-1.0f, std::min(tanf(asinf(yaw_limited)), 1.0f));
-            throttle =  std::max(-1.0f, std::min(tanf(asinf(throttle_limited)), 1.0f));
-
-            // Adjust throttle to 0:1 range
-            if (_throttleMode == ThrottleModeCenterZero) {
-                throttle = std::max(0.0f, throttle);
-            } else {
-                throttle = (throttle + 1.0f) / 2.0f;
-            }
-
-            // Set up button pressed information
-
-            // We only send the buttons the firmwware has reserved
-            int reservedButtonCount = _activeVehicle->manualControlReservedButtonCount();
-            if (reservedButtonCount == -1)
-                reservedButtonCount = _buttonCount;
-
-
-            quint16 newButtonBits = 0;      // New set of button which are down
-            quint16 buttonPressedBits = 0;  // Buttons pressed for manualControl signal
-
-            for (int buttonIndex=0; buttonIndex<_buttonCount; buttonIndex++) {
-                quint16 buttonBit = 1 << buttonIndex;
-
-                if (!_rgButtonValues[buttonIndex]) {
-                    // Button up, just record it
-                    newButtonBits |= buttonBit;
-                } else {
-                    if (_lastButtonBits & buttonBit) {
-                        // Button was up last time through, but is now down which indicates a button press
-                        qCDebug(JoystickLog) << "button triggered" << buttonIndex;
-
-                        if (buttonIndex >= reservedButtonCount) {
-                            // Button is above firmware reserved set
-                            QString buttonAction =_rgButtonActions[buttonIndex];
-                            if (!buttonAction.isEmpty()) {
-                                _buttonAction(buttonAction);
-                            }
-                        }
-                    }
-
-                    // Mark the button as pressed as long as its pressed
-                    buttonPressedBits |= buttonBit;
-                }
-            }
-
-            _lastButtonBits = newButtonBits;
-
-            //qCDebug(JoystickValuesLog) << "name:roll:pitch:yaw:throttle" << name() << roll << -pitch << yaw << throttle;
-
-            emit manualControl(roll, -pitch, yaw, throttle, buttonPressedBits, _activeVehicle->joystickMode());
-        }
-
-        // Sleep, update rate of joystick is approx. 25 Hz (1000 ms / 25 = 40 ms)
-        QGC::SLEEP::msleep(40);
-    }
-
-    close();
-}
-
-=======
-}
-
->>>>>>> 332ee70b
+}
+
 void Joystick::_loadSettings(void)
 {
     QSettings   settings;
@@ -343,8 +224,6 @@
 }
 
 
-<<<<<<< HEAD
-=======
 void Joystick::run(void)
 {
     _open();
@@ -476,7 +355,6 @@
 
     _close();
 }
->>>>>>> 332ee70b
 
 void Joystick::startPolling(Vehicle* vehicle)
 {
