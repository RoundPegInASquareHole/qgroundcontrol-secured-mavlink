/****************************************************************************
 *
 *   (c) 2009-2016 QGROUNDCONTROL PROJECT <http://www.qgroundcontrol.org>
 *
 * QGroundControl is licensed according to the terms in the file
 * COPYING.md in the root of the source code directory.
 *
 ****************************************************************************/


import QtQuick                  2.3
import QtQuick.Controls         1.2
import QtQuick.Controls.Styles  1.4
import QtQuick.Dialogs          1.2
import QtLocation               5.3
import QtPositioning            5.3
import QtQuick.Layouts          1.2
import QtQuick.Window           2.2
import QtQml.Models             2.1

import QGroundControl               1.0
import QGroundControl.Airspace      1.0
import QGroundControl.Controllers   1.0
import QGroundControl.Controls      1.0
import QGroundControl.FactSystem    1.0
import QGroundControl.FlightDisplay 1.0
import QGroundControl.FlightMap     1.0
import QGroundControl.Palette       1.0
import QGroundControl.ScreenTools   1.0
import QGroundControl.Vehicle       1.0

/// Flight Display View
QGCView {
    id:             root
    viewPanel:      _panel

    QGCPalette { id: qgcPal; colorGroupEnabled: enabled }

    property alias  guidedController:   guidedActionsController

    property bool activeVehicleJoystickEnabled: _activeVehicle ? _activeVehicle.joystickEnabled : false

    property var    _planMasterController:  masterController
    property var    _missionController:     _planMasterController.missionController
    property var    _geoFenceController:    _planMasterController.geoFenceController
    property var    _rallyPointController:  _planMasterController.rallyPointController
    property var    _activeVehicle:         QGroundControl.multiVehicleManager.activeVehicle
    property bool   _mainIsMap:             QGroundControl.videoManager.hasVideo ? QGroundControl.loadBoolGlobalSetting(_mainIsMapKey,  true) : true
    property bool   _isPipVisible:          QGroundControl.videoManager.hasVideo ? QGroundControl.loadBoolGlobalSetting(_PIPVisibleKey, true) : false
    property bool   _useChecklist:          QGroundControl.settingsManager.appSettings.useChecklist.rawValue
    property real   _savedZoomLevel:        0
    property real   _margins:               ScreenTools.defaultFontPixelWidth / 2
    property real   _pipSize:               flightView.width * 0.2
    property alias  _guidedController:      guidedActionsController
    property alias  _altitudeSlider:        altitudeSlider

    readonly property var       _dynamicCameras:        _activeVehicle ? _activeVehicle.dynamicCameras : null
    readonly property bool      _isCamera:              _dynamicCameras ? _dynamicCameras.cameras.count > 0 : false
    readonly property bool      isBackgroundDark:       _mainIsMap ? (_flightMap ? _flightMap.isSatelliteMap : true) : true
    readonly property real      _defaultRoll:           0
    readonly property real      _defaultPitch:          0
    readonly property real      _defaultHeading:        0
    readonly property real      _defaultAltitudeAMSL:   0
    readonly property real      _defaultGroundSpeed:    0
    readonly property real      _defaultAirSpeed:       0
    readonly property string    _mapName:               "FlightDisplayView"
    readonly property string    _showMapBackgroundKey:  "/showMapBackground"
    readonly property string    _mainIsMapKey:          "MainFlyWindowIsMap"
    readonly property string    _PIPVisibleKey:         "IsPIPVisible"

    function setStates() {
        QGroundControl.saveBoolGlobalSetting(_mainIsMapKey, _mainIsMap)
        if(_mainIsMap) {
            //-- Adjust Margins
            _flightMapContainer.state   = "fullMode"
            _flightVideo.state          = "pipMode"
            //-- Save/Restore Map Zoom Level
            if(_savedZoomLevel != 0)
                _flightMap.zoomLevel = _savedZoomLevel
            else
                _savedZoomLevel = _flightMap.zoomLevel
        } else {
            //-- Adjust Margins
            _flightMapContainer.state   = "pipMode"
            _flightVideo.state          = "fullMode"
            //-- Set Map Zoom Level
            _savedZoomLevel = _flightMap.zoomLevel
            _flightMap.zoomLevel = _savedZoomLevel - 3
        }
    }

    function setPipVisibility(state) {
        _isPipVisible = state;
        QGroundControl.saveBoolGlobalSetting(_PIPVisibleKey, state)
    }

    function isInstrumentRight() {
        if(QGroundControl.corePlugin.options.instrumentWidget) {
            if(QGroundControl.corePlugin.options.instrumentWidget.source.toString().length) {
                switch(QGroundControl.corePlugin.options.instrumentWidget.widgetPosition) {
                case CustomInstrumentWidget.POS_TOP_LEFT:
                case CustomInstrumentWidget.POS_BOTTOM_LEFT:
                case CustomInstrumentWidget.POS_CENTER_LEFT:
                    return false;
                }
            }
        }
        return true;
    }

    PlanMasterController {
        id:                     masterController
        Component.onCompleted:  start(true /* flyView */)
    }

    PreFlightCheckModel {
        id: preFlightCheckModel
    }

    Connections {
        target:                     _missionController
        onResumeMissionReady:       guidedActionsController.confirmAction(guidedActionsController.actionResumeMissionReady)
        onResumeMissionUploadFail:  guidedActionsController.confirmAction(guidedActionsController.actionResumeMissionUploadFail)
    }

    Component.onCompleted: {
        setStates()
        if(QGroundControl.corePlugin.options.flyViewOverlay.toString().length) {
            flyViewOverlay.source = QGroundControl.corePlugin.options.flyViewOverlay
        }
    }

    // The following code is used to track vehicle states such that we prompt to remove mission from vehicle when mission completes

    property bool vehicleArmed:                 _activeVehicle ? _activeVehicle.armed : true // true here prevents pop up from showing during shutdown
    property bool vehicleWasArmed:              false
    property bool vehicleInMissionFlightMode:   _activeVehicle ? (_activeVehicle.flightMode === _activeVehicle.missionFlightMode) : false
    property bool promptForMissionRemove:       false

    onVehicleArmedChanged: {
        if (vehicleArmed) {
            if (!promptForMissionRemove) {
                promptForMissionRemove = vehicleInMissionFlightMode
                vehicleWasArmed = true
            }
        } else {
            if (promptForMissionRemove && (_missionController.containsItems || _geoFenceController.containsItems || _rallyPointController.containsItems)) {
                // ArduPilot has a strange bug which prevents mission clear from working at certain times, so we can't show this dialog
                if (!_activeVehicle.apmFirmware) {
                    root.showDialog(missionCompleteDialogComponent, qsTr("Flight Plan complete"), showDialogDefaultWidth, StandardButton.Close)
                }
            }
            promptForMissionRemove = false
        }
    }

    onVehicleInMissionFlightModeChanged: {
        if (!promptForMissionRemove && vehicleArmed) {
            promptForMissionRemove = true
        }
    }

    Component {
        id: missionCompleteDialogComponent

        QGCViewDialog {
            QGCFlickable {
                anchors.fill:   parent
                contentHeight:  column.height

                ColumnLayout {
                    id:                 column
                    anchors.margins:    _margins
                    anchors.left:       parent.left
                    anchors.right:      parent.right
                    spacing:            ScreenTools.defaultFontPixelHeight

                    QGCLabel {
                        Layout.fillWidth:       true
                        text:                   qsTr("%1 Images Taken").arg(_activeVehicle.cameraTriggerPoints.count)
                        horizontalAlignment:    Text.AlignHCenter
                        visible:                _activeVehicle.cameraTriggerPoints.count != 0
                    }

                    QGCButton {
                        Layout.fillWidth:   true
                        text:               qsTr("Remove plan from vehicle")
                        onClicked: {
                            _planMasterController.removeAllFromVehicle()
                            hideDialog()
                        }
                    }

                    QGCButton {
                        Layout.fillWidth:   true
                        Layout.alignment:   Qt.AlignHCenter
                        text:               qsTr("Leave plan on vehicle")
                        onClicked:          hideDialog()
                    }
                }
            }
        }
    }

    Window {
        id:             videoWindow
        width:          !_mainIsMap ? _panel.width  : _pipSize
        height:         !_mainIsMap ? _panel.height : _pipSize * (9/16)
        visible:        false

        Item {
            id:             videoItem
            anchors.fill:   parent
        }

        onClosing: {
            _flightVideo.state = "unpopup"
            videoWindow.visible = false
        }
    }

    /* This timer will startVideo again after the popup window appears and is loaded.
     * Such approach was the only one to avoid a crash for windows users
     */
    Timer {
      id: videoPopUpTimer
      interval: 2000;
      running: false;
      repeat: false
      onTriggered: {
          // If state is popup, the next one will be popup-finished
          if (_flightVideo.state ==  "popup") {
            _flightVideo.state = "popup-finished"
          }
          QGroundControl.videoManager.startVideo()
      }
    }

    QGCMapPalette { id: mapPal; lightColors: _mainIsMap ? _flightMap.isSatelliteMap : true }

    QGCViewPanel {
        id:             _panel
        anchors.fill:   parent

        //-- Map View
        //   For whatever reason, if FlightDisplayViewMap is the _panel item, changing
        //   width/height has no effect.
        Item {
            id: _flightMapContainer
            z:  _mainIsMap ? _panel.z + 1 : _panel.z + 2
            anchors.left:   _panel.left
            anchors.bottom: _panel.bottom
            visible:        _mainIsMap || _isPipVisible && !QGroundControl.videoManager.fullScreen
            width:          _mainIsMap ? _panel.width  : _pipSize
            height:         _mainIsMap ? _panel.height : _pipSize * (9/16)
            states: [
                State {
                    name:   "pipMode"
                    PropertyChanges {
                        target:             _flightMapContainer
                        anchors.margins:    ScreenTools.defaultFontPixelHeight
                    }
                },
                State {
                    name:   "fullMode"
                    PropertyChanges {
                        target:             _flightMapContainer
                        anchors.margins:    0
                    }
                }
            ]
            FlightDisplayViewMap {
                id:                         _flightMap
                anchors.fill:               parent
                planMasterController:       masterController
                guidedActionsController:    _guidedController
                flightWidgets:              flightDisplayViewWidgets
                rightPanelWidth:            ScreenTools.defaultFontPixelHeight * 9
                qgcView:                    root
                multiVehicleView:           !singleVehicleView.checked
                scaleState:                 (_mainIsMap && flyViewOverlay.item) ? (flyViewOverlay.item.scaleState ? flyViewOverlay.item.scaleState : "bottomMode") : "bottomMode"
            }
        }

        //-- Video View
        Item {
            id:             _flightVideo
            z:              _mainIsMap ? _panel.z + 2 : _panel.z + 1
            width:          !_mainIsMap ? _panel.width  : _pipSize
            height:         !_mainIsMap ? _panel.height : _pipSize * (9/16)
            anchors.left:   _panel.left
            anchors.bottom: _panel.bottom
            visible:        QGroundControl.videoManager.hasVideo && (!_mainIsMap || _isPipVisible)

            onParentChanged: {
                /* If video comes back from popup
                 * correct anchors.
                 * Such thing is not possible with ParentChange.
                 */
                if(parent == _panel) {
                    // Do anchors again after popup
                    anchors.left =       _panel.left
                    anchors.bottom =     _panel.bottom
                    anchors.margins =    ScreenTools.defaultFontPixelHeight
                }
            }

            states: [
                State {
                    name:   "pipMode"
                    PropertyChanges {
                        target: _flightVideo
                        anchors.margins: ScreenTools.defaultFontPixelHeight
                    }
                    PropertyChanges {
                        target: _flightVideoPipControl
                        inPopup: false
                    }
                },
                State {
                    name:   "fullMode"
                    PropertyChanges {
                        target: _flightVideo
                        anchors.margins:    0
                    }
                    PropertyChanges {
                        target: _flightVideoPipControl
                        inPopup: false
                    }
                },
                State {
                    name: "popup"
                    StateChangeScript {
                        script: {
                            // Stop video, restart it again with Timer
                            // Avoiding crashs if ParentChange is not yet done
                            QGroundControl.videoManager.stopVideo()
                            videoPopUpTimer.running = true
                        }
                    }
                    PropertyChanges {
                        target: _flightVideoPipControl
                        inPopup: true
                    }
                },
                State {
                    name: "popup-finished"
                    ParentChange {
                        target: _flightVideo
                        parent: videoItem
                        x: 0
                        y: 0
                        width: videoItem.width
                        height: videoItem.height
                    }
                },
                State {
                    name: "unpopup"
                    StateChangeScript {
                        script: {
                            QGroundControl.videoManager.stopVideo()
                            videoPopUpTimer.running = true
                        }
                    }
                    ParentChange {
                        target: _flightVideo
                        parent: _panel
                    }
                    PropertyChanges {
                        target: _flightVideoPipControl
                        inPopup: false
                    }
                }
            ]
            //-- Video Streaming
            FlightDisplayViewVideo {
                id:             videoStreaming
                anchors.fill:   parent
                visible:        QGroundControl.videoManager.isGStreamer
            }
            //-- UVC Video (USB Camera or Video Device)
            Loader {
                id:             cameraLoader
                anchors.fill:   parent
                visible:        !QGroundControl.videoManager.isGStreamer
                source:         QGroundControl.videoManager.uvcEnabled ? "qrc:/qml/FlightDisplayViewUVC.qml" : "qrc:/qml/FlightDisplayViewDummy.qml"
            }
        }

        QGCPipable {
            id:                 _flightVideoPipControl
            z:                  _flightVideo.z + 3
            width:              _pipSize
            height:             _pipSize * (9/16)
            anchors.left:       _panel.left
            anchors.bottom:     _panel.bottom
            anchors.margins:    ScreenTools.defaultFontPixelHeight
            visible:            QGroundControl.videoManager.hasVideo && !QGroundControl.videoManager.fullScreen && _flightVideo.state != "popup"
            isHidden:           !_isPipVisible
            isDark:             isBackgroundDark
            enablePopup:        _mainIsMap
            onActivated: {
                _mainIsMap = !_mainIsMap
                setStates()
            }
            onHideIt: {
                setPipVisibility(!state)
            }
            onPopup: {
                videoWindow.visible = true
                _flightVideo.state = "popup"
            }
            onNewWidth: {
                _pipSize = newWidth
            }
        }

        Row {
            id:                     singleMultiSelector
            anchors.topMargin:      ScreenTools.toolbarHeight + _margins
            anchors.rightMargin:    _margins
            anchors.right:          parent.right
            anchors.top:            parent.top
            spacing:                ScreenTools.defaultFontPixelWidth
            z:                      _panel.z + 4
            visible:                QGroundControl.multiVehicleManager.vehicles.count > 1

            ExclusiveGroup { id: multiVehicleSelectorGroup }

            QGCRadioButton {
                id:             singleVehicleView
                exclusiveGroup: multiVehicleSelectorGroup
                text:           qsTr("Single")
                checked:        true
                color:          mapPal.text
            }

            QGCRadioButton {
                exclusiveGroup: multiVehicleSelectorGroup
                text:           qsTr("Multi-Vehicle")
                color:          mapPal.text
            }
        }

        FlightDisplayViewWidgets {
            id:                 flightDisplayViewWidgets
            z:                  _panel.z + 4
            height:             ScreenTools.availableHeight - (singleMultiSelector.visible ? singleMultiSelector.height + _margins : 0)
            anchors.left:       parent.left
            anchors.right:      altitudeSlider.visible ? altitudeSlider.left : parent.right
            anchors.bottom:     parent.bottom
            qgcView:            root
            useLightColors:     isBackgroundDark
            missionController:  _missionController
            visible:            singleVehicleView.checked && !QGroundControl.videoManager.fullScreen
        }

        //-------------------------------------------------------------------------
        //-- Loader helper for plugins to overlay elements over the fly view
        Loader {
            id:                 flyViewOverlay
            z:                  flightDisplayViewWidgets.z + 1
            visible:            !QGroundControl.videoManager.fullScreen
            height:             ScreenTools.availableHeight
            anchors.left:       parent.left
            anchors.right:      altitudeSlider.visible ? altitudeSlider.left : parent.right
            anchors.bottom:     parent.bottom

            property var qgcView: root
        }

        MultiVehicleList {
            anchors.margins:    _margins
            anchors.top:        singleMultiSelector.bottom
            anchors.right:      parent.right
            anchors.bottom:     parent.bottom
            width:              ScreenTools.defaultFontPixelWidth * 30
            visible:            !singleVehicleView.checked && !QGroundControl.videoManager.fullScreen
            z:                  _panel.z + 4
        }

        //-- Virtual Joystick
        Loader {
            id:                         virtualJoystickMultiTouch
            z:                          _panel.z + 5
            width:                      parent.width  - (_flightVideoPipControl.width / 2)
            height:                     Math.min(ScreenTools.availableHeight * 0.25, ScreenTools.defaultFontPixelWidth * 16)
            visible:                    (_virtualJoystick ? _virtualJoystick.value : false) && !QGroundControl.videoManager.fullScreen
            anchors.bottom:             _flightVideoPipControl.top
            anchors.bottomMargin:       ScreenTools.defaultFontPixelHeight * 2
            anchors.horizontalCenter:   flightDisplayViewWidgets.horizontalCenter
            source:                     "qrc:/qml/VirtualJoystick.qml"
            active:                     _virtualJoystick ? _virtualJoystick.value : false

            property bool useLightColors: isBackgroundDark

            property Fact _virtualJoystick: QGroundControl.settingsManager.appSettings.virtualJoystick
        }

        ToolStrip {
            visible:            (_activeVehicle ? _activeVehicle.guidedModeSupported : true) && !QGroundControl.videoManager.fullScreen
            id:                 toolStrip
            anchors.leftMargin: isInstrumentRight() ? ScreenTools.defaultFontPixelWidth : undefined
            anchors.left:       isInstrumentRight() ? _panel.left : undefined
            anchors.rightMargin:isInstrumentRight() ? undefined : ScreenTools.defaultFontPixelWidth
            anchors.right:      isInstrumentRight() ? undefined : _panel.right
            anchors.topMargin:  ScreenTools.toolbarHeight + (_margins * 2)
            anchors.top:        _panel.top
            z:                  _panel.z + 4
            title:              qsTr("Fly")
            maxHeight:          (_flightVideo.visible ? _flightVideo.y : parent.height) - toolStrip.y
            buttonVisible:      [ _useChecklist, _guidedController.showTakeoff || !_guidedController.showLand, _guidedController.showLand && !_guidedController.showTakeoff, true, true, true, _guidedController.smartShotsAvailable ]
            buttonEnabled:      [ _useChecklist && _activeVehicle, _guidedController.showTakeoff, _guidedController.showLand, _guidedController.showRTL, _guidedController.showPause, _anyActionAvailable, _anySmartShotAvailable ]

            property bool _anyActionAvailable: _guidedController.showStartMission || _guidedController.showResumeMission || _guidedController.showChangeAlt || _guidedController.showLandAbort
            property bool _anySmartShotAvailable: _guidedController.showOrbit
            property var _actionModel: [
                {
                    title:      _guidedController.startMissionTitle,
                    text:       _guidedController.startMissionMessage,
                    action:     _guidedController.actionStartMission,
                    visible:    _guidedController.showStartMission
                },
                {
                    title:      _guidedController.continueMissionTitle,
                    text:       _guidedController.continueMissionMessage,
                    action:     _guidedController.actionContinueMission,
                    visible:    _guidedController.showContinueMission
                },
                {
                    title:      _guidedController.resumeMissionTitle,
                    text:       _guidedController.resumeMissionMessage,
                    action:     _guidedController.actionResumeMission,
                    visible:    _guidedController.showResumeMission
                },
                {
                    title:      _guidedController.changeAltTitle,
                    text:       _guidedController.changeAltMessage,
                    action:     _guidedController.actionChangeAlt,
                    visible:    _guidedController.showChangeAlt
                },
                {
                    title:      _guidedController.landAbortTitle,
                    text:       _guidedController.landAbortMessage,
                    action:     _guidedController.actionLandAbort,
                    visible:    _guidedController.showLandAbort
                }
            ]
            property var _smartShotModel: [
                {
                    title:      _guidedController.orbitTitle,
                    text:       _guidedController.orbitMessage,
                    action:     _guidedController.actionOrbit,
                    visible:    _guidedController.showOrbit
                }
            ]

            model: [
                {
                    name:               "Checklist",
                    iconSource:         "/qmlimages/check.svg",
                    dropPanelComponent: checklistDropPanel
                },
                {
                    name:       _guidedController.takeoffTitle,
                    iconSource: "/res/takeoff.svg",
                    action:     _guidedController.actionTakeoff
                },
                {
                    name:       _guidedController.landTitle,
                    iconSource: "/res/land.svg",
                    action:     _guidedController.actionLand
                },
                {
                    name:       _guidedController.rtlTitle,
                    iconSource: "/res/rtl.svg",
                    action:     _guidedController.actionRTL
                },
                {
                    name:       _guidedController.pauseTitle,
                    iconSource: "/res/pause-mission.svg",
                    action:     _guidedController.actionPause
                },
                {
                    name:       qsTr("Action"),
                    iconSource: "/res/action.svg",
                    action:     -1
                },
                /*
                  No firmware support any smart shots yet
                {
                    name:       qsTr("Smart"),
                    iconSource: "/qmlimages/MapCenter.svg",
                    action:     -1
                },
                */
            ]

            onClicked: {
                guidedActionsController.closeAll()
                var action = model[index].action
                if (action === -1) {
                    if (index == 5) {
                        guidedActionList.model   = _actionModel
                        guidedActionList.visible = true
                    } else if (index == 6) {
                        guidedActionList.model   = _smartShotModel
                        guidedActionList.visible = true
                    }
                } else {
                    _guidedController.confirmAction(action)
                }
            }
        }

        GuidedActionsController {
            id:                 guidedActionsController
            missionController:  _missionController
            confirmDialog:      guidedActionConfirm
            actionList:         guidedActionList
            altitudeSlider:     _altitudeSlider
            z:                  _flightVideoPipControl.z + 1

            onShowStartMissionChanged: {
                if (showStartMission && !showResumeMission) {
                    confirmAction(actionStartMission)
                }
            }

            onShowContinueMissionChanged: {
                if (showContinueMission) {
                    confirmAction(actionContinueMission)
                }
            }

            onShowResumeMissionChanged: {
                if (showResumeMission) {
                    confirmAction(actionResumeMission)
                }
            }

            onShowLandAbortChanged: {
                if (showLandAbort) {
                    confirmAction(actionLandAbort)
                }
            }

            /// Close all dialogs
            function closeAll() {
                mainWindow.enableToolbar()
                rootLoader.sourceComponent  = null
                guidedActionConfirm.visible = false
                guidedActionList.visible    = false
                altitudeSlider.visible      = false
            }
        }

        GuidedActionConfirm {
            id:                         guidedActionConfirm
            anchors.margins:            _margins
            anchors.bottom:             parent.bottom
            anchors.horizontalCenter:   parent.horizontalCenter
            guidedController:           _guidedController
            altitudeSlider:             _altitudeSlider
        }

        GuidedActionList {
            id:                         guidedActionList
            anchors.margins:            _margins
            anchors.bottom:             parent.bottom
            anchors.horizontalCenter:   parent.horizontalCenter
            guidedController:           _guidedController
        }

        //-- Altitude slider
        GuidedAltitudeSlider {
            id:                 altitudeSlider
            anchors.margins:    _margins
            anchors.right:      parent.right
            anchors.topMargin:  ScreenTools.toolbarHeight + _margins
            anchors.top:        parent.top
            anchors.bottom:     parent.bottom
            z:                  _guidedController.z
            radius:             ScreenTools.defaultFontPixelWidth / 2
            width:              ScreenTools.defaultFontPixelWidth * 10
            color:              qgcPal.window
            visible:            false
        }
    }

<<<<<<< HEAD
    //-- Airspace Indicator
    Rectangle {
        id:             airspaceIndicator
        width:          airspaceRow.width + (ScreenTools.defaultFontPixelWidth * 3)
        height:         airspaceRow.height * 1.25
        color:          qgcPal.globalTheme === QGCPalette.Light ? Qt.rgba(1,1,1,0.95) : Qt.rgba(0,0,0,0.75)
        visible:        QGroundControl.airmapSupported && _mainIsMap && flightPermit && flightPermit !== AirspaceFlightPlanProvider.PermitNone && !messageArea.visible && !criticalMmessageArea.visible
        radius:         3
        border.width:   1
        border.color:   qgcPal.globalTheme === QGCPalette.Light ? Qt.rgba(0,0,0,0.35) : Qt.rgba(1,1,1,0.35)
        anchors.top:    parent.top
        anchors.topMargin: ScreenTools.toolbarHeight + (ScreenTools.defaultFontPixelHeight * 0.25)
        anchors.horizontalCenter: parent.horizontalCenter
        Row {
            id: airspaceRow
            spacing: ScreenTools.defaultFontPixelWidth
            anchors.centerIn: parent
            QGCLabel { text: airspaceIndicator.providerName+":"; anchors.verticalCenter: parent.verticalCenter; }
            QGCLabel {
                text: {
                    if(airspaceIndicator.flightPermit) {
                        if(airspaceIndicator.flightPermit === AirspaceFlightPlanProvider.PermitPending)
                            return qsTr("Approval Pending")
                        if(airspaceIndicator.flightPermit === AirspaceFlightPlanProvider.PermitAccepted)
                            return qsTr("Flight Approved")
                        if(airspaceIndicator.flightPermit === AirspaceFlightPlanProvider.PermitRejected)
                            return qsTr("Flight Rejected")
                    }
                    return ""
                }
                color: {
                    if(airspaceIndicator.flightPermit) {
                        if(airspaceIndicator.flightPermit === AirspaceFlightPlanProvider.PermitPending)
                            return qgcPal.colorOrange
                        if(airspaceIndicator.flightPermit === AirspaceFlightPlanProvider.PermitAccepted)
                            return qgcPal.colorGreen
                    }
                    return qgcPal.colorRed
                }
                anchors.verticalCenter: parent.verticalCenter;
            }
        }
        property var  flightPermit: QGroundControl.airmapSupported ? QGroundControl.airspaceManager.flightPlan.flightPermitStatus : null
        property var  providerName: QGroundControl.airspaceManager.providerName
    }

}
=======
    //-- Checklist GUI
    Component {
        id: checklistDropPanel

        PreFlightCheckList {
            model: preFlightCheckModel
        }
    } //Component
} //QGC View
>>>>>>> 0801e473
<|MERGE_RESOLUTION|>--- conflicted
+++ resolved
@@ -688,7 +688,6 @@
         }
     }
 
-<<<<<<< HEAD
     //-- Airspace Indicator
     Rectangle {
         id:             airspaceIndicator
@@ -732,18 +731,14 @@
             }
         }
         property var  flightPermit: QGroundControl.airmapSupported ? QGroundControl.airspaceManager.flightPlan.flightPermitStatus : null
-        property var  providerName: QGroundControl.airspaceManager.providerName
-    }
-
-}
-=======
+        property string  providerName: QGroundControl.airspaceManager.providerName
+    }
+
     //-- Checklist GUI
     Component {
         id: checklistDropPanel
-
         PreFlightCheckList {
             model: preFlightCheckModel
         }
-    } //Component
-} //QGC View
->>>>>>> 0801e473
+    }
+}