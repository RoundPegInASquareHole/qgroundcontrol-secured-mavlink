--- conflicted
+++ resolved
@@ -405,23 +405,15 @@
                 width:                  _hasGimbal ? ScreenTools.defaultFontPixelWidth * 6 : 0
                 height:                 _hasGimbal ? (gimbalCol.height + (ScreenTools.defaultFontPixelHeight * 2)) : 0
                 visible:                _hasGimbal
-<<<<<<< HEAD
-                color:                  qgcPal.window
-=======
-                color:                  Qt.rgba(qgcPal.window.r, qgcPal.window.g, qgcPal.window.b, 0.5)
->>>>>>> 86dddd4f
+                color:                  Qt.rgba(qgcPal.window.r, qgcPal.window.g, qgcPal.window.b, 0.75)
                 radius:                 ScreenTools.defaultFontPixelWidth * 0.5
                 anchors.verticalCenter: cameraRect.verticalCenter
                 Column {
                     id:                 gimbalCol
                     spacing:            ScreenTools.defaultFontPixelHeight * 0.75
                     anchors.centerIn:   parent
-<<<<<<< HEAD
                     QGCColoredImage {
-=======
-                    Image {
                         id:             gimbalIcon
->>>>>>> 86dddd4f
                         source:         "/custom/img/gimbal_icon.svg"
                         color:          qgcPal.text
                         width:          ScreenTools.defaultFontPixelWidth * 2
@@ -431,12 +423,7 @@
                         antialiasing:   true
                         fillMode:       Image.PreserveAspectFit
                         sourceSize.width: width
-<<<<<<< HEAD
-                        anchors.horizontalCenter: parent.horizontalCenter
-
-=======
-                        z:              stickItem.z + 1
->>>>>>> 86dddd4f
+                        anchors.horizontalCenter: parent.horizontalCenter
                     }
                     Image {
                         id:                 pitchScale
@@ -477,13 +464,7 @@
                     }
                     QGCLabel {
                         id:             gimbalLabel
-<<<<<<< HEAD
-                        text:           _gimbalPitch ? _gimbalPitch.toFixed(0) : 0
                         color:          qgcPal.text
-=======
-                        text:           _gimbalPitch ? pitchScale._pitch.toFixed(0) : 0
-                        color:          "#FFF"
->>>>>>> 86dddd4f
                         font.pointSize:  ScreenTools.smallFontPointSize
                     }
                 }
