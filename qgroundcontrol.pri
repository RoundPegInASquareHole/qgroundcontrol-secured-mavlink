# -------------------------------------------------
# QGroundControl - Micro Air Vehicle Groundstation
# Please see our website at <http://qgroundcontrol.org>
# Maintainer:
# Lorenz Meier <lm@inf.ethz.ch>
# (c) 2009-2011 QGroundControl Developers
# This file is part of the open groundstation project
# QGroundControl is free software: you can redistribute it and/or modify
# it under the terms of the GNU General Public License as published by
# the Free Software Foundation, either version 3 of the License, or
# (at your option) any later version.
# QGroundControl is distributed in the hope that it will be useful,
# but WITHOUT ANY WARRANTY; without even the implied warranty of
# MERCHANTABILITY or FITNESS FOR A PARTICULAR PURPOSE. See the
# GNU General Public License for more details.
# You should have received a copy of the GNU General Public License
# along with QGroundControl. If not, see <http://www.gnu.org/licenses/>.
# -------------------------------------------------

message(Qt version $$[QT_VERSION])

win32-msvc2008|win32-msvc2010|win32-msvc2012 {
	QMAKE_POST_LINK += $$quote(echo "Copying files"$$escape_expand(\\n))
} else {
	QMAKE_POST_LINK += $$quote(echo "Copying files")
}

# Turn off serial port warnings
DEFINES += _TTY_NOWARN_

# MAC OS X
macx|macx-g++42|macx-g++|macx-llvm: {

        CONFIG += x86_64 cocoa phonon
        CONFIG -= x86

	QMAKE_MACOSX_DEPLOYMENT_TARGET = 10.6

        INCLUDEPATH += $$BASEDIR/libs/lib/Frameworks/SDL.framework/Headers

        LIBS += -framework IOKit \
                -F$$BASEDIR/libs/lib/Frameworks \
                -framework SDL \
                -framework CoreFoundation \
                -framework ApplicationServices \
                -lm

	ICON = $$BASEDIR/files/images/icons/macx.icns

	# Copy contributed files
        QMAKE_POST_LINK += && cp -rf $$BASEDIR/files $$TARGETDIR/apmplanner2.app/Contents/MacOS
	# Copy google earth starter file
        QMAKE_POST_LINK += && cp -f $$BASEDIR/files/images/earth.html $$TARGETDIR/apmplanner2.app/Contents/MacOS
	# Copy CSS stylesheets
<<<<<<< HEAD
        QMAKE_POST_LINK += && cp -f $$BASEDIR/files/styles/style-dark.css $$TARGETDIR/qgroundcontrol.app/Contents/MacOS/style-dark.css
        QMAKE_POST_LINK += && cp -f $$BASEDIR/files/styles/style-light.css $$TARGETDIR/qgroundcontrol.app/Contents/MacOS/style-light.css
=======
        QMAKE_POST_LINK += && cp -f $$BASEDIR/files/styles/style-indoor.css $$TARGETDIR/apmplanner2.app/Contents/MacOS/style-indoor.css
        QMAKE_POST_LINK += && cp -f $$BASEDIR/files/styles/style-outdoor.css $$TARGETDIR/apmplanner2.app/Contents/MacOS
>>>>>>> 34eaf1fb
        # Copy support files
        QMAKE_POST_LINK += && cp -rf $$BASEDIR/files $$TARGETDIR/apmplanner2.app/Contents/MacOS
        # Copy MAVLink
        QMAKE_POST_LINK += && cp -rf $$BASEDIR/libs/mavlink $$TARGETDIR/apmplanner2.app/Contents/MacOS
	# Copy libraries
        QMAKE_POST_LINK += && mkdir -p $$TARGETDIR/apmplanner2.app/Contents/libs
        QMAKE_POST_LINK += && cp -rf $$BASEDIR/libs/lib/mac64/lib/* $$TARGETDIR/apmplanner2.app/Contents/libs
        # Copy frameworks
        QMAKE_POST_LINK += && mkdir -p $$TARGETDIR/apmplanner2.app/Contents/Frameworks
        QMAKE_POST_LINK += && cp -rf $$BASEDIR/libs/lib/Frameworks/* $$TARGETDIR/apmplanner2.app/Contents/Frameworks

#       # Copy QML stuff
message(BASEDIR $$BASEDIR)
        QMAKE_POST_LINK += && mkdir -p $$TARGETDIR/apmplanner2.app/Contents/MacOS/qml
        QMAKE_POST_LINK += && cp -rf $$BASEDIR/qml/*.qml $$TARGETDIR/apmplanner2.app/Contents/MacOS/qml

        QMAKE_POST_LINK += && mkdir -p $$TARGETDIR/apmplanner2.app/Contents/MacOS/qml/components/
        QMAKE_POST_LINK += && cp -rf $$BASEDIR/qml/components/*.qml $$TARGETDIR/apmplanner2.app/Contents/MacOS/qml/components

        QMAKE_POST_LINK += && mkdir -p $$TARGETDIR/apmplanner2.app/Contents/MacOS/qml/resources
        QMAKE_POST_LINK += && mkdir -p $$TARGETDIR/apmplanner2.app/Contents/MacOS/qml/resources/apmplanner
        QMAKE_POST_LINK += && mkdir -p $$TARGETDIR/apmplanner2.app/Contents/MacOS/qml/resources/apmplanner/toolbar
        QMAKE_POST_LINK += && cp -rf $$BASEDIR/qml/resources/apmplanner/toolbar/*.png $$TARGETDIR/apmplanner2.app/Contents/MacOS/qml/resources/apmplanner/toolbar


	# Fix library paths inside executable
        QMAKE_POST_LINK += && install_name_tool -change libOpenThreads.dylib "@executable_path/../libs/libOpenThreads.dylib" $$TARGETDIR/apmplanner2.app/Contents/MacOS/apmplanner2
        QMAKE_POST_LINK += && install_name_tool -change libosg.dylib "@executable_path/../libs/libosg.dylib" $$TARGETDIR/apmplanner2.app/Contents/MacOS/apmplanner2
        QMAKE_POST_LINK += && install_name_tool -change libosgViewer.dylib "@executable_path/../libs/libosgViewer.dylib" $$TARGETDIR/apmplanner2.app/Contents/MacOS/apmplanner2
        QMAKE_POST_LINK += && install_name_tool -change libosgGA.dylib "@executable_path/../libs/libosgGA.dylib" $$TARGETDIR/apmplanner2.app/Contents/MacOS/apmplanner2
        QMAKE_POST_LINK += && install_name_tool -change libosgDB.dylib "@executable_path/../libs/libosgDB.dylib" $$TARGETDIR/apmplanner2.app/Contents/MacOS/apmplanner2
        QMAKE_POST_LINK += && install_name_tool -change libosgText.dylib "@executable_path/../libs/libosgText.dylib" $$TARGETDIR/apmplanner2.app/Contents/MacOS/apmplanner2
        QMAKE_POST_LINK += && install_name_tool -change libosgWidget.dylib "@executable_path/../libs/libosgWidget.dylib" $$TARGETDIR/apmplanner2.app/Contents/MacOS/apmplanner2

	# Fix library paths within libraries (inter-library dependencies)

	# OSG GA LIBRARY
        QMAKE_POST_LINK += && install_name_tool -change libosgGA.dylib "@executable_path/../libs/libosgGA.dylib" $$TARGETDIR/apmplanner2.app/Contents/libs/libosgGA.dylib
        QMAKE_POST_LINK += && install_name_tool -change libosgDB.dylib "@executable_path/../libs/libosgDB.dylib" $$TARGETDIR/apmplanner2.app/Contents/libs/libosgGA.dylib
        QMAKE_POST_LINK += && install_name_tool -change libosgUtil.dylib "@executable_path/../libs/libosgUtil.dylib" $$TARGETDIR/apmplanner2.app/Contents/libs/libosgGA.dylib
        QMAKE_POST_LINK += && install_name_tool -change libosg.dylib "@executable_path/../libs/libosg.dylib" $$TARGETDIR/apmplanner2.app/Contents/libs/libosgGA.dylib
        QMAKE_POST_LINK += && install_name_tool -change libOpenThreads.dylib "@executable_path/../libs/libOpenThreads.dylib" $$TARGETDIR/apmplanner2.app/Contents/libs/libosgGA.dylib

	# OSG DB LIBRARY
        QMAKE_POST_LINK += && install_name_tool -change libosgDB.dylib "@executable_path/../libs/libosgDB.dylib" $$TARGETDIR/apmplanner2.app/Contents/libs/libosgDB.dylib
        QMAKE_POST_LINK += && install_name_tool -change libosgUtil.dylib "@executable_path/../libs/libosgUtil.dylib" $$TARGETDIR/apmplanner2.app/Contents/libs/libosgDB.dylib
        QMAKE_POST_LINK += && install_name_tool -change libosg.dylib "@executable_path/../libs/libosg.dylib" $$TARGETDIR/apmplanner2.app/Contents/libs/libosgDB.dylib
        QMAKE_POST_LINK += && install_name_tool -change libOpenThreads.dylib "@executable_path/../libs/libOpenThreads.dylib" $$TARGETDIR/apmplanner2.app/Contents/libs/libosgDB.dylib

	# OSG TEXT LIBRARY
        QMAKE_POST_LINK += && install_name_tool -change libosgText.dylib "@executable_path/../libs/libosgText.dylib" $$TARGETDIR/apmplanner2.app/Contents/libs/libosgText.dylib
        QMAKE_POST_LINK += && install_name_tool -change libosgDB.dylib "@executable_path/../libs/libosgDB.dylib" $$TARGETDIR/apmplanner2.app/Contents/libs/libosgText.dylib
        QMAKE_POST_LINK += && install_name_tool -change libosgUtil.dylib "@executable_path/../libs/libosgUtil.dylib" $$TARGETDIR/apmplanner2.app/Contents/libs/libosgText.dylib
        QMAKE_POST_LINK += && install_name_tool -change libosg.dylib "@executable_path/../libs/libosg.dylib" $$TARGETDIR/apmplanner2.app/Contents/libs/libosgText.dylib
        QMAKE_POST_LINK += && install_name_tool -change libOpenThreads.dylib "@executable_path/../libs/libOpenThreads.dylib" $$TARGETDIR/apmplanner2.app/Contents/libs/libosgText.dylib

	# OSG UTIL LIBRARY
        QMAKE_POST_LINK += && install_name_tool -change libosg.dylib "@executable_path/../libs/libosg.dylib" $$TARGETDIR/apmplanner2.app/Contents/libs/libosgUtil.dylib
        QMAKE_POST_LINK += && install_name_tool -change libOpenThreads.dylib "@executable_path/../libs/libOpenThreads.dylib" $$TARGETDIR/apmplanner2.app/Contents/libs/libosgUtil.dylib


	# OSG VIEWER LIBRARY
        QMAKE_POST_LINK += && install_name_tool -change libosgGA.dylib "@executable_path/../libs/libosgGA.dylib" $$TARGETDIR/apmplanner2.app/Contents/libs/libosgViewer.dylib
        QMAKE_POST_LINK += && install_name_tool -change libosgText.dylib "@executable_path/../libs/libosgText.dylib" $$TARGETDIR/apmplanner2.app/Contents/libs/libosgViewer.dylib
        QMAKE_POST_LINK += && install_name_tool -change libosgDB.dylib "@executable_path/../libs/libosgDB.dylib" $$TARGETDIR/apmplanner2.app/Contents/libs/libosgViewer.dylib
        QMAKE_POST_LINK += && install_name_tool -change libosgUtil.dylib "@executable_path/../libs/libosgUtil.dylib" $$TARGETDIR/apmplanner2.app/Contents/libs/libosgViewer.dylib
        QMAKE_POST_LINK += && install_name_tool -change libosg.dylib "@executable_path/../libs/libosg.dylib" $$TARGETDIR/apmplanner2.app/Contents/libs/libosgViewer.dylib
        QMAKE_POST_LINK += && install_name_tool -change libOpenThreads.dylib "@executable_path/../libs/libOpenThreads.dylib" $$TARGETDIR/apmplanner2.app/Contents/libs/libosgViewer.dylib

	# OSG WIDGET LIBRARY
        QMAKE_POST_LINK += && install_name_tool -change libosgGA.dylib "@executable_path/../libs/libosgGA.dylib" $$TARGETDIR/apmplanner2.app/Contents/libs/libosgWidget.dylib
        QMAKE_POST_LINK += && install_name_tool -change libosgText.dylib "@executable_path/../libs/libosgText.dylib" $$TARGETDIR/apmplanner2.app/Contents/libs/libosgWidget.dylib
        QMAKE_POST_LINK += && install_name_tool -change libosgDB.dylib "@executable_path/../libs/libosgDB.dylib" $$TARGETDIR/apmplanner2.app/Contents/libs/libosgWidget.dylib
        QMAKE_POST_LINK += && install_name_tool -change libosgUtil.dylib "@executable_path/../libs/libosgUtil.dylib" $$TARGETDIR/apmplanner2.app/Contents/libs/libosgWidget.dylib
        QMAKE_POST_LINK += && install_name_tool -change libosg.dylib "@executable_path/../libs/libosg.dylib" $$TARGETDIR/apmplanner2.app/Contents/libs/libosgWidget.dylib
        QMAKE_POST_LINK += && install_name_tool -change libOpenThreads.dylib "@executable_path/../libs/libOpenThreads.dylib" $$TARGETDIR/apmplanner2.app/Contents/libs/libosgWidget.dylib
        QMAKE_POST_LINK += && install_name_tool -change libosgViewer.dylib "@executable_path/../libs/libosgViewer.dylib" $$TARGETDIR/apmplanner2.app/Contents/libs/libosgWidget.dylib

	# CORE OSG LIBRARY
        QMAKE_POST_LINK += && install_name_tool -change libOpenThreads.dylib "@executable_path/../libs/libOpenThreads.dylib" $$TARGETDIR/apmplanner2.app/Contents/libs/libosg.dylib

        # SDL Framework
        QMAKE_POST_LINK += && install_name_tool -change "@rpath/SDL.framework/Versions/A/SDL" "@executable_path/../Frameworks/SDL.framework/Versions/A/SDL" $$TARGETDIR/apmplanner2.app/Contents/MacOS/apmplanner2

	# No check for GLUT.framework since it's a MAC default
	message("Building support for OpenSceneGraph")
	DEPENDENCIES_PRESENT += osg
	DEFINES += QGC_OSG_ENABLED
	# Include OpenSceneGraph libraries
	INCLUDEPATH += -framework GLUT \
        -framework Cocoa \
        $$BASEDIR/libs/lib/mac64/include

	LIBS += -framework GLUT \
        -framework Cocoa \
        -L$$BASEDIR/libs/lib/mac64/lib \
        -L$$BASEDIR/libs/lib/mac32/lib \
        -lOpenThreads \
        -losg \
        -losgViewer \
        -losgGA \
        -losgDB \
        -losgText \
        -losgWidget

        #exists(/usr/local/include/google/protobuf) {
        #	message("Building support for Protocol Buffers")
        #	DEPENDENCIES_PRESENT += protobuf
        #	# Include Protocol Buffers libraries
        #	LIBS += -L/usr/local/lib \
        #    -lprotobuf \
        #    -lprotobuf-lite \
        #    -lprotoc
        #
        #	DEFINES += QGC_PROTOBUF_ENABLED
        #}

	exists(/opt/local/include/libfreenect)|exists(/usr/local/include/libfreenect) {
		message("Building support for libfreenect")
		DEPENDENCIES_PRESENT += libfreenect
		# Include libfreenect libraries
		LIBS += -lfreenect
		DEFINES += QGC_LIBFREENECT_ENABLED
	}
}

# GNU/Linux
linux-g++|linux-g++-64{

	CONFIG -= console
	DEFINES += __STDC_LIMIT_MACROS

	release {
		DEFINES += QT_NO_DEBUG
	}

	INCLUDEPATH += /usr/include \
        /usr/local/include \
        /usr/include/qt4/phonon

	LIBS += \
		-L/usr/lib \
		-L/usr/local/lib64 \
		-lm \
		-lflite_cmu_us_kal \
		-lflite_usenglish \
		-lflite_cmulex \
		-lflite \
		-lSDL \
		-lSDLmain \
		-lasound

	exists(/usr/include/osg) | exists(/usr/local/include/osg) {
		message("Building support for OpenSceneGraph")
		DEPENDENCIES_PRESENT += osg
		# Include OpenSceneGraph libraries
		LIBS += -losg \
            -losgViewer \
            -losgGA \
            -losgDB \
            -losgText \
            -lOpenThreads

		DEFINES += QGC_OSG_ENABLED
	}

	exists(/usr/include/osg/osgQt) | exists(/usr/include/osgQt) |
	exists(/usr/local/include/osg/osgQt) | exists(/usr/local/include/osgQt) {
		message("Building support for OpenSceneGraph Qt")
		# Include OpenSceneGraph Qt libraries
		LIBS += -losgQt
		DEFINES += QGC_OSG_QT_ENABLED
	}

	exists(/usr/local/include/google/protobuf) {
		message("Building support for Protocol Buffers")
		DEPENDENCIES_PRESENT += protobuf
		# Include Protocol Buffers libraries
		LIBS += -lprotobuf \
            -lprotobuf-lite \
            -lprotoc

		DEFINES += QGC_PROTOBUF_ENABLED
	}

	exists(/usr/local/include/libfreenect/libfreenect.h) {
		message("Building support for libfreenect")
		DEPENDENCIES_PRESENT += libfreenect
		INCLUDEPATH += /usr/include/libusb-1.0
		# Include libfreenect libraries
		LIBS += -lfreenect
		DEFINES += QGC_LIBFREENECT_ENABLED
	}

	# Validated copy commands
	!exists($$TARGETDIR){
		QMAKE_POST_LINK += && mkdir -p $$TARGETDIR
	}
	DESTDIR = $$TARGETDIR
	QMAKE_POST_LINK += && cp -rf $$BASEDIR/files $$TARGETDIR
	QMAKE_POST_LINK += && cp -rf $$BASEDIR/data $$TARGETDIR
	QMAKE_POST_LINK += && mkdir -p $$TARGETDIR/files/images
	QMAKE_POST_LINK += && cp -rf $$BASEDIR/files/styles/Vera.ttf $$TARGETDIR/files/styles/Vera.ttf

	# osg/osgEarth dynamic casts might fail without this compiler option.
	# see http://osgearth.org/wiki/FAQ for details.
	QMAKE_CXXFLAGS += -Wl,-E
}

linux-g++ {
	message("Building for GNU/Linux 32bit/i386")
}
linux-g++-64 {
	message("Building for GNU/Linux 64bit/x64 (g++-64)")
	exists(/usr/local/lib64) {
		LIBS += -L/usr/local/lib64
	}
}

# Windows (32bit), Visual Studio
win32-msvc2008|win32-msvc2010|win32-msvc2012 {

	win32-msvc2008 {
		message(Building for Windows Visual Studio 2008 (32bit))
	}
	win32-msvc2010 {
		message(Building for Windows Visual Studio 2010 (32bit))
	}
	
	# Specify multi-process compilation within Visual Studio.
	# (drastically improves compilation times for multi-core computers)
	QMAKE_CXXFLAGS_DEBUG += -MP
	QMAKE_CXXFLAGS_RELEASE += -MP

	# QAxContainer support is needed for the Internet Control
	# element showing the Google Earth window
	CONFIG += qaxcontainer

	# The EIGEN library needs this define
	# to make the internal min/max functions work
	DEFINES += NOMINMAX

	# QWebkit is not needed on MS-Windows compilation environment
	CONFIG -= webkit
	
	# Specify the inclusion of (U)INT*_(MAX/MIN) macros within Visual Studio
	DEFINES += __STDC_LIMIT_MACROS

	# For release builds remove support for various Qt debugging macros.
	CONFIG(release, debug|release) {
		DEFINES += QT_NO_DEBUG
	}

	# For debug releases we just want the debugging console.
	CONFIG(debug, debug|release) {
		CONFIG += console
	}

	INCLUDEPATH += $$BASEDIR/libs/lib/sdl/msvc/include \
        $$BASEDIR/libs/lib/opal/include \
        $$BASEDIR/libs/lib/msinttypes \
        $$(QTDIR)/src/activeqt/shared

	LIBS += -L$$BASEDIR/libs/lib/sdl/msvc/lib \
        -lSDLmain -lSDL \
        -lsetupapi

	exists($$BASEDIR/libs/lib/osg123) {
		message("Building support for OSG")
		DEPENDENCIES_PRESENT += osg

		# Include OpenSceneGraph
		INCLUDEPATH += $$BASEDIR/libs/lib/osgEarth/win32/include \
			$$BASEDIR/libs/lib/osgEarth_3rdparty/win32/OpenSceneGraph-2.8.2/include
		LIBS += -L$$BASEDIR/libs/lib/osgEarth_3rdparty/win32/OpenSceneGraph-2.8.2/lib \
			-losg \
			-losgViewer \
			-losgGA \
			-losgDB \
			-losgText \
			-lOpenThreads
		DEFINES += QGC_OSG_ENABLED
	}

	RC_FILE = $$BASEDIR/qgroundcontrol.rc

	# Copy dependencies
	BASEDIR_WIN = $$replace(BASEDIR,"/","\\")
	TARGETDIR_WIN = $$replace(TARGETDIR,"/","\\")

	CONFIG(debug, debug|release) {
		# Copy supporting library DLLs
		QMAKE_POST_LINK += $$quote(xcopy /D /Y "$$BASEDIR_WIN\\libs\\lib\\sdl\\win32\\SDL.dll" "$$TARGETDIR_WIN\\debug"$$escape_expand(\\n))
		QMAKE_POST_LINK += $$quote(xcopy /D /Y "$$BASEDIR_WIN\\libs\\mavlink" "$$TARGETDIR_WIN\\debug\\mavlink" /E /I $$escape_expand(\\n))
		QMAKE_POST_LINK += $$quote(xcopy /D /Y "$$BASEDIR_WIN\\libs\\thirdParty\\libxbee\\lib\\libxbee.dll" "$$TARGETDIR_WIN\\debug"$$escape_expand(\\n))

		# Copy application resources
		QMAKE_POST_LINK += $$quote(xcopy /D /Y "$$BASEDIR_WIN\\files" "$$TARGETDIR_WIN\\debug\\files" /E /I $$escape_expand(\\n))
		QMAKE_POST_LINK += $$quote(xcopy /D /Y "$$BASEDIR_WIN\\models" "$$TARGETDIR_WIN\\debug\\models" /E /I $$escape_expand(\\n))

		# Copy Qt DLLs
		QMAKE_POST_LINK += $$quote(xcopy /D /Y "$$(QTDIR)\\plugins" "$$TARGETDIR_WIN\\debug" /E /I $$escape_expand(\\n))
		QMAKE_POST_LINK += $$quote(xcopy /D /Y "$$(QTDIR)\\bin\\phonond4.dll" "$$TARGETDIR_WIN\\debug"$$escape_expand(\\n))
		QMAKE_POST_LINK += $$quote(xcopy /D /Y "$$(QTDIR)\\bin\\QtCored4.dll" "$$TARGETDIR_WIN\\debug"$$escape_expand(\\n))
		QMAKE_POST_LINK += $$quote(xcopy /D /Y "$$(QTDIR)\\bin\\QtGuid4.dll" "$$TARGETDIR_WIN\\debug"$$escape_expand(\\n))
		QMAKE_POST_LINK += $$quote(xcopy /D /Y "$$(QTDIR)\\bin\\QtMultimediad4.dll" "$$TARGETDIR_WIN\\debug"$$escape_expand(\\n))
		QMAKE_POST_LINK += $$quote(xcopy /D /Y "$$(QTDIR)\\bin\\QtNetworkd4.dll" "$$TARGETDIR_WIN\\debug"$$escape_expand(\\n))
		QMAKE_POST_LINK += $$quote(xcopy /D /Y "$$(QTDIR)\\bin\\QtOpenGLd4.dll" "$$TARGETDIR_WIN\\debug"$$escape_expand(\\n))
		QMAKE_POST_LINK += $$quote(xcopy /D /Y "$$(QTDIR)\\bin\\QtSqld4.dll" "$$TARGETDIR_WIN\\debug"$$escape_expand(\\n))
		QMAKE_POST_LINK += $$quote(xcopy /D /Y "$$(QTDIR)\\bin\\QtSvgd4.dll" "$$TARGETDIR_WIN\\debug"$$escape_expand(\\n))
		QMAKE_POST_LINK += $$quote(xcopy /D /Y "$$(QTDIR)\\bin\\QtTestd4.dll" "$$TARGETDIR_WIN\\debug"$$escape_expand(\\n))
		QMAKE_POST_LINK += $$quote(xcopy /D /Y "$$(QTDIR)\\bin\\QtWebKitd4.dll" "$$TARGETDIR_WIN\\debug"$$escape_expand(\\n))
		QMAKE_POST_LINK += $$quote(xcopy /D /Y "$$(QTDIR)\\bin\\QtXmld4.dll" "$$TARGETDIR_WIN\\debug"$$escape_expand(\\n))
		QMAKE_POST_LINK += $$quote(xcopy /D /Y "$$(QTDIR)\\bin\\QtXmlPatternsd4.dll" "$$TARGETDIR_WIN\\debug"$$escape_expand(\\n))
	}

	CONFIG(release, debug|release) {
		# Copy supporting library DLLs
		QMAKE_POST_LINK += $$quote(xcopy /D /Y "$$BASEDIR_WIN\\libs\\lib\\sdl\\win32\\SDL.dll" "$$TARGETDIR_WIN\\release"$$escape_expand(\\n))
		QMAKE_POST_LINK += $$quote(xcopy /D /Y "$$BASEDIR_WIN\\libs\\mavlink" "$$TARGETDIR_WIN\\release\\mavlink" /E /I $$escape_expand(\\n))
		QMAKE_POST_LINK += $$quote(xcopy /D /Y "$$BASEDIR_WIN\\libs\\thirdParty\\libxbee\\lib\\libxbee.dll" "$$TARGETDIR_WIN\\release"$$escape_expand(\\n))

		# Copy application resources
		QMAKE_POST_LINK += $$quote(xcopy /D /Y "$$BASEDIR_WIN\\files" "$$TARGETDIR_WIN\\release\\files" /E /I $$escape_expand(\\n))
		QMAKE_POST_LINK += $$quote(xcopy /D /Y "$$BASEDIR_WIN\\models" "$$TARGETDIR_WIN\\release\\models" /E /I $$escape_expand(\\n))

		# Copy Qt DLLs
		QMAKE_POST_LINK += $$quote(xcopy /D /Y "$$(QTDIR)\\plugins" "$$TARGETDIR_WIN\\release" /E /I $$escape_expand(\\n))
		QMAKE_POST_LINK += $$quote(xcopy /D /Y "$$(QTDIR)\\bin\\phonon4.dll" "$$TARGETDIR_WIN\\release"$$escape_expand(\\n))
		QMAKE_POST_LINK += $$quote(xcopy /D /Y "$$(QTDIR)\\bin\\QtCore4.dll" "$$TARGETDIR_WIN\\release"$$escape_expand(\\n))
		QMAKE_POST_LINK += $$quote(xcopy /D /Y "$$(QTDIR)\\bin\\QtGui4.dll" "$$TARGETDIR_WIN\\release"$$escape_expand(\\n))
		QMAKE_POST_LINK += $$quote(xcopy /D /Y "$$(QTDIR)\\bin\\QtMultimedia4.dll" "$$TARGETDIR_WIN\\release"$$escape_expand(\\n))
		QMAKE_POST_LINK += $$quote(xcopy /D /Y "$$(QTDIR)\\bin\\QtNetwork4.dll" "$$TARGETDIR_WIN\\release"$$escape_expand(\\n))
		QMAKE_POST_LINK += $$quote(xcopy /D /Y "$$(QTDIR)\\bin\\QtOpenGL4.dll" "$$TARGETDIR_WIN\\release"$$escape_expand(\\n))
		QMAKE_POST_LINK += $$quote(xcopy /D /Y "$$(QTDIR)\\bin\\QtSql4.dll" "$$TARGETDIR_WIN\\release"$$escape_expand(\\n))
		QMAKE_POST_LINK += $$quote(xcopy /D /Y "$$(QTDIR)\\bin\\QtSvg4.dll" "$$TARGETDIR_WIN\\release"$$escape_expand(\\n))
		QMAKE_POST_LINK += $$quote(xcopy /D /Y "$$(QTDIR)\\bin\\QtTestd4.dll" "$$TARGETDIR_WIN\\release"$$escape_expand(\\n))
		QMAKE_POST_LINK += $$quote(xcopy /D /Y "$$(QTDIR)\\bin\\QtWebKit4.dll" "$$TARGETDIR_WIN\\release"$$escape_expand(\\n))
		QMAKE_POST_LINK += $$quote(xcopy /D /Y "$$(QTDIR)\\bin\\QtXml4.dll" "$$TARGETDIR_WIN\\release"$$escape_expand(\\n))
		QMAKE_POST_LINK += $$quote(xcopy /D /Y "$$(QTDIR)\\bin\\QtXmlPatterns4.dll" "$$TARGETDIR_WIN\\release"$$escape_expand(\\n))
		QMAKE_POST_LINK += $$quote(del /F "$$TARGETDIR_WIN\\release\\qgroundcontrol.exp"$$escape_expand(\\n))
		QMAKE_POST_LINK += $$quote(del /F "$$TARGETDIR_WIN\\release\\qgroundcontrol.lib"$$escape_expand(\\n))

		# Copy Visual Studio DLLs
		# Note that this is only done for release because the debugging versions of these DLLs cannot be redistributed.
		# I'm not certain of the path for VS2008, so this only works for VS2010.
		win32-msvc2010 {
			QMAKE_POST_LINK += $$quote(xcopy /D /Y "\"C:\\Program Files \(x86\)\\Microsoft Visual Studio 10.0\\VC\\redist\\x86\\Microsoft.VC100.CRT\\*.dll\""  "$$TARGETDIR_WIN\\release\\"$$escape_expand(\\n))
		}
	}
}

# Windows (32bit)
win32-g++ {

	message(Building for Windows Platform (32bit))

	# Special settings for debug
	CONFIG += CONSOLE
	OUTPUT += CONSOLE

	# The EIGEN library needs this define
	# to make the internal min/max functions work
	DEFINES += NOMINMAX

	INCLUDEPATH += $$BASEDIR/libs/lib/sdl/include \
				$$BASEDIR/libs/lib/opal/include

	LIBS += -L$$BASEDIR/libs/lib/sdl/win32 \
			-lmingw32 -lSDLmain -lSDL -mwindows \
			-lsetupapi

	CONFIG += windows



	debug {
		CONFIG += console
	}

	release {
		CONFIG -= console
		DEFINES += QT_NO_DEBUG
	}

	RC_FILE = $$BASEDIR/qgroundcontrol.rc

	# Copy dependencies

	system(cp): {
		# CP command is available, use it instead of copy / xcopy
		message("Using cp to copy image and audio files to executable")
		debug {
			QMAKE_POST_LINK += && cp $$BASEDIR/libs/lib/sdl/win32/SDL.dll $$TARGETDIR/debug/SDL.dll
			QMAKE_POST_LINK += && cp -r $$BASEDIR/files $$TARGETDIR/debug/files
                        QMAKE_POST_LINK += && cp -r $$BASEDIR/libs/mavlink $$TARGETDIR/debug/mavlink
			QMAKE_POST_LINK += && cp -r $$BASEDIR/models $$TARGETDIR/debug/models
		}

		release {
			QMAKE_POST_LINK += && cp $$BASEDIR/libs/lib/sdl/win32/SDL.dll $$TARGETDIR/release/SDL.dll
			QMAKE_POST_LINK += && cp -r $$BASEDIR/files $$TARGETDIR/release/files
                        QMAKE_POST_LINK += && cp -r $$BASEDIR/libs/mavlink $$TARGETDIR/release/mavlink
			QMAKE_POST_LINK += && cp -r $$BASEDIR/models $$TARGETDIR/release/models
		}

	} else {
		# No cp command available, go for copy / xcopy
		# Copy dependencies
		BASEDIR_WIN = $$replace(BASEDIR,"/","\\")
		TARGETDIR_WIN = $$replace(TARGETDIR,"/","\\")

		exists($$TARGETDIR/debug) {
			QMAKE_POST_LINK += && copy /Y \"$$BASEDIR_WIN\\libs\\lib\\sdl\\win32\\SDL.dll\" \"$$TARGETDIR_WIN\\debug\\SDL.dll\"
			QMAKE_POST_LINK += && xcopy \"$$BASEDIR_WIN\\files\" \"$$TARGETDIR_WIN\\debug\\files\\\" /S /E /Y
			QMAKE_POST_LINK += && xcopy \"$$BASEDIR_WIN\\libs\\mavlink\" \"$$TARGETDIR_WIN\\debug\\mavlink\\\" /S /E /Y
			QMAKE_POST_LINK += && xcopy \"$$BASEDIR_WIN\\models\" \"$$TARGETDIR_WIN\\debug\\models\\\" /S /E /Y
		}

		exists($$TARGETDIR/release) {
			QMAKE_POST_LINK += && copy /Y \"$$BASEDIR_WIN\\libs\\lib\\sdl\\win32\\SDL.dll\" \"$$TARGETDIR_WIN\\release\\SDL.dll\"
			QMAKE_POST_LINK += && xcopy \"$$BASEDIR_WIN\\files\" \"$$TARGETDIR_WIN\\release\\files\\\" /S /E /Y
			QMAKE_POST_LINK += && xcopy \"$$BASEDIR_WIN\\libs\\mavlink\" \"$$TARGETDIR_WIN\\release\\mavlink\\\" /S /E /Y
			QMAKE_POST_LINK += && xcopy \"$$BASEDIR_WIN\\models\" \"$$TARGETDIR_WIN\\release\\models\\\" /S /E /Y
		}

	}

	# osg/osgEarth dynamic casts might fail without this compiler option.
	# see http://osgearth.org/wiki/FAQ for details.
	QMAKE_CXXFLAGS += -Wl,-E
}<|MERGE_RESOLUTION|>--- conflicted
+++ resolved
@@ -48,100 +48,95 @@
 	ICON = $$BASEDIR/files/images/icons/macx.icns
 
 	# Copy contributed files
-        QMAKE_POST_LINK += && cp -rf $$BASEDIR/files $$TARGETDIR/apmplanner2.app/Contents/MacOS
+        QMAKE_POST_LINK += && cp -rf $$BASEDIR/files $$TARGETDIR/qgroundcontrol.app/Contents/MacOS
 	# Copy google earth starter file
-        QMAKE_POST_LINK += && cp -f $$BASEDIR/files/images/earth.html $$TARGETDIR/apmplanner2.app/Contents/MacOS
+        QMAKE_POST_LINK += && cp -f $$BASEDIR/files/images/earth.html $$TARGETDIR/qgroundcontrol.app/Contents/MacOS
 	# Copy CSS stylesheets
-<<<<<<< HEAD
         QMAKE_POST_LINK += && cp -f $$BASEDIR/files/styles/style-dark.css $$TARGETDIR/qgroundcontrol.app/Contents/MacOS/style-dark.css
         QMAKE_POST_LINK += && cp -f $$BASEDIR/files/styles/style-light.css $$TARGETDIR/qgroundcontrol.app/Contents/MacOS/style-light.css
-=======
-        QMAKE_POST_LINK += && cp -f $$BASEDIR/files/styles/style-indoor.css $$TARGETDIR/apmplanner2.app/Contents/MacOS/style-indoor.css
-        QMAKE_POST_LINK += && cp -f $$BASEDIR/files/styles/style-outdoor.css $$TARGETDIR/apmplanner2.app/Contents/MacOS
->>>>>>> 34eaf1fb
         # Copy support files
-        QMAKE_POST_LINK += && cp -rf $$BASEDIR/files $$TARGETDIR/apmplanner2.app/Contents/MacOS
+        QMAKE_POST_LINK += && cp -rf $$BASEDIR/files $$TARGETDIR/qgroundcontrol.app/Contents/MacOS
         # Copy MAVLink
-        QMAKE_POST_LINK += && cp -rf $$BASEDIR/libs/mavlink $$TARGETDIR/apmplanner2.app/Contents/MacOS
+        QMAKE_POST_LINK += && cp -rf $$BASEDIR/libs/mavlink $$TARGETDIR/qgroundcontrol.app/Contents/MacOS
 	# Copy libraries
-        QMAKE_POST_LINK += && mkdir -p $$TARGETDIR/apmplanner2.app/Contents/libs
-        QMAKE_POST_LINK += && cp -rf $$BASEDIR/libs/lib/mac64/lib/* $$TARGETDIR/apmplanner2.app/Contents/libs
+        QMAKE_POST_LINK += && mkdir -p $$TARGETDIR/qgroundcontrol.app/Contents/libs
+        QMAKE_POST_LINK += && cp -rf $$BASEDIR/libs/lib/mac64/lib/* $$TARGETDIR/qgroundcontrol.app/Contents/libs
         # Copy frameworks
-        QMAKE_POST_LINK += && mkdir -p $$TARGETDIR/apmplanner2.app/Contents/Frameworks
-        QMAKE_POST_LINK += && cp -rf $$BASEDIR/libs/lib/Frameworks/* $$TARGETDIR/apmplanner2.app/Contents/Frameworks
+        QMAKE_POST_LINK += && mkdir -p $$TARGETDIR/qgroundcontrol.app/Contents/Frameworks
+        QMAKE_POST_LINK += && cp -rf $$BASEDIR/libs/lib/Frameworks/* $$TARGETDIR/qgroundcontrol.app/Contents/Frameworks
 
 #       # Copy QML stuff
 message(BASEDIR $$BASEDIR)
-        QMAKE_POST_LINK += && mkdir -p $$TARGETDIR/apmplanner2.app/Contents/MacOS/qml
-        QMAKE_POST_LINK += && cp -rf $$BASEDIR/qml/*.qml $$TARGETDIR/apmplanner2.app/Contents/MacOS/qml
-
-        QMAKE_POST_LINK += && mkdir -p $$TARGETDIR/apmplanner2.app/Contents/MacOS/qml/components/
-        QMAKE_POST_LINK += && cp -rf $$BASEDIR/qml/components/*.qml $$TARGETDIR/apmplanner2.app/Contents/MacOS/qml/components
-
-        QMAKE_POST_LINK += && mkdir -p $$TARGETDIR/apmplanner2.app/Contents/MacOS/qml/resources
-        QMAKE_POST_LINK += && mkdir -p $$TARGETDIR/apmplanner2.app/Contents/MacOS/qml/resources/apmplanner
-        QMAKE_POST_LINK += && mkdir -p $$TARGETDIR/apmplanner2.app/Contents/MacOS/qml/resources/apmplanner/toolbar
-        QMAKE_POST_LINK += && cp -rf $$BASEDIR/qml/resources/apmplanner/toolbar/*.png $$TARGETDIR/apmplanner2.app/Contents/MacOS/qml/resources/apmplanner/toolbar
+        QMAKE_POST_LINK += && mkdir -p $$TARGETDIR/qgroundcontrol.app/Contents/MacOS/qml
+        QMAKE_POST_LINK += && cp -rf $$BASEDIR/qml/*.qml $$TARGETDIR/qgroundcontrol.app/Contents/MacOS/qml
+
+        QMAKE_POST_LINK += && mkdir -p $$TARGETDIR/qgroundcontrol.app/Contents/MacOS/qml/components/
+        QMAKE_POST_LINK += && cp -rf $$BASEDIR/qml/components/*.qml $$TARGETDIR/qgroundcontrol.app/Contents/MacOS/qml/components
+
+        QMAKE_POST_LINK += && mkdir -p $$TARGETDIR/qgroundcontrol.app/Contents/MacOS/qml/resources
+        QMAKE_POST_LINK += && mkdir -p $$TARGETDIR/qgroundcontrol.app/Contents/MacOS/qml/resources/qgroundcontrol
+        QMAKE_POST_LINK += && mkdir -p $$TARGETDIR/qgroundcontrol.app/Contents/MacOS/qml/resources/qgroundcontrol/toolbar
+        QMAKE_POST_LINK += && cp -rf $$BASEDIR/qml/resources/qgroundcontrol/toolbar/*.png $$TARGETDIR/qgroundcontrol.app/Contents/MacOS/qml/resources/qgroundcontrol/toolbar
 
 
 	# Fix library paths inside executable
-        QMAKE_POST_LINK += && install_name_tool -change libOpenThreads.dylib "@executable_path/../libs/libOpenThreads.dylib" $$TARGETDIR/apmplanner2.app/Contents/MacOS/apmplanner2
-        QMAKE_POST_LINK += && install_name_tool -change libosg.dylib "@executable_path/../libs/libosg.dylib" $$TARGETDIR/apmplanner2.app/Contents/MacOS/apmplanner2
-        QMAKE_POST_LINK += && install_name_tool -change libosgViewer.dylib "@executable_path/../libs/libosgViewer.dylib" $$TARGETDIR/apmplanner2.app/Contents/MacOS/apmplanner2
-        QMAKE_POST_LINK += && install_name_tool -change libosgGA.dylib "@executable_path/../libs/libosgGA.dylib" $$TARGETDIR/apmplanner2.app/Contents/MacOS/apmplanner2
-        QMAKE_POST_LINK += && install_name_tool -change libosgDB.dylib "@executable_path/../libs/libosgDB.dylib" $$TARGETDIR/apmplanner2.app/Contents/MacOS/apmplanner2
-        QMAKE_POST_LINK += && install_name_tool -change libosgText.dylib "@executable_path/../libs/libosgText.dylib" $$TARGETDIR/apmplanner2.app/Contents/MacOS/apmplanner2
-        QMAKE_POST_LINK += && install_name_tool -change libosgWidget.dylib "@executable_path/../libs/libosgWidget.dylib" $$TARGETDIR/apmplanner2.app/Contents/MacOS/apmplanner2
+        QMAKE_POST_LINK += && install_name_tool -change libOpenThreads.dylib "@executable_path/../libs/libOpenThreads.dylib" $$TARGETDIR/qgroundcontrol.app/Contents/MacOS/qgroundcontrol
+        QMAKE_POST_LINK += && install_name_tool -change libosg.dylib "@executable_path/../libs/libosg.dylib" $$TARGETDIR/qgroundcontrol.app/Contents/MacOS/qgroundcontrol
+        QMAKE_POST_LINK += && install_name_tool -change libosgViewer.dylib "@executable_path/../libs/libosgViewer.dylib" $$TARGETDIR/qgroundcontrol.app/Contents/MacOS/qgroundcontrol
+        QMAKE_POST_LINK += && install_name_tool -change libosgGA.dylib "@executable_path/../libs/libosgGA.dylib" $$TARGETDIR/qgroundcontrol.app/Contents/MacOS/qgroundcontrol
+        QMAKE_POST_LINK += && install_name_tool -change libosgDB.dylib "@executable_path/../libs/libosgDB.dylib" $$TARGETDIR/qgroundcontrol.app/Contents/MacOS/qgroundcontrol
+        QMAKE_POST_LINK += && install_name_tool -change libosgText.dylib "@executable_path/../libs/libosgText.dylib" $$TARGETDIR/qgroundcontrol.app/Contents/MacOS/qgroundcontrol
+        QMAKE_POST_LINK += && install_name_tool -change libosgWidget.dylib "@executable_path/../libs/libosgWidget.dylib" $$TARGETDIR/qgroundcontrol.app/Contents/MacOS/qgroundcontrol
 
 	# Fix library paths within libraries (inter-library dependencies)
 
 	# OSG GA LIBRARY
-        QMAKE_POST_LINK += && install_name_tool -change libosgGA.dylib "@executable_path/../libs/libosgGA.dylib" $$TARGETDIR/apmplanner2.app/Contents/libs/libosgGA.dylib
-        QMAKE_POST_LINK += && install_name_tool -change libosgDB.dylib "@executable_path/../libs/libosgDB.dylib" $$TARGETDIR/apmplanner2.app/Contents/libs/libosgGA.dylib
-        QMAKE_POST_LINK += && install_name_tool -change libosgUtil.dylib "@executable_path/../libs/libosgUtil.dylib" $$TARGETDIR/apmplanner2.app/Contents/libs/libosgGA.dylib
-        QMAKE_POST_LINK += && install_name_tool -change libosg.dylib "@executable_path/../libs/libosg.dylib" $$TARGETDIR/apmplanner2.app/Contents/libs/libosgGA.dylib
-        QMAKE_POST_LINK += && install_name_tool -change libOpenThreads.dylib "@executable_path/../libs/libOpenThreads.dylib" $$TARGETDIR/apmplanner2.app/Contents/libs/libosgGA.dylib
+        QMAKE_POST_LINK += && install_name_tool -change libosgGA.dylib "@executable_path/../libs/libosgGA.dylib" $$TARGETDIR/qgroundcontrol.app/Contents/libs/libosgGA.dylib
+        QMAKE_POST_LINK += && install_name_tool -change libosgDB.dylib "@executable_path/../libs/libosgDB.dylib" $$TARGETDIR/qgroundcontrol.app/Contents/libs/libosgGA.dylib
+        QMAKE_POST_LINK += && install_name_tool -change libosgUtil.dylib "@executable_path/../libs/libosgUtil.dylib" $$TARGETDIR/qgroundcontrol.app/Contents/libs/libosgGA.dylib
+        QMAKE_POST_LINK += && install_name_tool -change libosg.dylib "@executable_path/../libs/libosg.dylib" $$TARGETDIR/qgroundcontrol.app/Contents/libs/libosgGA.dylib
+        QMAKE_POST_LINK += && install_name_tool -change libOpenThreads.dylib "@executable_path/../libs/libOpenThreads.dylib" $$TARGETDIR/qgroundcontrol.app/Contents/libs/libosgGA.dylib
 
 	# OSG DB LIBRARY
-        QMAKE_POST_LINK += && install_name_tool -change libosgDB.dylib "@executable_path/../libs/libosgDB.dylib" $$TARGETDIR/apmplanner2.app/Contents/libs/libosgDB.dylib
-        QMAKE_POST_LINK += && install_name_tool -change libosgUtil.dylib "@executable_path/../libs/libosgUtil.dylib" $$TARGETDIR/apmplanner2.app/Contents/libs/libosgDB.dylib
-        QMAKE_POST_LINK += && install_name_tool -change libosg.dylib "@executable_path/../libs/libosg.dylib" $$TARGETDIR/apmplanner2.app/Contents/libs/libosgDB.dylib
-        QMAKE_POST_LINK += && install_name_tool -change libOpenThreads.dylib "@executable_path/../libs/libOpenThreads.dylib" $$TARGETDIR/apmplanner2.app/Contents/libs/libosgDB.dylib
+        QMAKE_POST_LINK += && install_name_tool -change libosgDB.dylib "@executable_path/../libs/libosgDB.dylib" $$TARGETDIR/qgroundcontrol.app/Contents/libs/libosgDB.dylib
+        QMAKE_POST_LINK += && install_name_tool -change libosgUtil.dylib "@executable_path/../libs/libosgUtil.dylib" $$TARGETDIR/qgroundcontrol.app/Contents/libs/libosgDB.dylib
+        QMAKE_POST_LINK += && install_name_tool -change libosg.dylib "@executable_path/../libs/libosg.dylib" $$TARGETDIR/qgroundcontrol.app/Contents/libs/libosgDB.dylib
+        QMAKE_POST_LINK += && install_name_tool -change libOpenThreads.dylib "@executable_path/../libs/libOpenThreads.dylib" $$TARGETDIR/qgroundcontrol.app/Contents/libs/libosgDB.dylib
 
 	# OSG TEXT LIBRARY
-        QMAKE_POST_LINK += && install_name_tool -change libosgText.dylib "@executable_path/../libs/libosgText.dylib" $$TARGETDIR/apmplanner2.app/Contents/libs/libosgText.dylib
-        QMAKE_POST_LINK += && install_name_tool -change libosgDB.dylib "@executable_path/../libs/libosgDB.dylib" $$TARGETDIR/apmplanner2.app/Contents/libs/libosgText.dylib
-        QMAKE_POST_LINK += && install_name_tool -change libosgUtil.dylib "@executable_path/../libs/libosgUtil.dylib" $$TARGETDIR/apmplanner2.app/Contents/libs/libosgText.dylib
-        QMAKE_POST_LINK += && install_name_tool -change libosg.dylib "@executable_path/../libs/libosg.dylib" $$TARGETDIR/apmplanner2.app/Contents/libs/libosgText.dylib
-        QMAKE_POST_LINK += && install_name_tool -change libOpenThreads.dylib "@executable_path/../libs/libOpenThreads.dylib" $$TARGETDIR/apmplanner2.app/Contents/libs/libosgText.dylib
+        QMAKE_POST_LINK += && install_name_tool -change libosgText.dylib "@executable_path/../libs/libosgText.dylib" $$TARGETDIR/qgroundcontrol.app/Contents/libs/libosgText.dylib
+        QMAKE_POST_LINK += && install_name_tool -change libosgDB.dylib "@executable_path/../libs/libosgDB.dylib" $$TARGETDIR/qgroundcontrol.app/Contents/libs/libosgText.dylib
+        QMAKE_POST_LINK += && install_name_tool -change libosgUtil.dylib "@executable_path/../libs/libosgUtil.dylib" $$TARGETDIR/qgroundcontrol.app/Contents/libs/libosgText.dylib
+        QMAKE_POST_LINK += && install_name_tool -change libosg.dylib "@executable_path/../libs/libosg.dylib" $$TARGETDIR/qgroundcontrol.app/Contents/libs/libosgText.dylib
+        QMAKE_POST_LINK += && install_name_tool -change libOpenThreads.dylib "@executable_path/../libs/libOpenThreads.dylib" $$TARGETDIR/qgroundcontrol.app/Contents/libs/libosgText.dylib
 
 	# OSG UTIL LIBRARY
-        QMAKE_POST_LINK += && install_name_tool -change libosg.dylib "@executable_path/../libs/libosg.dylib" $$TARGETDIR/apmplanner2.app/Contents/libs/libosgUtil.dylib
-        QMAKE_POST_LINK += && install_name_tool -change libOpenThreads.dylib "@executable_path/../libs/libOpenThreads.dylib" $$TARGETDIR/apmplanner2.app/Contents/libs/libosgUtil.dylib
+        QMAKE_POST_LINK += && install_name_tool -change libosg.dylib "@executable_path/../libs/libosg.dylib" $$TARGETDIR/qgroundcontrol.app/Contents/libs/libosgUtil.dylib
+        QMAKE_POST_LINK += && install_name_tool -change libOpenThreads.dylib "@executable_path/../libs/libOpenThreads.dylib" $$TARGETDIR/qgroundcontrol.app/Contents/libs/libosgUtil.dylib
 
 
 	# OSG VIEWER LIBRARY
-        QMAKE_POST_LINK += && install_name_tool -change libosgGA.dylib "@executable_path/../libs/libosgGA.dylib" $$TARGETDIR/apmplanner2.app/Contents/libs/libosgViewer.dylib
-        QMAKE_POST_LINK += && install_name_tool -change libosgText.dylib "@executable_path/../libs/libosgText.dylib" $$TARGETDIR/apmplanner2.app/Contents/libs/libosgViewer.dylib
-        QMAKE_POST_LINK += && install_name_tool -change libosgDB.dylib "@executable_path/../libs/libosgDB.dylib" $$TARGETDIR/apmplanner2.app/Contents/libs/libosgViewer.dylib
-        QMAKE_POST_LINK += && install_name_tool -change libosgUtil.dylib "@executable_path/../libs/libosgUtil.dylib" $$TARGETDIR/apmplanner2.app/Contents/libs/libosgViewer.dylib
-        QMAKE_POST_LINK += && install_name_tool -change libosg.dylib "@executable_path/../libs/libosg.dylib" $$TARGETDIR/apmplanner2.app/Contents/libs/libosgViewer.dylib
-        QMAKE_POST_LINK += && install_name_tool -change libOpenThreads.dylib "@executable_path/../libs/libOpenThreads.dylib" $$TARGETDIR/apmplanner2.app/Contents/libs/libosgViewer.dylib
+        QMAKE_POST_LINK += && install_name_tool -change libosgGA.dylib "@executable_path/../libs/libosgGA.dylib" $$TARGETDIR/qgroundcontrol.app/Contents/libs/libosgViewer.dylib
+        QMAKE_POST_LINK += && install_name_tool -change libosgText.dylib "@executable_path/../libs/libosgText.dylib" $$TARGETDIR/qgroundcontrol.app/Contents/libs/libosgViewer.dylib
+        QMAKE_POST_LINK += && install_name_tool -change libosgDB.dylib "@executable_path/../libs/libosgDB.dylib" $$TARGETDIR/qgroundcontrol.app/Contents/libs/libosgViewer.dylib
+        QMAKE_POST_LINK += && install_name_tool -change libosgUtil.dylib "@executable_path/../libs/libosgUtil.dylib" $$TARGETDIR/qgroundcontrol.app/Contents/libs/libosgViewer.dylib
+        QMAKE_POST_LINK += && install_name_tool -change libosg.dylib "@executable_path/../libs/libosg.dylib" $$TARGETDIR/qgroundcontrol.app/Contents/libs/libosgViewer.dylib
+        QMAKE_POST_LINK += && install_name_tool -change libOpenThreads.dylib "@executable_path/../libs/libOpenThreads.dylib" $$TARGETDIR/qgroundcontrol.app/Contents/libs/libosgViewer.dylib
 
 	# OSG WIDGET LIBRARY
-        QMAKE_POST_LINK += && install_name_tool -change libosgGA.dylib "@executable_path/../libs/libosgGA.dylib" $$TARGETDIR/apmplanner2.app/Contents/libs/libosgWidget.dylib
-        QMAKE_POST_LINK += && install_name_tool -change libosgText.dylib "@executable_path/../libs/libosgText.dylib" $$TARGETDIR/apmplanner2.app/Contents/libs/libosgWidget.dylib
-        QMAKE_POST_LINK += && install_name_tool -change libosgDB.dylib "@executable_path/../libs/libosgDB.dylib" $$TARGETDIR/apmplanner2.app/Contents/libs/libosgWidget.dylib
-        QMAKE_POST_LINK += && install_name_tool -change libosgUtil.dylib "@executable_path/../libs/libosgUtil.dylib" $$TARGETDIR/apmplanner2.app/Contents/libs/libosgWidget.dylib
-        QMAKE_POST_LINK += && install_name_tool -change libosg.dylib "@executable_path/../libs/libosg.dylib" $$TARGETDIR/apmplanner2.app/Contents/libs/libosgWidget.dylib
-        QMAKE_POST_LINK += && install_name_tool -change libOpenThreads.dylib "@executable_path/../libs/libOpenThreads.dylib" $$TARGETDIR/apmplanner2.app/Contents/libs/libosgWidget.dylib
-        QMAKE_POST_LINK += && install_name_tool -change libosgViewer.dylib "@executable_path/../libs/libosgViewer.dylib" $$TARGETDIR/apmplanner2.app/Contents/libs/libosgWidget.dylib
+        QMAKE_POST_LINK += && install_name_tool -change libosgGA.dylib "@executable_path/../libs/libosgGA.dylib" $$TARGETDIR/qgroundcontrol.app/Contents/libs/libosgWidget.dylib
+        QMAKE_POST_LINK += && install_name_tool -change libosgText.dylib "@executable_path/../libs/libosgText.dylib" $$TARGETDIR/qgroundcontrol.app/Contents/libs/libosgWidget.dylib
+        QMAKE_POST_LINK += && install_name_tool -change libosgDB.dylib "@executable_path/../libs/libosgDB.dylib" $$TARGETDIR/qgroundcontrol.app/Contents/libs/libosgWidget.dylib
+        QMAKE_POST_LINK += && install_name_tool -change libosgUtil.dylib "@executable_path/../libs/libosgUtil.dylib" $$TARGETDIR/qgroundcontrol.app/Contents/libs/libosgWidget.dylib
+        QMAKE_POST_LINK += && install_name_tool -change libosg.dylib "@executable_path/../libs/libosg.dylib" $$TARGETDIR/qgroundcontrol.app/Contents/libs/libosgWidget.dylib
+        QMAKE_POST_LINK += && install_name_tool -change libOpenThreads.dylib "@executable_path/../libs/libOpenThreads.dylib" $$TARGETDIR/qgroundcontrol.app/Contents/libs/libosgWidget.dylib
+        QMAKE_POST_LINK += && install_name_tool -change libosgViewer.dylib "@executable_path/../libs/libosgViewer.dylib" $$TARGETDIR/qgroundcontrol.app/Contents/libs/libosgWidget.dylib
 
 	# CORE OSG LIBRARY
-        QMAKE_POST_LINK += && install_name_tool -change libOpenThreads.dylib "@executable_path/../libs/libOpenThreads.dylib" $$TARGETDIR/apmplanner2.app/Contents/libs/libosg.dylib
+        QMAKE_POST_LINK += && install_name_tool -change libOpenThreads.dylib "@executable_path/../libs/libOpenThreads.dylib" $$TARGETDIR/qgroundcontrol.app/Contents/libs/libosg.dylib
 
         # SDL Framework
-        QMAKE_POST_LINK += && install_name_tool -change "@rpath/SDL.framework/Versions/A/SDL" "@executable_path/../Frameworks/SDL.framework/Versions/A/SDL" $$TARGETDIR/apmplanner2.app/Contents/MacOS/apmplanner2
+        QMAKE_POST_LINK += && install_name_tool -change "@rpath/SDL.framework/Versions/A/SDL" "@executable_path/../Frameworks/SDL.framework/Versions/A/SDL" $$TARGETDIR/qgroundcontrol.app/Contents/MacOS/qgroundcontrol
 
 	# No check for GLUT.framework since it's a MAC default
 	message("Building support for OpenSceneGraph")
