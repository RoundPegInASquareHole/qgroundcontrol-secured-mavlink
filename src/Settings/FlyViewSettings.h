--- conflicted
+++ resolved
@@ -26,12 +26,9 @@
     DEFINE_SETTINGFACT(showAdditionalIndicatorsCompass)
     DEFINE_SETTINGFACT(lockNoseUpCompass)
     DEFINE_SETTINGFACT(maxGoToLocationDistance)
-<<<<<<< HEAD
     DEFINE_SETTINGFACT(gimbalMaxRate)
     DEFINE_SETTINGFACT(gimbalExpFactor)
     DEFINE_SETTINGFACT(gimbalKPFactor)
     DEFINE_SETTINGFACT(gimbalSuperExpoFactor)
-=======
     DEFINE_SETTINGFACT(keepMapCenteredOnVehicle)
->>>>>>> 1b6293c6
 };