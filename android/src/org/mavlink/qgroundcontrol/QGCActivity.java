package org.mavlink.qgroundcontrol;

/* Copyright 2013 Google Inc.
 *
 * This library is free software; you can redistribute it and/or
 * modify it under the terms of the GNU Lesser General Public
 * License as published by the Free Software Foundation; either
 * version 2.1 of the License, or (at your option) any later version.
 *
 * This library is distributed in the hope that it will be useful,
 * but WITHOUT ANY WARRANTY; without even the implied warranty of
 * MERCHANTABILITY or FITNESS FOR A PARTICULAR PURPOSE.  See the GNU
 * Lesser General Public License for more details.
 *
 * You should have received a copy of the GNU Lesser General Public
 * License along with this library; if not, write to the Free Software
 * Foundation, Inc., 51 Franklin Street, Fifth Floor, Boston, MA  02110-1301,
 * USA.
 *
 * Project home page: http://code.google.com/p/usb-serial-for-android/
 */
///////////////////////////////////////////////////////////////////////////////////////////
//  Written by: Mike Goza April 2014
//
//  These routines interface with the Android USB Host devices for serial port communication.
//  The code uses the usb-serial-for-android software library.  The QGCActivity class is the
//  interface to the C++ routines through jni calls.  Do not change the functions without also
//  changing the corresponding calls in the C++ routines or you will break the interface.
//
////////////////////////////////////////////////////////////////////////////////////////////

import java.util.ArrayList;
import java.util.HashMap;
import java.util.List;
import java.util.ArrayList;
import java.util.concurrent.ExecutorService;
import java.util.concurrent.Executors;
import java.util.Timer;
import java.util.TimerTask;
import java.io.IOException;

import android.app.Activity;
import android.app.PendingIntent;
import android.content.BroadcastReceiver;
import android.content.Context;
import android.content.Intent;
import android.content.IntentFilter;
import android.hardware.usb.UsbAccessory;
import android.hardware.usb.UsbDevice;
import android.hardware.usb.UsbDeviceConnection;
import android.hardware.usb.UsbManager;
import android.widget.Toast;
import android.util.Log;
import android.os.PowerManager;
import android.os.Bundle;
import android.app.PendingIntent;
import android.view.WindowManager;

import com.hoho.android.usbserial.driver.*;
import org.qtproject.qt5.android.bindings.QtActivity;
import org.qtproject.qt5.android.bindings.QtApplication;

public class QGCActivity extends QtActivity
{
<<<<<<< HEAD
    public  static int BAD_PORT = 0;
    private static QGCActivity m_instance;
    private static UsbManager m_manager;    //  ANDROID USB HOST CLASS
    private static List<UsbSerialDriver> m_devices; //  LIST OF CURRENT DEVICES
    private static HashMap<Integer, UsbSerialDriver> m_openedDevices;   //  LIST OF OPENED DEVICES
    private static HashMap<Integer, UsbIoManager> m_ioManager;	//  THREADS FOR LISTENING FOR INCOMING DATA
    private static HashMap<Integer, Integer> m_userData;    //  CORRESPONDING USER DATA FOR OPENED DEVICES.  USED IN DISCONNECT CALLBACK
    //  USED TO DETECT WHEN A DEVICE HAS BEEN UNPLUGGED
    private BroadcastReceiver m_UsbReceiver = null;
    private final static ExecutorService m_Executor = Executors.newSingleThreadExecutor();
    private static final String TAG = "QGC_QGCActivity";
    private static PowerManager.WakeLock m_wl;
    private static String USB_ACTION = "org.mavlink.qgroundcontrol.action.USB_PERMISSION";
    private TaiSync taiSync = null;
=======
    public  static int                                  BAD_DEVICE_ID = 0;
    private static QGCActivity                          _instance = null;
    private static UsbManager                           _usbManager = null;
    private static List<UsbSerialDriver>                _drivers;
    private static HashMap<Integer, UsbIoManager>       m_ioManager;
    private static HashMap<Integer, Integer>            _userDataHashByDeviceId;
    private static final String                         TAG = "QGC_QGCActivity";
    private static PowerManager.WakeLock                _wakeLock;
    private static final String                         ACTION_USB_PERMISSION = "com.android.example.USB_PERMISSION";
    private static PendingIntent                        _usbPermissionIntent = null;
>>>>>>> e44b5140

    public static Context m_context;

    private final static ExecutorService m_Executor = Executors.newSingleThreadExecutor();

    private final static UsbIoManager.Listener m_Listener =
            new UsbIoManager.Listener()
            {
                @Override
                public void onRunError(Exception eA, int userData)
                {
                    Log.e(TAG, "onRunError Exception");
                    nativeDeviceException(userData, eA.getMessage());
                }

                @Override
                public void onNewData(final byte[] dataA, int userData)
                {
                    nativeDeviceNewData(userData, dataA);
                }
            };

<<<<<<< HEAD
    private final BroadcastReceiver mOpenAccessoryReceiver =
        new BroadcastReceiver()
        {
            @Override
            public void onReceive(Context context, Intent intent) {
                String action = intent.getAction();
                if (USB_ACTION.equals(action)) {
                    UsbAccessory accessory = intent.getParcelableExtra(UsbManager.EXTRA_ACCESSORY);
                    if (intent.getBooleanExtra(UsbManager.EXTRA_PERMISSION_GRANTED, false)) {
                        openAccessory(accessory);
                    }
                } else if( UsbManager.ACTION_USB_ACCESSORY_DETACHED.equals(action)) {
                    UsbAccessory accessory = intent.getParcelableExtra(UsbManager.EXTRA_ACCESSORY);
                    if (accessory != null) {
                        closeAccessory(accessory);
                    }
                }
            }
        };

    //  NATIVE C++ FUNCTION THAT WILL BE CALLED IF THE DEVICE IS UNPLUGGED
    private static native void nativeDeviceHasDisconnected(int userDataA);
    private static native void nativeDeviceException(int userDataA, String messageA);
    private static native void nativeDeviceNewData(int userDataA, byte[] dataA);
=======
    private static UsbSerialDriver _findDriverByDeviceId(int deviceId) {
        for (UsbSerialDriver driver: _drivers) {
            if (driver.getDevice().getDeviceId() == deviceId) {
                return driver;
            }
        }
        return null;
    }

    private static UsbSerialDriver _findDriverByDeviceName(String deviceName) {
        for (UsbSerialDriver driver: _drivers) {
            if (driver.getDevice().getDeviceName().equals(deviceName)) {
                return driver;
            }
        }
        return null;
    }

    private final static BroadcastReceiver _usbReceiver = new BroadcastReceiver() {
            public void onReceive(Context context, Intent intent) {
                String action = intent.getAction();
                Log.i(TAG, "BroadcastReceiver USB action " + action);

                if (ACTION_USB_PERMISSION.equals(action)) {
                    synchronized (_instance) {
                        UsbDevice device = (UsbDevice)intent.getParcelableExtra(UsbManager.EXTRA_DEVICE);
                        if (device != null) {
                            UsbSerialDriver driver = _findDriverByDeviceId(device.getDeviceId());

                            if (intent.getBooleanExtra(UsbManager.EXTRA_PERMISSION_GRANTED, false)) {
                                qgcLogDebug("Permission granted to " + device.getDeviceName());
                                driver.setPermissionStatus(UsbSerialDriver.permissionStatusSuccess);
                            } else {
                                qgcLogDebug("Permission denied for " + device.getDeviceName());
                                driver.setPermissionStatus(UsbSerialDriver.permissionStatusDenied);
                            }
                        }
                    }
                } else if (UsbManager.ACTION_USB_DEVICE_DETACHED.equals(action)) {
                    UsbDevice device = (UsbDevice)intent.getParcelableExtra(UsbManager.EXTRA_DEVICE);
                    if (device != null) {
                        if (_userDataHashByDeviceId.containsKey(device.getDeviceId())) {
                            nativeDeviceHasDisconnected(_userDataHashByDeviceId.get(device.getDeviceId()));
                        }
                    }
                }
            }
        };

    // Native C++ functions which connect back to QSerialPort code
    private static native void nativeDeviceHasDisconnected(int userData);
    private static native void nativeDeviceException(int userData, String messageA);
    private static native void nativeDeviceNewData(int userData, byte[] dataA);
>>>>>>> e44b5140

    // Native C++ functions called to log output
    public static native void qgcLogDebug(String message);
    public static native void qgcLogWarning(String message);

    // QGCActivity singleton
    public QGCActivity()
    {
        _instance =                 this;
        _drivers =                  new ArrayList<UsbSerialDriver>();
        _userDataHashByDeviceId =   new HashMap<Integer, Integer>();
        m_ioManager =               new HashMap<Integer, UsbIoManager>();
    }

    @Override
    public void onCreate(Bundle savedInstanceState)
    {
        super.onCreate(savedInstanceState);
        PowerManager pm = (PowerManager)_instance.getSystemService(Context.POWER_SERVICE);
        _wakeLock = pm.newWakeLock(PowerManager.SCREEN_BRIGHT_WAKE_LOCK, "QGroundControl");
        if(_wakeLock != null) {
            _wakeLock.acquire();
        } else {
            Log.i(TAG, "SCREEN_BRIGHT_WAKE_LOCK not acquired!!!");
        }
<<<<<<< HEAD
        m_instance.getWindow().addFlags(WindowManager.LayoutParams.FLAG_KEEP_SCREEN_ON);

        if (m_manager == null) {
            try {
                m_manager = (UsbManager)m_instance.getSystemService(Context.USB_SERVICE);
                taiSync = new TaiSync();

                IntentFilter filter = new IntentFilter(USB_ACTION);
                filter.addAction( UsbManager.ACTION_USB_ACCESSORY_DETACHED);
                registerReceiver(mOpenAccessoryReceiver, filter);

                probeAccessories();
            } catch(Exception e) {
               Log.e(TAG, "Exception getCurrentDevices(): " + e);
            }
        }
=======
        _instance.getWindow().addFlags(WindowManager.LayoutParams.FLAG_KEEP_SCREEN_ON);

        _usbManager = (UsbManager)_instance.getSystemService(Context.USB_SERVICE);

        //  Register for USB Detach and USB Permission intent
        IntentFilter filter = new IntentFilter();
        filter.addAction(UsbManager.ACTION_USB_DEVICE_DETACHED);
        filter.addAction(ACTION_USB_PERMISSION);
        _instance.registerReceiver(_instance._usbReceiver, filter);

        // Create intent for usb permission request
        _usbPermissionIntent = PendingIntent.getBroadcast(_instance, 0, new Intent(ACTION_USB_PERMISSION), 0);
>>>>>>> e44b5140
    }

    @Override
    protected void onDestroy()
    {
<<<<<<< HEAD
        unregisterReceiver(mOpenAccessoryReceiver);
=======
>>>>>>> e44b5140
        try {
            if(_wakeLock != null) {
                _wakeLock.release();
            }
        } catch(Exception e) {
           Log.e(TAG, "Exception onDestroy()");
        }
        super.onDestroy();
    }

    public void onInit(int status) {
    }

    /// Incrementally updates the list of drivers connected to the device
    private static void updateCurrentDrivers()
    {
<<<<<<< HEAD
        if (m_instance == null)
            return false;

        if (m_devices != null)
            m_devices.clear();
=======
        List<UsbSerialDriver> currentDrivers = UsbSerialProber.findAllDevices(_usbManager);

        // Remove stale drivers
        for (int i=_drivers.size()-1; i>=0; i--) {
            boolean found = false;
            for (UsbSerialDriver currentDriver: currentDrivers) {
                if (_drivers.get(i).getDevice().getDeviceId() == currentDriver.getDevice().getDeviceId()) {
                    found = true;
                    break;
                }
            }

            if (!found) {
                qgcLogDebug("Remove stale driver " + _drivers.get(i).getDevice().getDeviceName());
                _drivers.remove(i);
            }
        }
>>>>>>> e44b5140

        // Add new drivers
        for (int i=0; i<currentDrivers.size(); i++) {
            boolean found = false;
            for (int j=0; j<_drivers.size(); j++) {
                if (currentDrivers.get(i).getDevice().getDeviceId() == _drivers.get(j).getDevice().getDeviceId()) {
                    found = true;
                    break;
                }
            }

            if (!found) {
                UsbSerialDriver newDriver =     currentDrivers.get(i);
                UsbDevice       device =        newDriver.getDevice();
                String          deviceName =    device.getDeviceName();

                _drivers.add(newDriver);
                qgcLogDebug("Adding new driver " + deviceName);

                // Request permission if needed
                if (_usbManager.hasPermission(device)) {
                    qgcLogDebug("Already have permission to use device " + deviceName);
                    newDriver.setPermissionStatus(UsbSerialDriver.permissionStatusSuccess);
                } else {
                    qgcLogDebug("Requesting permission to use device " + deviceName);
                    newDriver.setPermissionStatus(UsbSerialDriver.permissionStatusRequested);
                    _usbManager.requestPermission(device, _usbPermissionIntent);
                }
            }
        }
    }

    /// Returns array of device info for each unopened device.
    /// @return Device info format DeviceName:Company:ProductId:VendorId
    public static String[] availableDevicesInfo()
    {
        updateCurrentDrivers();

        if (_drivers.size() <= 0) {
            return null;
        }

        List<String> deviceInfoList = new ArrayList<String>();

        for (int i=0; i<_drivers.size(); i++) {
            String          deviceInfo;
            UsbSerialDriver driver = _drivers.get(i);

<<<<<<< HEAD
        //  CHECK FOR ALREADY OPENED DEVICES AND DON'T INCLUDE THEM IN THE COUNT
        for (iL=0; iL<m_devices.size(); iL++)
        {
            if (m_openedDevices.get(m_devices.get(iL).getDevice().getDeviceId()) != null)
            {
                countL++;
                break;
=======
            if (driver.permissionStatus() != UsbSerialDriver.permissionStatusSuccess) {
                continue;
>>>>>>> e44b5140
            }

            UsbDevice device = driver.getDevice();

            deviceInfo = device.getDeviceName() + ":";

            if (driver instanceof FtdiSerialDriver) {
                deviceInfo = deviceInfo + "FTDI:";
            } else if (driver instanceof CdcAcmSerialDriver) {
                deviceInfo = deviceInfo + "Cdc Acm:";
            } else if (driver instanceof Cp2102SerialDriver) {
                deviceInfo = deviceInfo + "Cp2102:";
            } else if (driver instanceof ProlificSerialDriver) {
                deviceInfo = deviceInfo + "Prolific:";
            } else {
                deviceInfo = deviceInfo + "Unknown:";
            }

            deviceInfo = deviceInfo + Integer.toString(device.getProductId()) + ":";
            deviceInfo = deviceInfo + Integer.toString(device.getVendorId()) + ":";

            deviceInfoList.add(deviceInfo);
        }

        String[] rgDeviceInfo = new String[deviceInfoList.size()];
        for (int i=0; i<deviceInfoList.size(); i++) {
            rgDeviceInfo[i] = deviceInfoList.get(i);
        }

        return rgDeviceInfo;
    }

    /// Open the specified device
    ///     @param userData Data to associate with device and pass back through to native calls.
    /// @return Device id
    public static int open(Context parentContext, String deviceName, int userData)
    {
        int deviceId = BAD_DEVICE_ID;

        m_context = parentContext;

        UsbSerialDriver driver = _findDriverByDeviceName(deviceName);
        if (driver == null) {
            qgcLogWarning("Attempt to open unknown device " + deviceName);
            return BAD_DEVICE_ID;
        }

        if (driver.permissionStatus() != UsbSerialDriver.permissionStatusSuccess) {
            qgcLogWarning("Attempt to open device with incorrect permission status " + deviceName + " " + driver.permissionStatus());
            return BAD_DEVICE_ID;
        }

        UsbDevice device = driver.getDevice();
        deviceId = device.getDeviceId();

        try {
            driver.setConnection(_usbManager.openDevice(device));
            driver.open();
            driver.setPermissionStatus(UsbSerialDriver.permissionStatusOpen);

            _userDataHashByDeviceId.put(deviceId, userData);

            UsbIoManager ioManager = new UsbIoManager(driver, m_Listener, userData);
            m_ioManager.put(deviceId, ioManager);
            m_Executor.submit(ioManager);

            qgcLogDebug("Port open successful");
        } catch(IOException exA) {
            driver.setPermissionStatus(UsbSerialDriver.permissionStatusRequestRequired);
            _userDataHashByDeviceId.remove(deviceId);

            if(m_ioManager.get(deviceId) != null) {
                m_ioManager.get(deviceId).stop();
                m_ioManager.remove(deviceId);
            }
            qgcLogWarning("Port open exception: " + exA.getMessage());
            return BAD_DEVICE_ID;
        }

        return deviceId;
    }

    public static void startIoManager(int idA)
    {
        if (m_ioManager.get(idA) != null)
            return;

        UsbSerialDriver driverL = _findDriverByDeviceId(idA);

        if (driverL == null)
            return;

        UsbIoManager managerL = new UsbIoManager(driverL, m_Listener, _userDataHashByDeviceId.get(idA));
        m_ioManager.put(idA, managerL);
        m_Executor.submit(managerL);
    }

    public static void stopIoManager(int idA)
    {
        if(m_ioManager.get(idA) == null)
            return;

        m_ioManager.get(idA).stop();
        m_ioManager.remove(idA);
    }

    ///////////////////////////////////////////////////////////////////////////////////////////////////////
    //
    //  Sets the parameters on an open port.
    //
    //  Args:   idA - ID number from the open command
    //          baudRateA - Decimal value of the baud rate.  I.E. 9600, 57600, 115200, etc.
    //          dataBitsA - number of data bits.  Valid numbers are 5, 6, 7, 8
    //          stopBitsA - number of stop bits.  Valid numbers are 1, 2
    //          parityA - No Parity=0, Odd Parity=1, Even Parity=2
    //
    //  Returns:  T/F Success/Failure
    //
    ////////////////////////////////////////////////////////////////////////////////////////////////////////
    public static boolean setParameters(int idA, int baudRateA, int dataBitsA, int stopBitsA, int parityA)
    {
        UsbSerialDriver driverL = _findDriverByDeviceId(idA);

        if (driverL == null)
            return false;

        try
        {
            driverL.setParameters(baudRateA, dataBitsA, stopBitsA, parityA);
            return true;
        }
        catch(IOException eA)
        {
            return false;
        }
    }



    ////////////////////////////////////////////////////////////////////////////////////////////////////////
    //
    //  Close the device.
    //
    //  Args:  idA - ID number from the open command
    //
    //  Returns:  T/F Success/Failure
    //
    ////////////////////////////////////////////////////////////////////////////////////////////////////////
    public static boolean close(int idA)
    {
        UsbSerialDriver driverL = _findDriverByDeviceId(idA);

        if (driverL == null)
            return false;

        try
        {
            stopIoManager(idA);
            _userDataHashByDeviceId.remove(idA);
            driverL.setPermissionStatus(UsbSerialDriver.permissionStatusRequestRequired);
            driverL.close();

            return true;
        }
        catch(IOException eA)
        {
            return false;
        }
    }



    //////////////////////////////////////////////////////////////////////////////////////////////////////
    //
    //  Write data to the device.
    //
    //  Args:   idA - ID number from the open command
    //          sourceA - byte array of data to write
    //          timeoutMsecA - amount of time in milliseconds to wait for the write to occur
    //
    //  Returns:  number of bytes written
    //
    /////////////////////////////////////////////////////////////////////////////////////////////////////
    public static int write(int idA, byte[] sourceA, int timeoutMSecA)
    {
        UsbSerialDriver driverL = _findDriverByDeviceId(idA);

        if (driverL == null)
            return 0;

        try
        {
            return driverL.write(sourceA, timeoutMSecA);
        }
        catch(IOException eA)
        {
            return 0;
        }
        /*
        UsbIoManager managerL = m_ioManager.get(idA);

        if(managerL != null)
        {
            managerL.writeAsync(sourceA);
            return sourceA.length;
        }
        else
            return 0;
        */
    }

    public static boolean isDeviceNameValid(String nameA)
    {
        for (UsbSerialDriver driver: _drivers) {
            if (driver.getDevice().getDeviceName() == nameA)
                return true;
        }

        return false;
    }

    public static boolean isDeviceNameOpen(String nameA)
    {
        for (UsbSerialDriver driverL: _drivers) {
            if (nameA.equals(driverL.getDevice().getDeviceName()) && driverL.permissionStatus() == UsbSerialDriver.permissionStatusOpen) {
                return true;
            }
        }

        return false;
    }



    /////////////////////////////////////////////////////////////////////////////////////////////////////
    //
    //  Set the Data Terminal Ready flag on the device
    //
    //  Args:   idA - ID number from the open command
    //          onA - on=T, off=F
    //
    //  Returns:  T/F Success/Failure
    //
    ////////////////////////////////////////////////////////////////////////////////////////////////////
    public static boolean setDataTerminalReady(int idA, boolean onA)
    {
        try
        {
            UsbSerialDriver driverL = _findDriverByDeviceId(idA);

            if (driverL == null)
                return false;

            driverL.setDTR(onA);
            return true;
        }
        catch(IOException eA)
        {
            return false;
        }
    }



    ////////////////////////////////////////////////////////////////////////////////////////////
    //
    //  Set the Request to Send flag
    //
    //  Args:   idA - ID number from the open command
    //          onA - on=T, off=F
    //
    //  Returns:  T/F Success/Failure
    //
    ////////////////////////////////////////////////////////////////////////////////////////////
    public static boolean setRequestToSend(int idA, boolean onA)
    {
        try
        {
            UsbSerialDriver driverL = _findDriverByDeviceId(idA);

            if (driverL == null)
                return false;

            driverL.setRTS(onA);
            return true;
        }
        catch(IOException eA)
        {
            return false;
        }
    }



    ///////////////////////////////////////////////////////////////////////////////////////////////
    //
    //  Purge the hardware buffers based on the input and output flags
    //
    //  Args:   idA - ID number from the open command
    //          inputA - input buffer purge.  purge=T
    //          outputA - output buffer purge.  purge=T
    //
    //  Returns:  T/F Success/Failure
    //
    ///////////////////////////////////////////////////////////////////////////////////////////////
    public static boolean purgeBuffers(int idA, boolean inputA, boolean outputA)
    {
        try
        {
            UsbSerialDriver driverL = _findDriverByDeviceId(idA);

            if (driverL == null)
                return false;

            return driverL.purgeHwBuffers(inputA, outputA);
        }
        catch(IOException eA)
        {
            return false;
        }
    }



    //////////////////////////////////////////////////////////////////////////////////////////
    //
    //  Get the native device handle (file descriptor)
    //
    //  Args:   idA - ID number from the open command
    //
    //  Returns:  device handle
    //
    ///////////////////////////////////////////////////////////////////////////////////////////
    public static int getDeviceHandle(int idA)
    {
        UsbSerialDriver driverL = _findDriverByDeviceId(idA);

        if (driverL == null)
            return -1;

        UsbDeviceConnection connectL = driverL.getDeviceConnection();
        if (connectL == null)
            return -1;
        else
            return connectL.getFileDescriptor();
    }
<<<<<<< HEAD



    //////////////////////////////////////////////////////////////////////////////////////////////
    //
    //  Get the open usb serial driver for the given id
    //
    //  Args:  idA - ID number from the open command
    //
    //  Returns:  usb device driver
    //
    /////////////////////////////////////////////////////////////////////////////////////////////
    public static UsbSerialDriver getUsbSerialDriver(int idA)
    {
        return m_openedDevices.get(idA);
    }

    UsbAccessory openUsbAccessory = null;
    Object openAccessoryLock = new Object();

    private void openAccessory(UsbAccessory usbAccessory)
    {
        Log.i(TAG, "openAccessory: " + usbAccessory.getSerial());
        try {
            synchronized(openAccessoryLock) {
                if ((openUsbAccessory != null && !taiSync.isRunning()) || openUsbAccessory == null) {
                    openUsbAccessory = usbAccessory;
                    taiSync.open(m_manager.openAccessory(usbAccessory));
                }
            }
        } catch (IOException e) {
            Log.e(TAG, "openAccessory exception: " + e);
            taiSync.close();
            closeAccessory(openUsbAccessory);
        }
    }

    private void closeAccessory(UsbAccessory usbAccessory)
    {
        Log.i(TAG, "closeAccessory");

        synchronized(openAccessoryLock) {
            if (openUsbAccessory != null && usbAccessory == openUsbAccessory && taiSync.isRunning()) {
                taiSync.close();
                openUsbAccessory = null;
            }
        }
    }

    private void probeAccessories()
    {
        final PendingIntent pendingIntent = PendingIntent.getBroadcast(this, 0, new Intent(USB_ACTION), 0);
        Timer timer = new Timer();
        timer.schedule(new TimerTask() {
           @Override
           public void run()
           {
//               Log.i(TAG, "probeAccessories");
               UsbAccessory[] accessories = m_manager.getAccessoryList();
               if (accessories != null) {
                   for (UsbAccessory usbAccessory : accessories) {
                       if (m_manager.hasPermission(usbAccessory)) {
                           openAccessory(usbAccessory);
                       } else {
                           Log.i(TAG, "requestPermission");
                           m_manager.requestPermission(usbAccessory, pendingIntent);
                       }
                   }
               }
           }
        }, 0, 3000);
    }
=======
>>>>>>> e44b5140
}
<|MERGE_RESOLUTION|>--- conflicted
+++ resolved
@@ -1,4 +1,4 @@
-package org.mavlink.qgroundcontrol;
+
 
 /* Copyright 2013 Google Inc.
  *
@@ -62,7 +62,6 @@
 
 public class QGCActivity extends QtActivity
 {
-<<<<<<< HEAD
     public  static int BAD_PORT = 0;
     private static QGCActivity m_instance;
     private static UsbManager m_manager;    //  ANDROID USB HOST CLASS
@@ -75,9 +74,6 @@
     private final static ExecutorService m_Executor = Executors.newSingleThreadExecutor();
     private static final String TAG = "QGC_QGCActivity";
     private static PowerManager.WakeLock m_wl;
-    private static String USB_ACTION = "org.mavlink.qgroundcontrol.action.USB_PERMISSION";
-    private TaiSync taiSync = null;
-=======
     public  static int                                  BAD_DEVICE_ID = 0;
     private static QGCActivity                          _instance = null;
     private static UsbManager                           _usbManager = null;
@@ -86,9 +82,10 @@
     private static HashMap<Integer, Integer>            _userDataHashByDeviceId;
     private static final String                         TAG = "QGC_QGCActivity";
     private static PowerManager.WakeLock                _wakeLock;
-    private static final String                         ACTION_USB_PERMISSION = "com.android.example.USB_PERMISSION";
+//    private static final String                         ACTION_USB_PERMISSION = "com.android.example.USB_PERMISSION";
+    private static final String                         ACTION_USB_PERMISSION = "org.mavlink.qgroundcontrol.action.USB_PERMISSION";
     private static PendingIntent                        _usbPermissionIntent = null;
->>>>>>> e44b5140
+    private TaiSync                                     taiSync = null;
 
     public static Context m_context;
 
@@ -111,14 +108,17 @@
                 }
             };
 
-<<<<<<< HEAD
+    //  NATIVE C++ FUNCTION THAT WILL BE CALLED IF THE DEVICE IS UNPLUGGED
+    private static native void nativeDeviceHasDisconnected(int userDataA);
+    private static native void nativeDeviceException(int userDataA, String messageA);
+    private static native void nativeDeviceNewData(int userDataA, byte[] dataA);
     private final BroadcastReceiver mOpenAccessoryReceiver =
         new BroadcastReceiver()
         {
             @Override
             public void onReceive(Context context, Intent intent) {
                 String action = intent.getAction();
-                if (USB_ACTION.equals(action)) {
+                if (ACTION_USB_PERMISSION.equals(action)) {
                     UsbAccessory accessory = intent.getParcelableExtra(UsbManager.EXTRA_ACCESSORY);
                     if (intent.getBooleanExtra(UsbManager.EXTRA_PERMISSION_GRANTED, false)) {
                         openAccessory(accessory);
@@ -132,11 +132,6 @@
             }
         };
 
-    //  NATIVE C++ FUNCTION THAT WILL BE CALLED IF THE DEVICE IS UNPLUGGED
-    private static native void nativeDeviceHasDisconnected(int userDataA);
-    private static native void nativeDeviceException(int userDataA, String messageA);
-    private static native void nativeDeviceNewData(int userDataA, byte[] dataA);
-=======
     private static UsbSerialDriver _findDriverByDeviceId(int deviceId) {
         for (UsbSerialDriver driver: _drivers) {
             if (driver.getDevice().getDeviceId() == deviceId) {
@@ -190,7 +185,6 @@
     private static native void nativeDeviceHasDisconnected(int userData);
     private static native void nativeDeviceException(int userData, String messageA);
     private static native void nativeDeviceNewData(int userData, byte[] dataA);
->>>>>>> e44b5140
 
     // Native C++ functions called to log output
     public static native void qgcLogDebug(String message);
@@ -216,24 +210,7 @@
         } else {
             Log.i(TAG, "SCREEN_BRIGHT_WAKE_LOCK not acquired!!!");
         }
-<<<<<<< HEAD
         m_instance.getWindow().addFlags(WindowManager.LayoutParams.FLAG_KEEP_SCREEN_ON);
-
-        if (m_manager == null) {
-            try {
-                m_manager = (UsbManager)m_instance.getSystemService(Context.USB_SERVICE);
-                taiSync = new TaiSync();
-
-                IntentFilter filter = new IntentFilter(USB_ACTION);
-                filter.addAction( UsbManager.ACTION_USB_ACCESSORY_DETACHED);
-                registerReceiver(mOpenAccessoryReceiver, filter);
-
-                probeAccessories();
-            } catch(Exception e) {
-               Log.e(TAG, "Exception getCurrentDevices(): " + e);
-            }
-        }
-=======
         _instance.getWindow().addFlags(WindowManager.LayoutParams.FLAG_KEEP_SCREEN_ON);
 
         _usbManager = (UsbManager)_instance.getSystemService(Context.USB_SERVICE);
@@ -246,16 +223,28 @@
 
         // Create intent for usb permission request
         _usbPermissionIntent = PendingIntent.getBroadcast(_instance, 0, new Intent(ACTION_USB_PERMISSION), 0);
->>>>>>> e44b5140
+
+        if (m_manager == null) {
+            try {
+                m_manager = (UsbManager)m_instance.getSystemService(Context.USB_SERVICE);
+                taiSync = new TaiSync();
+
+                IntentFilter filter = new IntentFilter(ACTION_USB_PERMISSION);
+                filter.addAction( UsbManager.ACTION_USB_ACCESSORY_DETACHED);
+                registerReceiver(mOpenAccessoryReceiver, filter);
+
+                probeAccessories();
+            } catch(Exception e) {
+               Log.e(TAG, "Exception getCurrentDevices(): " + e);
+            }
+        }
     }
 
     @Override
+    protected void onDestroy() {
     protected void onDestroy()
     {
-<<<<<<< HEAD
         unregisterReceiver(mOpenAccessoryReceiver);
-=======
->>>>>>> e44b5140
         try {
             if(_wakeLock != null) {
                 _wakeLock.release();
@@ -272,15 +261,13 @@
     /// Incrementally updates the list of drivers connected to the device
     private static void updateCurrentDrivers()
     {
-<<<<<<< HEAD
-        if (m_instance == null)
-            return false;
+        List<UsbSerialDriver> currentDrivers = UsbSerialProber.findAllDevices(_usbManager);
+
+        if (m_manager == null)
+            m_manager = (UsbManager)m_instance.getSystemService(Context.USB_SERVICE);
 
         if (m_devices != null)
             m_devices.clear();
-=======
-        List<UsbSerialDriver> currentDrivers = UsbSerialProber.findAllDevices(_usbManager);
-
         // Remove stale drivers
         for (int i=_drivers.size()-1; i>=0; i--) {
             boolean found = false;
@@ -296,7 +283,6 @@
                 _drivers.remove(i);
             }
         }
->>>>>>> e44b5140
 
         // Add new drivers
         for (int i=0; i<currentDrivers.size(); i++) {
@@ -345,18 +331,15 @@
             String          deviceInfo;
             UsbSerialDriver driver = _drivers.get(i);
 
-<<<<<<< HEAD
-        //  CHECK FOR ALREADY OPENED DEVICES AND DON'T INCLUDE THEM IN THE COUNT
+        //  CHECK FOR ALREADY OPENED DEVICES AND DON"T INCLUDE THEM IN THE COUNT
         for (iL=0; iL<m_devices.size(); iL++)
         {
             if (m_openedDevices.get(m_devices.get(iL).getDevice().getDeviceId()) != null)
             {
                 countL++;
                 break;
-=======
             if (driver.permissionStatus() != UsbSerialDriver.permissionStatusSuccess) {
                 continue;
->>>>>>> e44b5140
             }
 
             UsbDevice device = driver.getDevice();
@@ -703,7 +686,22 @@
         else
             return connectL.getFileDescriptor();
     }
-<<<<<<< HEAD
+
+
+
+    //////////////////////////////////////////////////////////////////////////////////////////////
+    //
+    //  Get the open usb serial driver for the given id
+    //
+    //  Args:  idA - ID number from the open command
+    //
+    //  Returns:  usb device driver
+    //
+    /////////////////////////////////////////////////////////////////////////////////////////////
+    public static UsbSerialDriver getUsbSerialDriver(int idA)
+    {
+        return m_openedDevices.get(idA);
+    }
 
 
 
@@ -755,7 +753,7 @@
 
     private void probeAccessories()
     {
-        final PendingIntent pendingIntent = PendingIntent.getBroadcast(this, 0, new Intent(USB_ACTION), 0);
+        final PendingIntent pendingIntent = PendingIntent.getBroadcast(this, 0, new Intent(ACTION_USB_PERMISSION), 0);
         Timer timer = new Timer();
         timer.schedule(new TimerTask() {
            @Override
@@ -776,6 +774,4 @@
            }
         }, 0, 3000);
     }
-=======
->>>>>>> e44b5140
 }
