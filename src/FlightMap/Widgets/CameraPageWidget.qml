--- conflicted
+++ resolved
@@ -42,12 +42,8 @@
     property real   _labelFieldWidth:       ScreenTools.defaultFontPixelWidth * 30
     property real   _editFieldWidth:        ScreenTools.defaultFontPixelWidth * 30
     property bool   _communicationLost:     activeVehicle ? activeVehicle.connectionLost : false
-<<<<<<< HEAD
     property bool   _streamingEnabled:      false //TODO: determine what it should be, VideoPageWidget.qml does QGroundControl.settingsManager.videoSettings.streamConfigured
-    property bool   _hasModes:              _camera && _camera && _camera.hasModes
-=======
     property bool   _hasModes:              _camera && _camera.hasModes
->>>>>>> bd997d44
     property bool   _videoRecording:        _camera && _camera.videoStatus === QGCCameraControl.VIDEO_CAPTURE_STATUS_RUNNING
     property bool   _photoIdle:             _camera && _camera.photoStatus === QGCCameraControl.PHOTO_CAPTURE_IDLE
     property bool   _storageReady:          _camera && _camera.storageStatus === QGCCameraControl.STORAGE_READY
