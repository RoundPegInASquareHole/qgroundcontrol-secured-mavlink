/****************************************************************************
 *
 *   (c) 2009-2016 QGROUNDCONTROL PROJECT <http://www.qgroundcontrol.org>
 *
 * QGroundControl is licensed according to the terms in the file
 * COPYING.md in the root of the source code directory.
 *
 ****************************************************************************/

#pragma once

#include <QObject>
#include <QGeoCoordinate>
#include <QElapsedTimer>

#include "FactGroup.h"
#include "LinkInterface.h"
#include "QGCMAVLink.h"
#include "QmlObjectListModel.h"
#include "MAVLinkProtocol.h"
#include "UASMessageHandler.h"
#include "SettingsFact.h"
#include <AirspaceManagement.h>

class UAS;
class UASInterface;
class FirmwarePlugin;
class FirmwarePluginManager;
class AutoPilotPlugin;
class MissionManager;
class GeoFenceManager;
class RallyPointManager;
class ParameterManager;
class JoystickManager;
class UASMessage;
class SettingsManager;
class ADSBVehicle;
class QGCCameraManager;
class AirspaceController;

Q_DECLARE_LOGGING_CATEGORY(VehicleLog)

class Vehicle;

class VehicleVibrationFactGroup : public FactGroup
{
    Q_OBJECT

public:
    VehicleVibrationFactGroup(QObject* parent = NULL);

    Q_PROPERTY(Fact* xAxis      READ xAxis      CONSTANT)
    Q_PROPERTY(Fact* yAxis      READ yAxis      CONSTANT)
    Q_PROPERTY(Fact* zAxis      READ zAxis      CONSTANT)
    Q_PROPERTY(Fact* clipCount1 READ clipCount1 CONSTANT)
    Q_PROPERTY(Fact* clipCount2 READ clipCount2 CONSTANT)
    Q_PROPERTY(Fact* clipCount3 READ clipCount3 CONSTANT)

    Fact* xAxis         (void) { return &_xAxisFact; }
    Fact* yAxis         (void) { return &_yAxisFact; }
    Fact* zAxis         (void) { return &_zAxisFact; }
    Fact* clipCount1    (void) { return &_clipCount1Fact; }
    Fact* clipCount2    (void) { return &_clipCount2Fact; }
    Fact* clipCount3    (void) { return &_clipCount3Fact; }

    static const char* _xAxisFactName;
    static const char* _yAxisFactName;
    static const char* _zAxisFactName;
    static const char* _clipCount1FactName;
    static const char* _clipCount2FactName;
    static const char* _clipCount3FactName;

private:
    Fact        _xAxisFact;
    Fact        _yAxisFact;
    Fact        _zAxisFact;
    Fact        _clipCount1Fact;
    Fact        _clipCount2Fact;
    Fact        _clipCount3Fact;
};

class VehicleWindFactGroup : public FactGroup
{
    Q_OBJECT

public:
    VehicleWindFactGroup(QObject* parent = NULL);

    Q_PROPERTY(Fact* direction      READ direction      CONSTANT)
    Q_PROPERTY(Fact* speed          READ speed          CONSTANT)
    Q_PROPERTY(Fact* verticalSpeed  READ verticalSpeed  CONSTANT)

    Fact* direction     (void) { return &_directionFact; }
    Fact* speed         (void) { return &_speedFact; }
    Fact* verticalSpeed (void) { return &_verticalSpeedFact; }

    static const char* _directionFactName;
    static const char* _speedFactName;
    static const char* _verticalSpeedFactName;

private:
    Fact        _directionFact;
    Fact        _speedFact;
    Fact        _verticalSpeedFact;
};

class VehicleGPSFactGroup : public FactGroup
{
    Q_OBJECT

public:
    VehicleGPSFactGroup(QObject* parent = NULL);

    Q_PROPERTY(Fact* lat                READ lat                CONSTANT)
    Q_PROPERTY(Fact* lon                READ lon                CONSTANT)
    Q_PROPERTY(Fact* hdop               READ hdop               CONSTANT)
    Q_PROPERTY(Fact* vdop               READ vdop               CONSTANT)
    Q_PROPERTY(Fact* courseOverGround   READ courseOverGround   CONSTANT)
    Q_PROPERTY(Fact* count              READ count              CONSTANT)
    Q_PROPERTY(Fact* lock               READ lock               CONSTANT)

    Fact* lat               (void) { return &_latFact; }
    Fact* lon               (void) { return &_lonFact; }
    Fact* hdop              (void) { return &_hdopFact; }
    Fact* vdop              (void) { return &_vdopFact; }
    Fact* courseOverGround  (void) { return &_courseOverGroundFact; }
    Fact* count             (void) { return &_countFact; }
    Fact* lock              (void) { return &_lockFact; }

    static const char* _latFactName;
    static const char* _lonFactName;
    static const char* _hdopFactName;
    static const char* _vdopFactName;
    static const char* _courseOverGroundFactName;
    static const char* _countFactName;
    static const char* _lockFactName;

private:
    Fact        _latFact;
    Fact        _lonFact;
    Fact        _hdopFact;
    Fact        _vdopFact;
    Fact        _courseOverGroundFact;
    Fact        _countFact;
    Fact        _lockFact;
};

class VehicleBatteryFactGroup : public FactGroup
{
    Q_OBJECT

public:
    VehicleBatteryFactGroup(QObject* parent = NULL);

    Q_PROPERTY(Fact* voltage            READ voltage            CONSTANT)
    Q_PROPERTY(Fact* percentRemaining   READ percentRemaining   CONSTANT)
    Q_PROPERTY(Fact* mahConsumed        READ mahConsumed        CONSTANT)
    Q_PROPERTY(Fact* current            READ current            CONSTANT)
    Q_PROPERTY(Fact* temperature        READ temperature        CONSTANT)
    Q_PROPERTY(Fact* cellCount          READ cellCount          CONSTANT)
    Q_PROPERTY(Fact* instantPower       READ instantPower       CONSTANT)

    Fact* voltage                   (void) { return &_voltageFact; }
    Fact* percentRemaining          (void) { return &_percentRemainingFact; }
    Fact* mahConsumed               (void) { return &_mahConsumedFact; }
    Fact* current                   (void) { return &_currentFact; }
    Fact* temperature               (void) { return &_temperatureFact; }
    Fact* cellCount                 (void) { return &_cellCountFact; }
    Fact* instantPower              (void) { return &_instantPowerFact; }


    static const char* _voltageFactName;
    static const char* _percentRemainingFactName;
    static const char* _mahConsumedFactName;
    static const char* _currentFactName;
    static const char* _temperatureFactName;
    static const char* _cellCountFactName;
    static const char* _instantPowerFactName;

    static const char* _settingsGroup;

    static const double _voltageUnavailable;
    static const int    _percentRemainingUnavailable;
    static const int    _mahConsumedUnavailable;
    static const int    _currentUnavailable;
    static const double _temperatureUnavailable;
    static const int    _cellCountUnavailable;
    static const double _instantPowerUnavailable;

private:
    Fact            _voltageFact;
    Fact            _percentRemainingFact;
    Fact            _mahConsumedFact;
    Fact            _currentFact;
    Fact            _temperatureFact;
    Fact            _cellCountFact;
    Fact            _instantPowerFact;
};

class VehicleTemperatureFactGroup : public FactGroup
{
    Q_OBJECT

public:
    VehicleTemperatureFactGroup(QObject* parent = NULL);

    Q_PROPERTY(Fact* temperature1       READ temperature1       CONSTANT)
    Q_PROPERTY(Fact* temperature2       READ temperature2       CONSTANT)
    Q_PROPERTY(Fact* temperature3       READ temperature3       CONSTANT)

    Fact* temperature1 (void) { return &_temperature1Fact; }
    Fact* temperature2 (void) { return &_temperature2Fact; }
    Fact* temperature3 (void) { return &_temperature3Fact; }

    static const char* _temperature1FactName;
    static const char* _temperature2FactName;
    static const char* _temperature3FactName;

    static const char* _settingsGroup;

    static const double _temperatureUnavailable;

private:
    Fact            _temperature1Fact;
    Fact            _temperature2Fact;
    Fact            _temperature3Fact;
};

class VehicleClockFactGroup : public FactGroup
{
    Q_OBJECT

public:
    VehicleClockFactGroup(QObject* parent = NULL);

    Q_PROPERTY(Fact* currentTime        READ currentTime        CONSTANT)
    Q_PROPERTY(Fact* currentDate        READ currentDate        CONSTANT)

    Fact* currentTime (void) { return &_currentTimeFact; }
    Fact* currentDate (void) { return &_currentDateFact; }

    static const char* _currentTimeFactName;
    static const char* _currentDateFactName;

    static const char* _settingsGroup;

private slots:
    void _updateAllValues(void) override;

private:
    Fact            _currentTimeFact;
    Fact            _currentDateFact;
};

class Vehicle : public FactGroup
{
    Q_OBJECT

public:
    Vehicle(LinkInterface*          link,
            int                     vehicleId,
            int                     defaultComponentId,
            MAV_AUTOPILOT           firmwareType,
            MAV_TYPE                vehicleType,
            FirmwarePluginManager*  firmwarePluginManager,
            JoystickManager*        joystickManager);

    // The following is used to create a disconnected Vehicle for use while offline editing.
    Vehicle(MAV_AUTOPILOT           firmwareType,
            MAV_TYPE                vehicleType,
            FirmwarePluginManager*  firmwarePluginManager,
            QObject*                parent = NULL);

    ~Vehicle();

    Q_PROPERTY(int                  id                      READ id                                                     CONSTANT)
    Q_PROPERTY(AutoPilotPlugin*     autopilot               MEMBER _autopilotPlugin                                     CONSTANT)
    Q_PROPERTY(QGeoCoordinate       coordinate              READ coordinate                                             NOTIFY coordinateChanged)
    Q_PROPERTY(QGeoCoordinate       homePosition            READ homePosition                                           NOTIFY homePositionChanged)
    Q_PROPERTY(bool                 armed                   READ armed                  WRITE setArmed                  NOTIFY armedChanged)
    Q_PROPERTY(bool                 autoDisarm              READ autoDisarm                                             NOTIFY autoDisarmChanged)
    Q_PROPERTY(bool                 flightModeSetAvailable  READ flightModeSetAvailable                                 CONSTANT)
    Q_PROPERTY(QStringList          flightModes             READ flightModes                                            CONSTANT)
    Q_PROPERTY(QString              flightMode              READ flightMode             WRITE setFlightMode             NOTIFY flightModeChanged)
    Q_PROPERTY(bool                 hilMode                 READ hilMode                WRITE setHilMode                NOTIFY hilModeChanged)
    Q_PROPERTY(QmlObjectListModel*  trajectoryPoints        READ trajectoryPoints                                       CONSTANT)
    Q_PROPERTY(QmlObjectListModel*  cameraTriggerPoints     READ cameraTriggerPoints                                    CONSTANT)
    Q_PROPERTY(float                latitude                READ latitude                                               NOTIFY coordinateChanged)
    Q_PROPERTY(float                longitude               READ longitude                                              NOTIFY coordinateChanged)
    Q_PROPERTY(bool                 messageTypeNone         READ messageTypeNone                                        NOTIFY messageTypeChanged)
    Q_PROPERTY(bool                 messageTypeNormal       READ messageTypeNormal                                      NOTIFY messageTypeChanged)
    Q_PROPERTY(bool                 messageTypeWarning      READ messageTypeWarning                                     NOTIFY messageTypeChanged)
    Q_PROPERTY(bool                 messageTypeError        READ messageTypeError                                       NOTIFY messageTypeChanged)
    Q_PROPERTY(int                  newMessageCount         READ newMessageCount                                        NOTIFY newMessageCountChanged)
    Q_PROPERTY(int                  messageCount            READ messageCount                                           NOTIFY messageCountChanged)
    Q_PROPERTY(QString              formatedMessages        READ formatedMessages                                       NOTIFY formatedMessagesChanged)
    Q_PROPERTY(QString              formatedMessage         READ formatedMessage                                        NOTIFY formatedMessageChanged)
    Q_PROPERTY(QString              latestError             READ latestError                                            NOTIFY latestErrorChanged)
    Q_PROPERTY(int                  joystickMode            READ joystickMode           WRITE setJoystickMode           NOTIFY joystickModeChanged)
    Q_PROPERTY(QStringList          joystickModes           READ joystickModes                                          CONSTANT)
    Q_PROPERTY(bool                 joystickEnabled         READ joystickEnabled        WRITE setJoystickEnabled        NOTIFY joystickEnabledChanged)
    Q_PROPERTY(bool                 active                  READ active                 WRITE setActive                 NOTIFY activeChanged)
    Q_PROPERTY(int                  flowImageIndex          READ flowImageIndex                                         NOTIFY flowImageIndexChanged)
    Q_PROPERTY(int                  rcRSSI                  READ rcRSSI                                                 NOTIFY rcRSSIChanged)
    Q_PROPERTY(bool                 px4Firmware             READ px4Firmware                                            NOTIFY firmwareTypeChanged)
    Q_PROPERTY(bool                 apmFirmware             READ apmFirmware                                            NOTIFY firmwareTypeChanged)
    Q_PROPERTY(bool                 soloFirmware            READ soloFirmware           WRITE setSoloFirmware           NOTIFY soloFirmwareChanged)
    Q_PROPERTY(bool                 genericFirmware         READ genericFirmware                                        CONSTANT)
    Q_PROPERTY(bool                 connectionLost          READ connectionLost                                         NOTIFY connectionLostChanged)
    Q_PROPERTY(bool                 connectionLostEnabled   READ connectionLostEnabled  WRITE setConnectionLostEnabled  NOTIFY connectionLostEnabledChanged)
    Q_PROPERTY(uint                 messagesReceived        READ messagesReceived                                       NOTIFY messagesReceivedChanged)
    Q_PROPERTY(uint                 messagesSent            READ messagesSent                                           NOTIFY messagesSentChanged)
    Q_PROPERTY(uint                 messagesLost            READ messagesLost                                           NOTIFY messagesLostChanged)
    Q_PROPERTY(bool                 fixedWing               READ fixedWing                                              NOTIFY vehicleTypeChanged)
    Q_PROPERTY(bool                 multiRotor              READ multiRotor                                             NOTIFY vehicleTypeChanged)
    Q_PROPERTY(bool                 vtol                    READ vtol                                                   NOTIFY vehicleTypeChanged)
    Q_PROPERTY(bool                 rover                   READ rover                                                  NOTIFY vehicleTypeChanged)
    Q_PROPERTY(bool                 sub                     READ sub                                                    NOTIFY vehicleTypeChanged)
    Q_PROPERTY(bool        supportsThrottleModeCenterZero   READ supportsThrottleModeCenterZero                         CONSTANT)
    Q_PROPERTY(bool                supportsNegativeThrust   READ supportsNegativeThrust                                 CONSTANT)
    Q_PROPERTY(bool                 supportsJSButton        READ supportsJSButton                                       CONSTANT)
    Q_PROPERTY(bool                 supportsRadio           READ supportsRadio                                          CONSTANT)
    Q_PROPERTY(bool               supportsMotorInterference READ supportsMotorInterference                              CONSTANT)
    Q_PROPERTY(bool                 autoDisconnect          MEMBER _autoDisconnect                                      NOTIFY autoDisconnectChanged)
    Q_PROPERTY(QString              prearmError             READ prearmError            WRITE setPrearmError            NOTIFY prearmErrorChanged)
    Q_PROPERTY(int                  motorCount              READ motorCount                                             CONSTANT)
    Q_PROPERTY(bool                 coaxialMotors           READ coaxialMotors                                          CONSTANT)
    Q_PROPERTY(bool                 xConfigMotors           READ xConfigMotors                                          CONSTANT)
    Q_PROPERTY(bool                 isOfflineEditingVehicle READ isOfflineEditingVehicle                                CONSTANT)
    Q_PROPERTY(QString              brandImageIndoor        READ brandImageIndoor                                       NOTIFY firmwareTypeChanged)
    Q_PROPERTY(QString              brandImageOutdoor       READ brandImageOutdoor                                      NOTIFY firmwareTypeChanged)
    Q_PROPERTY(QStringList          unhealthySensors        READ unhealthySensors                                       NOTIFY unhealthySensorsChanged)
    Q_PROPERTY(QString              missionFlightMode       READ missionFlightMode                                      CONSTANT)
    Q_PROPERTY(QString              pauseFlightMode         READ pauseFlightMode                                        CONSTANT)
    Q_PROPERTY(QString              rtlFlightMode           READ rtlFlightMode                                          CONSTANT)
    Q_PROPERTY(QString              landFlightMode          READ landFlightMode                                         CONSTANT)
    Q_PROPERTY(QString              takeControlFlightMode   READ takeControlFlightMode                                  CONSTANT)
    Q_PROPERTY(QString              firmwareTypeString      READ firmwareTypeString                                     NOTIFY firmwareTypeChanged)
    Q_PROPERTY(QString              vehicleTypeString       READ vehicleTypeString                                      NOTIFY vehicleTypeChanged)
    Q_PROPERTY(QString              vehicleImageOpaque      READ vehicleImageOpaque                                     CONSTANT)
    Q_PROPERTY(QString              vehicleImageOutline     READ vehicleImageOutline                                    CONSTANT)
    Q_PROPERTY(QString              vehicleImageCompass     READ vehicleImageCompass                                    CONSTANT)
    Q_PROPERTY(int                  telemetryRRSSI          READ telemetryRRSSI                                         NOTIFY telemetryRRSSIChanged)
    Q_PROPERTY(int                  telemetryLRSSI          READ telemetryLRSSI                                         NOTIFY telemetryLRSSIChanged)
    Q_PROPERTY(unsigned int         telemetryRXErrors       READ telemetryRXErrors                                      NOTIFY telemetryRXErrorsChanged)
    Q_PROPERTY(unsigned int         telemetryFixed          READ telemetryFixed                                         NOTIFY telemetryFixedChanged)
    Q_PROPERTY(unsigned int         telemetryTXBuffer       READ telemetryTXBuffer                                      NOTIFY telemetryTXBufferChanged)
    Q_PROPERTY(int                  telemetryLNoise         READ telemetryLNoise                                        NOTIFY telemetryLNoiseChanged)
    Q_PROPERTY(int                  telemetryRNoise         READ telemetryRNoise                                        NOTIFY telemetryRNoiseChanged)
    Q_PROPERTY(QVariantList         toolBarIndicators       READ toolBarIndicators                                      NOTIFY toolBarIndicatorsChanged)
    Q_PROPERTY(QmlObjectListModel*  adsbVehicles            READ adsbVehicles                                           CONSTANT)
    Q_PROPERTY(bool              initialPlanRequestComplete READ initialPlanRequestComplete                             NOTIFY initialPlanRequestCompleteChanged)
    Q_PROPERTY(QVariantList         staticCameraList        READ staticCameraList                                       CONSTANT)
    Q_PROPERTY(QGCCameraManager*    dynamicCameras          READ dynamicCameras                                         NOTIFY dynamicCamerasChanged)
    Q_PROPERTY(QString              hobbsMeter              READ hobbsMeter                                             NOTIFY hobbsMeterChanged)
<<<<<<< HEAD
    Q_PROPERTY(bool                 vtolInFwdFlight         READ vtolInFwdFlight        WRITE setVtolInFwdFlight        NOTIFY vtolInFwdFlightChanged)
    Q_PROPERTY(bool                 highLatencyLink         READ highLatencyLink                                        NOTIFY highLatencyLinkChanged)
=======
    Q_PROPERTY(AirspaceAuthorization::PermitStatus  flightPermitStatus    READ flightPermitStatus                       NOTIFY flightPermitStatusChanged)   ///< state of flight permission
    Q_PROPERTY(AirspaceController*   airspaceController     READ airspaceController                                     CONSTANT)
>>>>>>> 96aa904b

    // Vehicle state used for guided control
    Q_PROPERTY(bool flying                  READ flying NOTIFY flyingChanged)                               ///< Vehicle is flying
    Q_PROPERTY(bool landing                 READ landing NOTIFY landingChanged)                             ///< Vehicle is in landing pattern (DO_LAND_START)
    Q_PROPERTY(bool guidedMode              READ guidedMode WRITE setGuidedMode NOTIFY guidedModeChanged)   ///< Vehicle is in Guided mode and can respond to guided commands
    Q_PROPERTY(bool guidedModeSupported     READ guidedModeSupported CONSTANT)                              ///< Guided mode commands are supported by this vehicle
    Q_PROPERTY(bool pauseVehicleSupported   READ pauseVehicleSupported CONSTANT)                            ///< Pause vehicle command is supported
    Q_PROPERTY(bool orbitModeSupported      READ orbitModeSupported CONSTANT)                               ///< Orbit mode is supported by this vehicle
    Q_PROPERTY(bool takeoffVehicleSupported READ takeoffVehicleSupported CONSTANT)                          ///< Guided takeoff supported    

    Q_PROPERTY(ParameterManager* parameterManager READ parameterManager CONSTANT)

    // FactGroup object model properties

    Q_PROPERTY(Fact* roll               READ roll               CONSTANT)
    Q_PROPERTY(Fact* pitch              READ pitch              CONSTANT)
    Q_PROPERTY(Fact* heading            READ heading            CONSTANT)
    Q_PROPERTY(Fact* groundSpeed        READ groundSpeed        CONSTANT)
    Q_PROPERTY(Fact* airSpeed           READ airSpeed           CONSTANT)
    Q_PROPERTY(Fact* climbRate          READ climbRate          CONSTANT)
    Q_PROPERTY(Fact* altitudeRelative   READ altitudeRelative   CONSTANT)
    Q_PROPERTY(Fact* altitudeAMSL       READ altitudeAMSL       CONSTANT)
    Q_PROPERTY(Fact* flightDistance     READ flightDistance     CONSTANT)
    Q_PROPERTY(Fact* distanceToHome     READ distanceToHome     CONSTANT)
    Q_PROPERTY(Fact* hobbs              READ hobbs              CONSTANT)

    Q_PROPERTY(FactGroup* gps         READ gpsFactGroup         CONSTANT)
    Q_PROPERTY(FactGroup* battery     READ batteryFactGroup     CONSTANT)
    Q_PROPERTY(FactGroup* wind        READ windFactGroup        CONSTANT)
    Q_PROPERTY(FactGroup* vibration   READ vibrationFactGroup   CONSTANT)
    Q_PROPERTY(FactGroup* temperature READ temperatureFactGroup CONSTANT)
    Q_PROPERTY(FactGroup* clock       READ clockFactGroup       CONSTANT)

    Q_PROPERTY(int      firmwareMajorVersion        READ firmwareMajorVersion       NOTIFY firmwareVersionChanged)
    Q_PROPERTY(int      firmwareMinorVersion        READ firmwareMinorVersion       NOTIFY firmwareVersionChanged)
    Q_PROPERTY(int      firmwarePatchVersion        READ firmwarePatchVersion       NOTIFY firmwareVersionChanged)
    Q_PROPERTY(int      firmwareVersionType         READ firmwareVersionType        NOTIFY firmwareVersionChanged)
    Q_PROPERTY(QString  firmwareVersionTypeString   READ firmwareVersionTypeString  NOTIFY firmwareVersionChanged)
    Q_PROPERTY(int      firmwareCustomMajorVersion  READ firmwareCustomMajorVersion NOTIFY firmwareCustomVersionChanged)
    Q_PROPERTY(int      firmwareCustomMinorVersion  READ firmwareCustomMinorVersion NOTIFY firmwareCustomVersionChanged)
    Q_PROPERTY(int      firmwareCustomPatchVersion  READ firmwareCustomPatchVersion NOTIFY firmwareCustomVersionChanged)
    Q_PROPERTY(QString  gitHash                     READ gitHash                    NOTIFY gitHashChanged)
    Q_PROPERTY(quint64  vehicleUID                  READ vehicleUID                 NOTIFY vehicleUIDChanged)
    Q_PROPERTY(QString  vehicleUIDStr               READ vehicleUIDStr              NOTIFY vehicleUIDChanged)

    /// Resets link status counters
    Q_INVOKABLE void resetCounters  ();

    /// Returns the number of buttons which are reserved for firmware use in the MANUAL_CONTROL mavlink
    /// message. For example PX4 Flight Stack reserves the first 8 buttons to simulate rc switches.
    /// The remainder can be assigned to Vehicle actions.
    /// @return -1: reserver all buttons, >0 number of buttons to reserve
    Q_PROPERTY(int manualControlReservedButtonCount READ manualControlReservedButtonCount CONSTANT)

    Q_INVOKABLE QString     getMavIconColor();

    // Called when the message drop-down is invoked to clear current count
    Q_INVOKABLE void        resetMessages();

    Q_INVOKABLE void virtualTabletJoystickValue(double roll, double pitch, double yaw, double thrust);
    Q_INVOKABLE void disconnectInactiveVehicle(void);

    /// Command vehicle to return to launch
    Q_INVOKABLE void guidedModeRTL(void);

    /// Command vehicle to land at current location
    Q_INVOKABLE void guidedModeLand(void);

    /// Command vehicle to takeoff from current location
    Q_INVOKABLE void guidedModeTakeoff(double altitudeRelative);

    /// @return The minimum takeoff altitude (relative) for guided takeoff.
    Q_INVOKABLE double minimumTakeoffAltitude(void);

    /// Command vehicle to move to specified location (altitude is included and relative)
    Q_INVOKABLE void guidedModeGotoLocation(const QGeoCoordinate& gotoCoord);

    /// Command vehicle to change altitude
    ///     @param altitudeChange If > 0, go up by amount specified, if < 0, go down by amount specified
    Q_INVOKABLE void guidedModeChangeAltitude(double altitudeChange);

    /// Command vehicle to orbit given center point
    ///     @param centerCoord Center Coordinates
    ///     @param radius Distance from vehicle to centerCoord
    ///     @param velocity Orbit velocity (positive CW, negative CCW)
    ///     @param altitude Desired Vehicle Altitude
    Q_INVOKABLE void guidedModeOrbit(const QGeoCoordinate& centerCoord = QGeoCoordinate(), double radius = NAN, double velocity = NAN, double altitude = NAN);

    /// Command vehicle to pause at current location. If vehicle supports guide mode, vehicle will be left
    /// in guided mode after pause.
    Q_INVOKABLE void pauseVehicle(void);

    /// Command vehicle to kill all motors no matter what state
    Q_INVOKABLE void emergencyStop(void);

    /// Command vehicle to abort landing
    Q_INVOKABLE void abortLanding(double climbOutAltitude);

    Q_INVOKABLE void startMission(void);

    /// Alter the current mission item on the vehicle
    Q_INVOKABLE void setCurrentMissionSequence(int seq);

    /// Reboot vehicle
    Q_INVOKABLE void rebootVehicle();

    /// Clear Messages
    Q_INVOKABLE void clearMessages();

    Q_INVOKABLE void triggerCamera(void);
    Q_INVOKABLE void sendPlan(QString planFile);

#if 0
    // Temporarily removed, waiting for new command implementation
    /// Test motor
    ///     @param motor Motor number, 1-based
    ///     @param percent 0-no power, 100-full power
    ///     @param timeoutSecs Number of seconds for motor to run
    Q_INVOKABLE void motorTest(int motor, int percent, int timeoutSecs);
#endif

    bool guidedModeSupported    (void) const;
    bool pauseVehicleSupported  (void) const;
    bool orbitModeSupported     (void) const;
    bool takeoffVehicleSupported(void) const;

    // Property accessors

    QGeoCoordinate coordinate(void) { return _coordinate; }

    typedef enum {
        JoystickModeRC,         ///< Joystick emulates an RC Transmitter
        JoystickModeAttitude,
        JoystickModePosition,
        JoystickModeForce,
        JoystickModeVelocity,
        JoystickModeMax
    } JoystickMode_t;

    int joystickMode(void);
    void setJoystickMode(int mode);

    /// List of joystick mode names
    QStringList joystickModes(void);

    bool joystickEnabled(void);
    void setJoystickEnabled(bool enabled);

    // Is vehicle active with respect to current active vehicle in QGC
    bool active(void);
    void setActive(bool active);

    // Property accesors
    int id(void) { return _id; }
    MAV_AUTOPILOT firmwareType(void) const { return _firmwareType; }
    MAV_TYPE vehicleType(void) const { return _vehicleType; }
    Q_INVOKABLE QString vehicleTypeName(void) const;

    /// Returns the highest quality link available to the Vehicle. If you need to hold a reference to this link use
    /// LinkManager::sharedLinkInterfaceForGet to get QSharedPointer for link.
    LinkInterface* priorityLink(void) { return _priorityLink.data(); }

    /// Sends a message to the specified link
    /// @return true: message sent, false: Link no longer connected
    bool sendMessageOnLink(LinkInterface* link, mavlink_message_t message);

    /// Sends the specified messages multiple times to the vehicle in order to attempt to
    /// guarantee that it makes it to the vehicle.
    void sendMessageMultiple(mavlink_message_t message);

    /// Provides access to uas from vehicle. Temporary workaround until UAS is fully phased out.
    UAS* uas(void) { return _uas; }

    /// Provides access to uas from vehicle. Temporary workaround until AutoPilotPlugin is fully phased out.
    AutoPilotPlugin* autopilotPlugin(void) { return _autopilotPlugin; }

    /// Provides access to the Firmware Plugin for this Vehicle
    FirmwarePlugin* firmwarePlugin(void) { return _firmwarePlugin; }

    int manualControlReservedButtonCount(void);

    MissionManager*     missionManager(void)    { return _missionManager; }
    GeoFenceManager*    geoFenceManager(void)   { return _geoFenceManager; }
    RallyPointManager*  rallyPointManager(void) { return _rallyPointManager; }

    QGeoCoordinate homePosition(void);

    bool armed(void) { return _armed; }
    void setArmed(bool armed);

    bool flightModeSetAvailable(void);
    QStringList flightModes(void);
    QString flightMode(void) const;
    void setFlightMode(const QString& flightMode);

    bool hilMode(void);
    void setHilMode(bool hilMode);

    bool fixedWing(void) const;
    bool multiRotor(void) const;
    bool vtol(void) const;
    bool rover(void) const;
    bool sub(void) const;

    bool supportsThrottleModeCenterZero(void) const;
    bool supportsNegativeThrust(void) const;
    bool supportsRadio(void) const;
    bool supportsJSButton(void) const;
    bool supportsMotorInterference(void) const;

    void setGuidedMode(bool guidedMode);

    QString prearmError(void) const { return _prearmError; }
    void setPrearmError(const QString& prearmError);

    QmlObjectListModel* trajectoryPoints(void) { return &_mapTrajectoryList; }
    QmlObjectListModel* cameraTriggerPoints(void) { return &_cameraTriggerPoints; }
    QmlObjectListModel* adsbVehicles(void) { return &_adsbVehicles; }

    AirspaceController* airspaceController() { return _airspaceController; }

    int  flowImageIndex() { return _flowImageIndex; }

    //-- Mavlink Logging
    void startMavlinkLog();
    void stopMavlinkLog();

    /// Requests the specified data stream from the vehicle
    ///     @param stream Stream which is being requested
    ///     @param rate Rate at which to send stream in Hz
    ///     @param sendMultiple Send multiple time to guarantee Vehicle reception
    void requestDataStream(MAV_DATA_STREAM stream, uint16_t rate, bool sendMultiple = true);

    typedef enum {
        MessageNone,
        MessageNormal,
        MessageWarning,
        MessageError
    } MessageType_t;

    bool            messageTypeNone         () { return _currentMessageType == MessageNone; }
    bool            messageTypeNormal       () { return _currentMessageType == MessageNormal; }
    bool            messageTypeWarning      () { return _currentMessageType == MessageWarning; }
    bool            messageTypeError        () { return _currentMessageType == MessageError; }
    int             newMessageCount         () { return _currentMessageCount; }
    int             messageCount            () { return _messageCount; }
    QString         formatedMessages        ();
    QString         formatedMessage         () { return _formatedMessage; }
    QString         latestError             () { return _latestError; }
    float           latitude                () { return _coordinate.latitude(); }
    float           longitude               () { return _coordinate.longitude(); }
    bool            mavPresent              () { return _mav != NULL; }
    int             rcRSSI                  () { return _rcRSSI; }
    bool            px4Firmware             () const { return _firmwareType == MAV_AUTOPILOT_PX4; }
    bool            apmFirmware             () const { return _firmwareType == MAV_AUTOPILOT_ARDUPILOTMEGA; }
    bool            genericFirmware         () const { return !px4Firmware() && !apmFirmware(); }
    bool            connectionLost          () const { return _connectionLost; }
    bool            connectionLostEnabled   () const { return _connectionLostEnabled; }
    uint            messagesReceived        () { return _messagesReceived; }
    uint            messagesSent            () { return _messagesSent; }
    uint            messagesLost            () { return _messagesLost; }
    bool            flying                  () const { return _flying; }
    bool            landing                 () const { return _landing; }
    bool            guidedMode              () const;
    bool            vtolInFwdFlight         () const { return _vtolInFwdFlight; }
    uint8_t         baseMode                () const { return _base_mode; }
    uint32_t        customMode              () const { return _custom_mode; }
    bool            isOfflineEditingVehicle () const { return _offlineEditingVehicle; }
    QString         brandImageIndoor        () const;
    QString         brandImageOutdoor       () const;
    QStringList     unhealthySensors        () const;
    QString         missionFlightMode       () const;
    QString         pauseFlightMode         () const;
    QString         rtlFlightMode           () const;
    QString         landFlightMode          () const;
    QString         takeControlFlightMode   () const;
    double          defaultCruiseSpeed      () const { return _defaultCruiseSpeed; }
    double          defaultHoverSpeed       () const { return _defaultHoverSpeed; }
    QString         firmwareTypeString      () const;
    QString         vehicleTypeString       () const;
    int             telemetryRRSSI          () { return _telemetryRRSSI; }
    int             telemetryLRSSI          () { return _telemetryLRSSI; }
    unsigned int    telemetryRXErrors       () { return _telemetryRXErrors; }
    unsigned int    telemetryFixed          () { return _telemetryFixed; }
    unsigned int    telemetryTXBuffer       () { return _telemetryTXBuffer; }
    int             telemetryLNoise         () { return _telemetryLNoise; }
    int             telemetryRNoise         () { return _telemetryRNoise; }
    bool            autoDisarm              ();
    bool            highLatencyLink         () const { return _highLatencyLink; }
    /// Get the maximum MAVLink protocol version supported
    /// @return the maximum version
    unsigned        maxProtoVersion         () const { return _maxProtoVersion; }

    Fact* roll              (void) { return &_rollFact; }
    Fact* heading           (void) { return &_headingFact; }
    Fact* pitch             (void) { return &_pitchFact; }
    Fact* airSpeed          (void) { return &_airSpeedFact; }
    Fact* groundSpeed       (void) { return &_groundSpeedFact; }
    Fact* climbRate         (void) { return &_climbRateFact; }
    Fact* altitudeRelative  (void) { return &_altitudeRelativeFact; }
    Fact* altitudeAMSL      (void) { return &_altitudeAMSLFact; }
    Fact* flightDistance    (void) { return &_flightDistanceFact; }
    Fact* distanceToHome    (void) { return &_distanceToHomeFact; }
    Fact* hobbs             (void) { return &_hobbsFact; }

    FactGroup* gpsFactGroup         (void) { return &_gpsFactGroup; }
    FactGroup* batteryFactGroup     (void) { return &_batteryFactGroup; }
    FactGroup* windFactGroup        (void) { return &_windFactGroup; }
    FactGroup* vibrationFactGroup   (void) { return &_vibrationFactGroup; }
    FactGroup* temperatureFactGroup (void) { return &_temperatureFactGroup; }
    FactGroup* clockFactGroup       (void) { return &_clockFactGroup; }

    void setConnectionLostEnabled(bool connectionLostEnabled);

    ParameterManager* parameterManager(void) { return _parameterManager; }
    ParameterManager* parameterManager(void) const { return _parameterManager; }

    static const int cMaxRcChannels = 18;

    bool containsLink(LinkInterface* link) { return _links.contains(link); }

    /// Sends the specified MAV_CMD to the vehicle. If no Ack is received command will be retried. If a sendMavCommand is already in progress
    /// the command will be queued and sent when the previous command completes.
    ///     @param component Component to send to
    ///     @param command MAV_CMD to send
    ///     @param showError true: Display error to user if command failed, false:  no error shown
    /// Signals: mavCommandResult on success or failure
    void sendMavCommand(int component, MAV_CMD command, bool showError, float param1 = 0.0f, float param2 = 0.0f, float param3 = 0.0f, float param4 = 0.0f, float param5 = 0.0f, float param6 = 0.0f, float param7 = 0.0f);

    /// Same as sendMavCommand but available from Qml.
    Q_INVOKABLE void sendCommand(int component, int command, bool showError, double param1 = 0.0f, double param2 = 0.0f, double param3 = 0.0f, double param4 = 0.0f, double param5 = 0.0f, double param6 = 0.0f, double param7 = 0.0f)
        { sendMavCommand(component, (MAV_CMD)command, showError, param1, param2, param3, param4, param5, param6, param7); }

    int firmwareMajorVersion(void) const { return _firmwareMajorVersion; }
    int firmwareMinorVersion(void) const { return _firmwareMinorVersion; }
    int firmwarePatchVersion(void) const { return _firmwarePatchVersion; }
    int firmwareVersionType(void) const { return _firmwareVersionType; }
    int firmwareCustomMajorVersion(void) const { return _firmwareCustomMajorVersion; }
    int firmwareCustomMinorVersion(void) const { return _firmwareCustomMinorVersion; }
    int firmwareCustomPatchVersion(void) const { return _firmwareCustomPatchVersion; }
    QString firmwareVersionTypeString(void) const;
    void setFirmwareVersion(int majorVersion, int minorVersion, int patchVersion, FIRMWARE_VERSION_TYPE versionType = FIRMWARE_VERSION_TYPE_OFFICIAL);
    void setFirmwareCustomVersion(int majorVersion, int minorVersion, int patchVersion);
    static const int versionNotSetValue = -1;

    QString gitHash(void) const { return _gitHash; }
    quint64 vehicleUID(void) const { return _uid; }
    QString vehicleUIDStr();

    bool soloFirmware(void) const { return _soloFirmware; }
    void setSoloFirmware(bool soloFirmware);

    int defaultComponentId(void) { return _defaultComponentId; }

    /// Sets the default component id for an offline editing vehicle
    void setOfflineEditingDefaultComponentId(int defaultComponentId);

    /// @return -1 = Unknown, Number of motors on vehicle
    int motorCount(void);

    /// @return true: Motors are coaxial like an X8 config, false: Quadcopter for example
    bool coaxialMotors(void);

    /// @return true: X confiuration, false: Plus configuration
    bool xConfigMotors(void);

    /// @return Firmware plugin instance data associated with this Vehicle
    QObject* firmwarePluginInstanceData(void) { return _firmwarePluginInstanceData; }

    /// Sets the firmware plugin instance data associated with this Vehicle. This object will be parented to the Vehicle
    /// and destroyed when the vehicle goes away.
    void setFirmwarePluginInstanceData(QObject* firmwarePluginInstanceData);

    QString vehicleImageOpaque  () const;
    QString vehicleImageOutline () const;
    QString vehicleImageCompass () const;

    const QVariantList&         toolBarIndicators   ();
    const QVariantList&         staticCameraList    (void) const;

    bool capabilitiesKnown      (void) const { return _vehicleCapabilitiesKnown; }
    uint64_t capabilityBits     (void) const { return _capabilityBits; }    // Change signalled by capabilityBitsChanged

    QGCCameraManager*           dynamicCameras      () { return _cameras; }
    QString                     hobbsMeter          ();

    /// @true: When flying a mission the vehicle is always facing towards the next waypoint
    bool vehicleYawsToNextWaypointInMission(void) const;

    /// The vehicle is responsible for making the initial request for the Plan.
    /// @return: true: initial request is complete, false: initial request is still in progress;
    bool initialPlanRequestComplete(void) const { return _initialPlanRequestComplete; }

    void forceInitialPlanRequestComplete(void);

    void _setFlying(bool flying);
    void _setLanding(bool landing);
    void setVtolInFwdFlight(bool vtolInFwdFlight);
    void _setHomePosition(QGeoCoordinate& homeCoord);
    void _setMaxProtoVersion (unsigned version);

    /// Vehicle is about to be deleted
    void prepareDelete();

    AirspaceAuthorization::PermitStatus flightPermitStatus() const
        { return _airspaceManagerPerVehicle ? _airspaceManagerPerVehicle->flightPermitStatus() : AirspaceAuthorization::PermitUnknown; }

    AirspaceManagerPerVehicle* airspaceManager() const { return _airspaceManagerPerVehicle; }

signals:
    void allLinksInactive(Vehicle* vehicle);
    void coordinateChanged(QGeoCoordinate coordinate);
    void joystickModeChanged(int mode);
    void joystickEnabledChanged(bool enabled);
    void activeChanged(bool active);
    void mavlinkMessageReceived(const mavlink_message_t& message);
    void homePositionChanged(const QGeoCoordinate& homePosition);
    void armedChanged(bool armed);
    void flightModeChanged(const QString& flightMode);
    void hilModeChanged(bool hilMode);
    /** @brief HIL actuator controls (replaces HIL controls) */
    void hilActuatorControlsChanged(quint64 time, quint64 flags, float ctl_0, float ctl_1, float ctl_2, float ctl_3, float ctl_4, float ctl_5, float ctl_6, float ctl_7, float ctl_8, float ctl_9, float ctl_10, float ctl_11, float ctl_12, float ctl_13, float ctl_14, float ctl_15, quint8 mode);
    void connectionLostChanged(bool connectionLost);
    void connectionLostEnabledChanged(bool connectionLostEnabled);
    void autoDisconnectChanged(bool autoDisconnectChanged);
    void flyingChanged(bool flying);
    void landingChanged(bool landing);
    void guidedModeChanged(bool guidedMode);
    void vtolInFwdFlightChanged(bool vtolInFwdFlight);
    void prearmErrorChanged(const QString& prearmError);
    void soloFirmwareChanged(bool soloFirmware);
    void unhealthySensorsChanged(void);
    void defaultCruiseSpeedChanged(double cruiseSpeed);
    void defaultHoverSpeedChanged(double hoverSpeed);
    void firmwareTypeChanged(void);
    void vehicleTypeChanged(void);
    void dynamicCamerasChanged();
    void hobbsMeterChanged();
    void capabilitiesKnownChanged(bool capabilitiesKnown);
    void initialPlanRequestCompleteChanged(bool initialPlanRequestComplete);
    void capabilityBitsChanged(uint64_t capabilityBits);
<<<<<<< HEAD
    void toolBarIndicatorsChanged(void);
    void highLatencyLinkChanged(bool highLatencyLink);
=======
    void flightPermitStatusChanged();

>>>>>>> 96aa904b

    void messagesReceivedChanged    ();
    void messagesSentChanged        ();
    void messagesLostChanged        ();

    /// Used internally to move sendMessage call to main thread
    void _sendMessageOnLinkOnThread(LinkInterface* link, mavlink_message_t message);

    void messageTypeChanged         ();
    void newMessageCountChanged     ();
    void messageCountChanged        ();
    void formatedMessagesChanged    ();
    void formatedMessageChanged     ();
    void latestErrorChanged         ();
    void longitudeChanged           ();
    void currentConfigChanged       ();
    void flowImageIndexChanged      ();
    void rcRSSIChanged              (int rcRSSI);
    void telemetryRRSSIChanged      (int value);
    void telemetryLRSSIChanged      (int value);
    void telemetryRXErrorsChanged   (unsigned int value);
    void telemetryFixedChanged      (unsigned int value);
    void telemetryTXBufferChanged   (unsigned int value);
    void telemetryLNoiseChanged     (int value);
    void telemetryRNoiseChanged     (int value);
    void autoDisarmChanged          (void);

    void firmwareVersionChanged(void);
    void firmwareCustomVersionChanged(void);
    void gitHashChanged(QString hash);
    void vehicleUIDChanged();

    /// New RC channel values
    ///     @param channelCount Number of available channels, cMaxRcChannels max
    ///     @param pwmValues -1 signals channel not available
    void rcChannelsChanged(int channelCount, int pwmValues[cMaxRcChannels]);

    /// Remote control RSSI changed  (0% - 100%)
    void remoteControlRSSIChanged(uint8_t rssi);

    void mavlinkRawImu(mavlink_message_t message);
    void mavlinkScaledImu1(mavlink_message_t message);
    void mavlinkScaledImu2(mavlink_message_t message);
    void mavlinkScaledImu3(mavlink_message_t message);

    // Mavlink Log Download
    void mavlinkLogData (Vehicle* vehicle, uint8_t target_system, uint8_t target_component, uint16_t sequence, uint8_t first_message, QByteArray data, bool acked);

    /// Signalled in response to usage of sendMavCommand
    ///     @param vehicleId Vehicle which command was sent to
    ///     @param component Component which command was sent to
    ///     @param command MAV_CMD Command which was sent
    ///     @param result MAV_RESULT returned in ack
    ///     @param noResponseFromVehicle true: vehicle did not respond to command, false: vehicle responsed, MAV_RESULT in result
    void mavCommandResult(int vehicleId, int component, int command, int result, bool noReponseFromVehicle);

    // MAVlink Serial Data
    void mavlinkSerialControl(uint8_t device, uint8_t flags, uint16_t timeout, uint32_t baudrate, QByteArray data);

    // MAVLink protocol version
    void requestProtocolVersion(unsigned version);

private slots:
    void _mavlinkMessageReceived(LinkInterface* link, mavlink_message_t message);
    void _linkInactiveOrDeleted(LinkInterface* link);
    void _sendMessageOnLink(LinkInterface* link, mavlink_message_t message);
    void _sendMessageMultipleNext(void);
    void _addNewMapTrajectoryPoint(void);
    void _parametersReady(bool parametersReady);
    void _remoteControlRSSIChanged(uint8_t rssi);
    void _handleFlightModeChanged(const QString& flightMode);
    void _announceArmedChanged(bool armed);
    void _offlineFirmwareTypeSettingChanged(QVariant value);
    void _offlineVehicleTypeSettingChanged(QVariant value);
    void _offlineCruiseSpeedSettingChanged(QVariant value);
    void _offlineHoverSpeedSettingChanged(QVariant value);
    void _updateHighLatencyLink(void);

    void _handleTextMessage                 (int newCount);
    void _handletextMessageReceived         (UASMessage* message);
    /** @brief Attitude from main autopilot / system state */
    void _updateAttitude                    (UASInterface* uas, double roll, double pitch, double yaw, quint64 timestamp);
    /** @brief Attitude from one specific component / redundant autopilot */
    void _updateAttitude                    (UASInterface* uas, int component, double roll, double pitch, double yaw, quint64 timestamp);
    /** @brief A new camera image has arrived */
    void _imageReady                        (UASInterface* uas);
    void _connectionLostTimeout(void);
    void _prearmErrorTimeout(void);
    void _missionLoadComplete(void);
    void _geoFenceLoadComplete(void);
    void _rallyPointLoadComplete(void);
    void _sendMavCommandAgain(void);
    void _clearTrajectoryPoints(void);
    void _clearCameraTriggerPoints(void);
    void _updateDistanceToHome(void);
    void _updateHobbsMeter(void);
    void _vehicleParamLoaded(bool ready);

    void _trafficUpdate(QString traffic_id, QString vehicle_id, QGeoCoordinate location, float heading);
    void _adsbTimerTimeout();

private:
    bool _containsLink(LinkInterface* link);
    void _addLink(LinkInterface* link);
    void _loadSettings(void);
    void _saveSettings(void);
    void _startJoystick(bool start);
    void _handleHomePosition(mavlink_message_t& message);
    void _handleHeartbeat(mavlink_message_t& message);
    void _handleRadioStatus(mavlink_message_t& message);
    void _handleRCChannels(mavlink_message_t& message);
    void _handleRCChannelsRaw(mavlink_message_t& message);
    void _handleBatteryStatus(mavlink_message_t& message);
    void _handleSysStatus(mavlink_message_t& message);
    void _handleWindCov(mavlink_message_t& message);
    void _handleVibration(mavlink_message_t& message);
    void _handleExtendedSysState(mavlink_message_t& message);
    void _handleCommandAck(mavlink_message_t& message);
    void _handleCommandLong(mavlink_message_t& message);
    void _handleAutopilotVersion(LinkInterface* link, mavlink_message_t& message);
    void _handleProtocolVersion(LinkInterface* link, mavlink_message_t& message);
    void _handleHilActuatorControls(mavlink_message_t& message);
    void _handleGpsRawInt(mavlink_message_t& message);
    void _handleGlobalPositionInt(mavlink_message_t& message);
    void _handleAltitude(mavlink_message_t& message);
    void _handleVfrHud(mavlink_message_t& message);
    void _handleScaledPressure(mavlink_message_t& message);
    void _handleScaledPressure2(mavlink_message_t& message);
    void _handleScaledPressure3(mavlink_message_t& message);
    // ArduPilot dialect messages
#if !defined(NO_ARDUPILOT_DIALECT)
    void _handleCameraFeedback(const mavlink_message_t& message);
    void _handleWind(mavlink_message_t& message);
#endif
    void _handleCameraImageCaptured(const mavlink_message_t& message);
    void _handleADSBVehicle(const mavlink_message_t& message);
    void _missionManagerError(int errorCode, const QString& errorMsg);
    void _geoFenceManagerError(int errorCode, const QString& errorMsg);
    void _rallyPointManagerError(int errorCode, const QString& errorMsg);
    void _mapTrajectoryStart(void);
    void _mapTrajectoryStop(void);
    void _connectionActive(void);
    void _say(const QString& text);
    QString _vehicleIdSpeech(void);
    void _handleMavlinkLoggingData(mavlink_message_t& message);
    void _handleMavlinkLoggingDataAcked(mavlink_message_t& message);
    void _ackMavlinkLogData(uint16_t sequence);
    void _sendNextQueuedMavCommand(void);
    void _updatePriorityLink(void);
    void _commonInit(void);
    void _startPlanRequest(void);
    void _setupAutoDisarmSignalling(void);
    void _setCapabilities(uint64_t capabilityBits);

    int     _id;                    ///< Mavlink system id
    int     _defaultComponentId;
    bool    _active;
    bool    _offlineEditingVehicle; ///< This Vehicle is a "disconnected" vehicle for ui use while offline editing

    MAV_AUTOPILOT       _firmwareType;
    MAV_TYPE            _vehicleType;
    FirmwarePlugin*     _firmwarePlugin;
    QObject*            _firmwarePluginInstanceData;
    AutoPilotPlugin*    _autopilotPlugin;
    MAVLinkProtocol*    _mavlink;
    bool                _soloFirmware;
    QGCToolbox*         _toolbox;
    SettingsManager*    _settingsManager;

    QList<LinkInterface*> _links;

    JoystickMode_t  _joystickMode;
    bool            _joystickEnabled;

    UAS* _uas;

    QGeoCoordinate  _coordinate;
    QGeoCoordinate  _homePosition;

    UASInterface*   _mav;
    int             _currentMessageCount;
    int             _messageCount;
    int             _currentErrorCount;
    int             _currentWarningCount;
    int             _currentNormalCount;
    MessageType_t   _currentMessageType;
    QString         _latestError;
    int             _updateCount;
    QString         _formatedMessage;
    int             _rcRSSI;
    double          _rcRSSIstore;
    bool            _autoDisconnect;    ///< true: Automatically disconnect vehicle when last connection goes away or lost heartbeat
    bool            _flying;
    bool            _landing;
    bool            _vtolInFwdFlight;
    uint32_t        _onboardControlSensorsPresent;
    uint32_t        _onboardControlSensorsEnabled;
    uint32_t        _onboardControlSensorsHealth;
    uint32_t        _onboardControlSensorsUnhealthy;
    bool            _gpsRawIntMessageAvailable;
    bool            _globalPositionIntMessageAvailable;
    double          _defaultCruiseSpeed;
    double          _defaultHoverSpeed;
    int             _telemetryRRSSI;
    int             _telemetryLRSSI;
    uint32_t        _telemetryRXErrors;
    uint32_t        _telemetryFixed;
    uint32_t        _telemetryTXBuffer;
    int             _telemetryLNoise;
    int             _telemetryRNoise;
    unsigned        _maxProtoVersion;
    bool            _vehicleCapabilitiesKnown;
    uint64_t        _capabilityBits;
    bool            _highLatencyLink;

    QGCCameraManager* _cameras;

    typedef struct {
        int     component;
        MAV_CMD command;
        float   rgParam[7];
        bool    showError;
    } MavCommandQueueEntry_t;

    QList<MavCommandQueueEntry_t>   _mavCommandQueue;
    QTimer                          _mavCommandAckTimer;
    int                             _mavCommandRetryCount;
    static const int                _mavCommandMaxRetryCount = 3;
    static const int                _mavCommandAckTimeoutMSecs = 3000;

    QString             _prearmError;
    QTimer              _prearmErrorTimer;
    static const int    _prearmErrorTimeoutMSecs = 35 * 1000;   ///< Take away prearm error after 35 seconds

    // Lost connection handling
    bool                _connectionLost;
    bool                _connectionLostEnabled;
    static const int    _connectionLostTimeoutMSecs = 3500;  // Signal connection lost after 3.5 seconds of missed heartbeat
    QTimer              _connectionLostTimer;

    bool                _initialPlanRequestComplete;

    MissionManager*     _missionManager;
    bool                _missionManagerInitialRequestSent;

    GeoFenceManager*    _geoFenceManager;
    bool                _geoFenceManagerInitialRequestSent;

    RallyPointManager*  _rallyPointManager;
    bool                _rallyPointManagerInitialRequestSent;

    ParameterManager*   _parameterManager;

    AirspaceController*   _airspaceController;
    AirspaceManagerPerVehicle* _airspaceManagerPerVehicle;

    bool    _armed;         ///< true: vehicle is armed
    uint8_t _base_mode;     ///< base_mode from HEARTBEAT
    uint32_t _custom_mode;  ///< custom_mode from HEARTBEAT

    /// Used to store a message being sent by sendMessageMultiple
    typedef struct {
        mavlink_message_t   message;    ///< Message to send multiple times
        int                 retryCount; ///< Number of retries left
    } SendMessageMultipleInfo_t;

    QList<SendMessageMultipleInfo_t> _sendMessageMultipleList;    ///< List of messages being sent multiple times

    static const int _sendMessageMultipleRetries = 5;
    static const int _sendMessageMultipleIntraMessageDelay = 500;

    QTimer  _sendMultipleTimer;
    int     _nextSendMessageMultipleIndex;

    QTime               _flightTimer;
    QTimer              _mapTrajectoryTimer;
    QmlObjectListModel  _mapTrajectoryList;
    QGeoCoordinate      _mapTrajectoryLastCoordinate;
    bool                _mapTrajectoryHaveFirstCoordinate;
    static const int    _mapTrajectoryMsecsBetweenPoints = 1000;

    QmlObjectListModel  _cameraTriggerPoints;

    QmlObjectListModel              _adsbVehicles;
    QMap<uint32_t, ADSBVehicle*>    _adsbICAOMap;
    QMap<QString, ADSBVehicle*>     _trafficVehicleMap;
    QTimer                          _adsbTimer;

    // Toolbox references
    FirmwarePluginManager*      _firmwarePluginManager;
    JoystickManager*            _joystickManager;

    int                         _flowImageIndex;

    bool _allLinksInactiveSent; ///< true: allLinkInactive signal already sent one time

    uint                _messagesReceived;
    uint                _messagesSent;
    uint                _messagesLost;
    uint8_t             _messageSeq;
    uint8_t             _compID;
    bool                _heardFrom;

    int _firmwareMajorVersion;
    int _firmwareMinorVersion;
    int _firmwarePatchVersion;
    int _firmwareCustomMajorVersion;
    int _firmwareCustomMinorVersion;
    int _firmwareCustomPatchVersion;
    FIRMWARE_VERSION_TYPE _firmwareVersionType;

    QString _gitHash;
    quint64 _uid;

    int _lastAnnouncedLowBatteryPercent;

    SharedLinkInterfacePointer _priorityLink;  // We always keep a reference to the priority link to manage shutdown ordering

    // FactGroup facts

    Fact _rollFact;
    Fact _pitchFact;
    Fact _headingFact;
    Fact _groundSpeedFact;
    Fact _airSpeedFact;
    Fact _climbRateFact;
    Fact _altitudeRelativeFact;
    Fact _altitudeAMSLFact;
    Fact _flightDistanceFact;
    Fact _flightTimeFact;
    Fact _distanceToHomeFact;
    Fact _hobbsFact;

    VehicleGPSFactGroup         _gpsFactGroup;
    VehicleBatteryFactGroup     _batteryFactGroup;
    VehicleWindFactGroup        _windFactGroup;
    VehicleVibrationFactGroup   _vibrationFactGroup;
    VehicleTemperatureFactGroup _temperatureFactGroup;
    VehicleClockFactGroup       _clockFactGroup;

    static const char* _rollFactName;
    static const char* _pitchFactName;
    static const char* _headingFactName;
    static const char* _groundSpeedFactName;
    static const char* _airSpeedFactName;
    static const char* _climbRateFactName;
    static const char* _altitudeRelativeFactName;
    static const char* _altitudeAMSLFactName;
    static const char* _flightDistanceFactName;
    static const char* _flightTimeFactName;
    static const char* _distanceToHomeFactName;
    static const char* _hobbsFactName;

    static const char* _gpsFactGroupName;
    static const char* _batteryFactGroupName;
    static const char* _windFactGroupName;
    static const char* _vibrationFactGroupName;
    static const char* _temperatureFactGroupName;
    static const char* _clockFactGroupName;

    static const int _vehicleUIUpdateRateMSecs = 100;

    // Settings keys
    static const char* _settingsGroup;
    static const char* _joystickModeSettingsKey;
    static const char* _joystickEnabledSettingsKey;

};<|MERGE_RESOLUTION|>--- conflicted
+++ resolved
@@ -353,13 +353,10 @@
     Q_PROPERTY(QVariantList         staticCameraList        READ staticCameraList                                       CONSTANT)
     Q_PROPERTY(QGCCameraManager*    dynamicCameras          READ dynamicCameras                                         NOTIFY dynamicCamerasChanged)
     Q_PROPERTY(QString              hobbsMeter              READ hobbsMeter                                             NOTIFY hobbsMeterChanged)
-<<<<<<< HEAD
     Q_PROPERTY(bool                 vtolInFwdFlight         READ vtolInFwdFlight        WRITE setVtolInFwdFlight        NOTIFY vtolInFwdFlightChanged)
     Q_PROPERTY(bool                 highLatencyLink         READ highLatencyLink                                        NOTIFY highLatencyLinkChanged)
-=======
     Q_PROPERTY(AirspaceAuthorization::PermitStatus  flightPermitStatus    READ flightPermitStatus                       NOTIFY flightPermitStatusChanged)   ///< state of flight permission
     Q_PROPERTY(AirspaceController*   airspaceController     READ airspaceController                                     CONSTANT)
->>>>>>> 96aa904b
 
     // Vehicle state used for guided control
     Q_PROPERTY(bool flying                  READ flying NOTIFY flyingChanged)                               ///< Vehicle is flying
@@ -801,13 +798,10 @@
     void capabilitiesKnownChanged(bool capabilitiesKnown);
     void initialPlanRequestCompleteChanged(bool initialPlanRequestComplete);
     void capabilityBitsChanged(uint64_t capabilityBits);
-<<<<<<< HEAD
     void toolBarIndicatorsChanged(void);
     void highLatencyLinkChanged(bool highLatencyLink);
-=======
     void flightPermitStatusChanged();
 
->>>>>>> 96aa904b
 
     void messagesReceivedChanged    ();
     void messagesSentChanged        ();
