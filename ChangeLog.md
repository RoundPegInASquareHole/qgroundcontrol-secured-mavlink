# QGroundControl Change Log

Note: This file only contains high level features or important fixes.

## 3.6

### 3.6.0 - Daily Build

<<<<<<< HEAD
* More performant flight path display algorithm. Mobile builds no longer show limited path length.
=======
* ArduCopter/Rover: Add support for Follow Me
>>>>>>> 8d325b21
* ArduPilot: Add Motor Test vehicle setup page
* Compass Instrument: Add indicators for Home, COG and Next Waypoint headings.
* Log Replay: Support changing speed of playback
* Basic object avoidance added to vehicles.
* Added ability to set a joystick button to be single action or repeated action while the button is held down.
* Rework joysticks. Fixed several issues and updated setup UI.
* Adding support for UDP RTP h.265 video streams
* For text to speech engine on Linux to English (all messages are in English)
* Automated the ingestion of localization from Crowdin
* Automated the generation of language resources into the application
* Added all languages that come from Crowdin, even if empty.
* Allow dynamic language changes
* Check and respect camera storage status
* QGC now requires Qt 5.11 or greater. The idea is to standardize on Qt 5.12 (LTS). Just waiting for a solution for Windows as Qt dropped support for 32-bit.
* New, QtQuick MAVLink Inspector. The basics are already there but it still needs the ability to filter compID.
* Fixed application storage location on iOS. It was trying to save things where it could not.
* Basic support for secondary, thermal imaging with video streaming. If a camera provides both visual spectrum and thermal imaging, you have the option of displaying both at the same time.
* Better handling of fonts for Korean and Chinese locales. QGC now has builtin fonts for Korean (where some unusable font was being used). I still need to know if Chinese will need its own font as well.
* ArduPilot: Copter - Add suppor for Simple and Super Simple flight modes
* ArduPilot: Flight Mode setup - Switch Options were not showing up for all firmware revs
* ArduCopter: Add PID Tuning page to Tuning Setup
* ArduPilot: Copter - Advanced Tuning support
* ArduPilot: Rover - Frame setup support
* ArduPilot: Copter - Update support to 3.5+
* ArduPilot: Plane - Update support to 3.8+
* ArduPilot: Rover - Update support to 3.4+
* ArduPilot: Rework Airframe setup ui
* Plan/Pattern: Support named presets to simplify commonly used settings setup. Currently only supported by Survey.
* ArduCopter: Handle 3.7 parameter name change from CH#_OPT to RC#_OPTION.
* Improved support for flashing/connecting to ChibiOS bootloaders boards.
* Making the camera API available to all firmwares, not just PX4.
* ArduPilot: Support configurable mavlink stream rates. Available from Settings/Mavlink page.
* Major rewrite and bug fix pass through Structure Scan. Previous version had such bad problems that it can no longer be supported. Plans with Structure Scan will need to be recreated. New QGC will not load old Structure Scan plans.

### 3.5.4 - Not yet released
* Update windows drivers
* Add support for FMUK66 flashing/connection
* Guard against null geometry coming from gstreamer which can cause crashes
* Add .apj file selection support to custom firmware flash

### 3.5.3 - Stable
* Change minimum RTK Survey-In limit to 0.01 meters
* Change Windows driver detection logic
* Fix crash when clicking on GeoFence polygon vertex
* PX4: Fix missing ```MC_YAW_FF``` parameter in PID Tuning
* ArduPilot: Fix parameter file save generating bad characters from git hash

### 3.5.2 - Stable
* Fix Ubuntu AppImage startup failure

### 3.5.1
* Update Windows usb drivers
* Add ArduPilot CubeBlack Service Bulletin check
* Fix visibility of PX4/ArduPilot logo in toolbar
* Fix tile set count but in OfflineMaps which would cause image and elevation tile set to have incorrect counts and be incorrectly marked as download incomplete.

### 3.5.0
* Plan GeoFence: Fix loading of fence from intermediate 3.4 code
* Structure Scan: Fix loading of structure scan height
* ArduPilot: Fix location of planned home position when not connected to vehicle. Issue #6840.
* Fix loading of parameters from multiple components. Would report download complete too early, thus missing all default component params.
* Fix file delete in mobile file dialogs
* Add support for specifying fixed RTK based station location in Settings/General.
* Added Airmap integration to QGC
* Added ESTIMATOR_STATUS values to new estimatorStatus Vehicle FactGroup. These are now available to display in instrument panel.
* Added Chinese and Turkish localization and partial German localization. 
* Make Distance to GCS available for display from instrument panel.
* Make Heading to Home available for display from instrument panel.
* Edit Position dialog available on polygon vertices.
* Fixed Wing Landing Pattern: Add stop photo/video support. Defaults to on such that doing an RTL will stop camera.
* Support loading polygons from SHP files
* Bumped settings version (now 8). This will cause all settings to be reset to defaults.
* Orbit visuals support changing rotation direction
* Added support for the Taisync 2.4GHz ViUlinx digital HD wireless link.
* Added UDP Port option for NMEA GPS Device.

## 3.4

### 3.4.4
* Stable desktop versions now inform user at boot if newer version is available.
* Multi-Vehicle Start Mission and Pause now work correctly. Issue #6864.

### 3.4.3
* Fix bug where Resume Mission would not display correctly in some cases. Issue #6835.
* Fix Planned Home Position altitude when no terrain data available. Issue #6846.

### 3.4.2
* Fix bug where new mission items may end up with 0 altitude internally and sent to vehicle while UI shows correct altitude. Issue #6823.

### 3.4.1
* Fix crash when Survery with terrain follow is moved quickly
* Fix terrain follow climb/descent rate fields swapped in ui
<|MERGE_RESOLUTION|>--- conflicted
+++ resolved
@@ -6,11 +6,8 @@
 
 ### 3.6.0 - Daily Build
 
-<<<<<<< HEAD
 * More performant flight path display algorithm. Mobile builds no longer show limited path length.
-=======
 * ArduCopter/Rover: Add support for Follow Me
->>>>>>> 8d325b21
 * ArduPilot: Add Motor Test vehicle setup page
 * Compass Instrument: Add indicators for Home, COG and Next Waypoint headings.
 * Log Replay: Support changing speed of playback
