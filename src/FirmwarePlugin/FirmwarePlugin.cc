/****************************************************************************
 *
 *   (c) 2009-2016 QGROUNDCONTROL PROJECT <http://www.qgroundcontrol.org>
 *
 * QGroundControl is licensed according to the terms in the file
 * COPYING.md in the root of the source code directory.
 *
 ****************************************************************************/

#include "FirmwarePlugin.h"
#include "QGCApplication.h"
#include "Generic/GenericAutoPilotPlugin.h"
#include "CameraMetaData.h"
#include "SettingsManager.h"
#include "AppSettings.h"

#include <QDebug>

static FirmwarePluginFactoryRegister* _instance = NULL;

const char* guided_mode_not_supported_by_vehicle = "Guided mode not supported by Vehicle.";

QVariantList FirmwarePlugin::_cameraList;

const char* FirmwarePlugin::px4FollowMeFlightMode = "Follow Me";

FirmwarePluginFactory::FirmwarePluginFactory(void)
{
    FirmwarePluginFactoryRegister::instance()->registerPluginFactory(this);
}

QList<MAV_TYPE> FirmwarePluginFactory::supportedVehicleTypes(void) const
{
    QList<MAV_TYPE> vehicleTypes;
    vehicleTypes << MAV_TYPE_FIXED_WING << MAV_TYPE_QUADROTOR << MAV_TYPE_VTOL_QUADROTOR << MAV_TYPE_GROUND_ROVER << MAV_TYPE_SUBMARINE;
    return vehicleTypes;
}

FirmwarePluginFactoryRegister* FirmwarePluginFactoryRegister::instance(void)
{
    if (!_instance) {
        _instance = new FirmwarePluginFactoryRegister;
    }

    return _instance;
}

AutoPilotPlugin* FirmwarePlugin::autopilotPlugin(Vehicle* vehicle)
{
    return new GenericAutoPilotPlugin(vehicle, vehicle);
}

bool FirmwarePlugin::isCapable(const Vehicle *vehicle, FirmwareCapabilities capabilities)
{
    Q_UNUSED(vehicle);
    Q_UNUSED(capabilities);
    return false;
}

QList<VehicleComponent*> FirmwarePlugin::componentsForVehicle(AutoPilotPlugin* vehicle)
{
    Q_UNUSED(vehicle);

    return QList<VehicleComponent*>();
}

QString FirmwarePlugin::flightMode(uint8_t base_mode, uint32_t custom_mode) const
{
    QString flightMode;

    struct Bit2Name {
        uint8_t     baseModeBit;
        const char* name;
    };
    static const struct Bit2Name rgBit2Name[] = {
    { MAV_MODE_FLAG_MANUAL_INPUT_ENABLED,   "Manual" },
    { MAV_MODE_FLAG_STABILIZE_ENABLED,      "Stabilize" },
    { MAV_MODE_FLAG_GUIDED_ENABLED,         "Guided" },
    { MAV_MODE_FLAG_AUTO_ENABLED,           "Auto" },
    { MAV_MODE_FLAG_TEST_ENABLED,           "Test" },
};

    Q_UNUSED(custom_mode);

    if (base_mode == 0) {
        flightMode = "PreFlight";
    } else if (base_mode & MAV_MODE_FLAG_CUSTOM_MODE_ENABLED) {
        flightMode = QString("Custom:0x%1").arg(custom_mode, 0, 16);
    } else {
        for (size_t i=0; i<sizeof(rgBit2Name)/sizeof(rgBit2Name[0]); i++) {
            if (base_mode & rgBit2Name[i].baseModeBit) {
                if (i != 0) {
                    flightMode += " ";
                }
                flightMode += rgBit2Name[i].name;
            }
        }
    }

    return flightMode;
}

bool FirmwarePlugin::setFlightMode(const QString& flightMode, uint8_t* base_mode, uint32_t* custom_mode)
{
    Q_UNUSED(flightMode);
    Q_UNUSED(base_mode);
    Q_UNUSED(custom_mode);

    qWarning() << "FirmwarePlugin::setFlightMode called on base class, not supported";

    return false;
}

int FirmwarePlugin::manualControlReservedButtonCount(void)
{
    // We don't know whether the firmware is going to used any of these buttons.
    // So reserve them all.
    return -1;
}

int FirmwarePlugin::defaultJoystickTXMode(void)
{
    return 2;
}

bool FirmwarePlugin::supportsThrottleModeCenterZero(void)
{
    // By default, this is supported
    return true;
}

bool FirmwarePlugin::supportsNegativeThrust(void)
{
    // By default, this is not supported
    return false;
}

bool FirmwarePlugin::supportsRadio(void)
{
    return true;
}

bool FirmwarePlugin::supportsMotorInterference(void)
{
    return true;
}

bool FirmwarePlugin::supportsJSButton(void)
{
    return false;
}

bool FirmwarePlugin::adjustIncomingMavlinkMessage(Vehicle* vehicle, mavlink_message_t* message)
{
    Q_UNUSED(vehicle);
    Q_UNUSED(message);
    // Generic plugin does no message adjustment
    return true;
}

void FirmwarePlugin::adjustOutgoingMavlinkMessage(Vehicle* vehicle, LinkInterface* outgoingLink, mavlink_message_t* message)
{
    Q_UNUSED(vehicle);
    Q_UNUSED(outgoingLink);
    Q_UNUSED(message);
    // Generic plugin does no message adjustment
}

void FirmwarePlugin::initializeVehicle(Vehicle* vehicle)
{
    Q_UNUSED(vehicle);

    // Generic Flight Stack is by definition "generic", so no extra work
}

bool FirmwarePlugin::sendHomePositionToVehicle(void)
{
    // Generic stack does not want home position sent in the first position.
    // Subsequent sequence numbers must be adjusted.
    // This is the mavlink spec default.
    return false;
}

QList<MAV_CMD> FirmwarePlugin::supportedMissionCommands(void)
{
    // Generic supports all commands
    return QList<MAV_CMD>();
}

QString FirmwarePlugin::missionCommandOverrides(MAV_TYPE vehicleType) const
{
    switch (vehicleType) {
    case MAV_TYPE_GENERIC:
        return QStringLiteral(":/json/MavCmdInfoCommon.json");
        break;
    case MAV_TYPE_FIXED_WING:
        return QStringLiteral(":/json/MavCmdInfoFixedWing.json");
        break;
    case MAV_TYPE_QUADROTOR:
        return QStringLiteral(":/json/MavCmdInfoMultiRotor.json");
        break;
    case MAV_TYPE_VTOL_QUADROTOR:
        return QStringLiteral(":/json/MavCmdInfoVTOL.json");
        break;
    case MAV_TYPE_SUBMARINE:
        return QStringLiteral(":/json/MavCmdInfoSub.json");
        break;
    case MAV_TYPE_GROUND_ROVER:
        return QStringLiteral(":/json/MavCmdInfoRover.json");
        break;
    default:
        qWarning() << "FirmwarePlugin::missionCommandOverrides called with bad MAV_TYPE:" << vehicleType;
        return QString();
    }
}

void FirmwarePlugin::getParameterMetaDataVersionInfo(const QString& metaDataFile, int& majorVersion, int& minorVersion)
{
    Q_UNUSED(metaDataFile);
    majorVersion = -1;
    minorVersion = -1;
}

bool FirmwarePlugin::isGuidedMode(const Vehicle* vehicle) const
{
    // Not supported by generic vehicle
    Q_UNUSED(vehicle);
    return false;
}

void FirmwarePlugin::setGuidedMode(Vehicle* vehicle, bool guidedMode)
{
    Q_UNUSED(vehicle);
    Q_UNUSED(guidedMode);
    qgcApp()->showMessage(guided_mode_not_supported_by_vehicle);
}

void FirmwarePlugin::pauseVehicle(Vehicle* vehicle)
{
    // Not supported by generic vehicle
    Q_UNUSED(vehicle);
    qgcApp()->showMessage(guided_mode_not_supported_by_vehicle);
}

void FirmwarePlugin::guidedModeRTL(Vehicle* vehicle)
{
    // Not supported by generic vehicle
    Q_UNUSED(vehicle);
    qgcApp()->showMessage(guided_mode_not_supported_by_vehicle);
}

void FirmwarePlugin::guidedModeLand(Vehicle* vehicle)
{
    // Not supported by generic vehicle
    Q_UNUSED(vehicle);
    qgcApp()->showMessage(guided_mode_not_supported_by_vehicle);
}

void FirmwarePlugin::guidedModeTakeoff(Vehicle* vehicle)
{
    // Not supported by generic vehicle
    Q_UNUSED(vehicle);
    qgcApp()->showMessage(guided_mode_not_supported_by_vehicle);
}

void FirmwarePlugin::guidedModeOrbit(Vehicle* /*vehicle*/, const QGeoCoordinate& /*centerCoord*/, double /*radius*/, double /*velocity*/, double /*altitude*/)
{
    // Not supported by generic vehicle
    qgcApp()->showMessage(guided_mode_not_supported_by_vehicle);
}

void FirmwarePlugin::guidedModeGotoLocation(Vehicle* vehicle, const QGeoCoordinate& gotoCoord)
{
    // Not supported by generic vehicle
    Q_UNUSED(vehicle);
    Q_UNUSED(gotoCoord);
    qgcApp()->showMessage(guided_mode_not_supported_by_vehicle);
}

void FirmwarePlugin::guidedModeChangeAltitude(Vehicle* vehicle, double altitudeRel)
{
    // Not supported by generic vehicle
    Q_UNUSED(vehicle);
    Q_UNUSED(altitudeRel);
    qgcApp()->showMessage(guided_mode_not_supported_by_vehicle);
}

void FirmwarePlugin::startMission(Vehicle* vehicle)
{
    // Not supported by generic vehicle
    Q_UNUSED(vehicle);
    qgcApp()->showMessage(guided_mode_not_supported_by_vehicle);
}

const FirmwarePlugin::remapParamNameMajorVersionMap_t& FirmwarePlugin::paramNameRemapMajorVersionMap(void) const
{
    static const remapParamNameMajorVersionMap_t remap;

    return remap;
}

int FirmwarePlugin::remapParamNameHigestMinorVersionNumber(int majorVersionNumber) const
{
    Q_UNUSED(majorVersionNumber);
    return 0;
}

QString FirmwarePlugin::vehicleImageOpaque(const Vehicle* vehicle) const
{
    Q_UNUSED(vehicle);
    return QStringLiteral("/qmlimages/vehicleArrowOpaque.svg");
}

QString FirmwarePlugin::vehicleImageOutline(const Vehicle* vehicle) const
{
    Q_UNUSED(vehicle);
    return QStringLiteral("/qmlimages/vehicleArrowOutline.svg");
}

QString FirmwarePlugin::vehicleImageCompass(const Vehicle* vehicle) const
{
    Q_UNUSED(vehicle);
    return QStringLiteral("/qmlimages/compassInstrumentArrow.svg");
}

const QVariantList &FirmwarePlugin::toolBarIndicators(const Vehicle* vehicle)
{
    Q_UNUSED(vehicle);
    //-- Default list of indicators for all vehicles.
    if(_toolBarIndicatorList.size() == 0) {
        _toolBarIndicatorList.append(QVariant::fromValue(QUrl::fromUserInput("qrc:/toolbar/MessageIndicator.qml")));
        _toolBarIndicatorList.append(QVariant::fromValue(QUrl::fromUserInput("qrc:/toolbar/GPSIndicator.qml")));
        _toolBarIndicatorList.append(QVariant::fromValue(QUrl::fromUserInput("qrc:/toolbar/TelemetryRSSIIndicator.qml")));
        _toolBarIndicatorList.append(QVariant::fromValue(QUrl::fromUserInput("qrc:/toolbar/RCRSSIIndicator.qml")));
        _toolBarIndicatorList.append(QVariant::fromValue(QUrl::fromUserInput("qrc:/toolbar/BatteryIndicator.qml")));
        _toolBarIndicatorList.append(QVariant::fromValue(QUrl::fromUserInput("qrc:/toolbar/ModeIndicator.qml")));
        _toolBarIndicatorList.append(QVariant::fromValue(QUrl::fromUserInput("qrc:/toolbar/ArmedIndicator.qml")));
        _toolBarIndicatorList.append(QVariant::fromValue(QUrl::fromUserInput("qrc:/toolbar/GPSRTKIndicator.qml")));
    }
    return _toolBarIndicatorList;
}

const QVariantList& FirmwarePlugin::cameraList(const Vehicle* vehicle)
{
    Q_UNUSED(vehicle);

    if (_cameraList.size() == 0) {
        CameraMetaData* metaData;

        metaData = new CameraMetaData(tr("Sony ILCE-QX1"),  //http://www.sony.co.uk/electronics/interchangeable-lens-cameras/ilce-qx1-body-kit/specifications
                                      23.2,                 //http://www.sony.com/electronics/camera-lenses/sel16f28/specifications
                                      15.4,
                                      5456,
                                      3632,
                                      16,
                                      true,
                                      false,
                                      0,
                                      this);
        _cameraList.append(QVariant::fromValue(metaData));

        metaData = new CameraMetaData(tr("Canon S100 PowerShot"),
                                      7.6,
                                      5.7,
                                      4000,
                                      3000,
                                      5.2,
                                      true,
                                      false,
                                      0,
                                      this);
        _cameraList.append(QVariant::fromValue(metaData));

        metaData = new CameraMetaData(tr("Canon G9 X PowerShot"),
                                      13.2,
                                      8.8,
                                      5488,
                                      3680,
                                      10.2,
                                      true,
                                      false,
                                      0,
                                      this);
        _cameraList.append(QVariant::fromValue(metaData));

        metaData = new CameraMetaData(tr("Canon SX260 HS PowerShot"),
                                      6.17,
                                      4.55,
                                      4000,
                                      3000,
                                      4.5,
                                      true,
                                      false,
                                      0,
                                      this);
        _cameraList.append(QVariant::fromValue(metaData));

        metaData = new CameraMetaData(tr("Canon EOS-M 22mm"),
                                      22.3,
                                      14.9,
                                      5184,
                                      3456,
                                      22,
                                      true,
                                      false,
                                      0,
                                      this);
        _cameraList.append(QVariant::fromValue(metaData));

        metaData = new CameraMetaData(tr("Sony a6000 16mm"),    //http://www.sony.co.uk/electronics/interchangeable-lens-cameras/ilce-6000-body-kit#product_details_default
                                      23.5,
                                      15.6,
                                      6000,
                                      4000,
                                      16,
                                      true,
                                      false,
                                      0,
                                      this);
        _cameraList.append(QVariant::fromValue(metaData));

        metaData = new CameraMetaData(tr("Sony RX100 II 28mm"),
                                      13.2,
                                      8.8,
                                      5472,
                                      3648,
                                      10.4,
                                      true,
                                      false,
                                      0,
                                      this);
        _cameraList.append(QVariant::fromValue(metaData));
    }

    return _cameraList;
}

QMap<QString, FactGroup*>* FirmwarePlugin::factGroups(void) {
    // Generic plugin has no FactGroups
    return NULL;
}

bool FirmwarePlugin::vehicleYawsToNextWaypointInMission(const Vehicle* vehicle) const
{
    return vehicle->multiRotor() ? false : true;
}

bool FirmwarePlugin::_armVehicleAndValidate(Vehicle* vehicle)
{
    if (vehicle->armed()) {
        return true;
    }

    bool armedChanged = false;

    // We try arming 3 times
    for (int retries=0; retries<3; retries++) {
        vehicle->setArmed(true);

        // Wait for vehicle to return armed state for 3 seconds
        for (int i=0; i<30; i++) {
            if (vehicle->armed()) {
                armedChanged = true;
                break;
            }
            QGC::SLEEP::msleep(100);
            qgcApp()->processEvents(QEventLoop::ExcludeUserInputEvents);
        }
        if (armedChanged) {
            break;
        }
    }

    return armedChanged;
}

bool FirmwarePlugin::_setFlightModeAndValidate(Vehicle* vehicle, const QString& flightMode)
{
    if (vehicle->flightMode() == flightMode) {
        return true;
    }

    bool flightModeChanged = false;

    // We try 3 times
    for (int retries=0; retries<3; retries++) {
        vehicle->setFlightMode(flightMode);

        // Wait for vehicle to return flight mode
        for (int i=0; i<13; i++) {
            if (vehicle->flightMode() == flightMode) {
                flightModeChanged = true;
                break;
            }
            QGC::SLEEP::msleep(100);
            qgcApp()->processEvents(QEventLoop::ExcludeUserInputEvents);
        }
        if (flightModeChanged) {
            break;
        }
    }

    return flightModeChanged;
}


void FirmwarePlugin::batteryConsumptionData(Vehicle* vehicle, int& mAhBattery, double& hoverAmps, double& cruiseAmps) const
{
    Q_UNUSED(vehicle);
    mAhBattery = 0;
    hoverAmps = 0;
    cruiseAmps = 0;
}

QString FirmwarePlugin::autoDisarmParameter(Vehicle* vehicle)
{
    Q_UNUSED(vehicle);
    return QString();
}

bool FirmwarePlugin::hasGimbal(Vehicle* vehicle, bool& rollSupported, bool& pitchSupported, bool& yawSupported)
{
    Q_UNUSED(vehicle);
    rollSupported = false;
    pitchSupported = false;
    yawSupported = false;
    return false;
}

<<<<<<< HEAD
bool FirmwarePlugin::isVtol(const Vehicle* vehicle) const
{
    switch (vehicle->vehicleType()) {
    case MAV_TYPE_VTOL_DUOROTOR:
    case MAV_TYPE_VTOL_QUADROTOR:
    case MAV_TYPE_VTOL_TILTROTOR:
    case MAV_TYPE_VTOL_RESERVED2:
    case MAV_TYPE_VTOL_RESERVED3:
    case MAV_TYPE_VTOL_RESERVED4:
    case MAV_TYPE_VTOL_RESERVED5:
        return true;
    default:
        return false;
    }
}
=======
QGCCameraManager* FirmwarePlugin::createCameraManager(Vehicle* vehicle)
{
    Q_UNUSED(vehicle);
    return NULL;
}

QGCCameraControl* FirmwarePlugin::createCameraControl(const mavlink_camera_information_t *info, Vehicle *vehicle, int compID, QObject* parent)
{
    Q_UNUSED(info);
    Q_UNUSED(vehicle);
    Q_UNUSED(compID);
    Q_UNUSED(parent);
    return NULL;
}

>>>>>>> e2a03fe8
<|MERGE_RESOLUTION|>--- conflicted
+++ resolved
@@ -527,7 +527,6 @@
     return false;
 }
 
-<<<<<<< HEAD
 bool FirmwarePlugin::isVtol(const Vehicle* vehicle) const
 {
     switch (vehicle->vehicleType()) {
@@ -543,7 +542,7 @@
         return false;
     }
 }
-=======
+
 QGCCameraManager* FirmwarePlugin::createCameraManager(Vehicle* vehicle)
 {
     Q_UNUSED(vehicle);
@@ -559,4 +558,3 @@
     return NULL;
 }
 
->>>>>>> e2a03fe8
