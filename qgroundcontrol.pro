# Include QMapControl map library
# prefer version from external directory /
# from http://github.com/pixhawk/qmapcontrol/
# over bundled version in lib directory
# Version from GIT repository is preferred
# include ( "../qmapcontrol/QMapControl/QMapControl.pri" ) #{
# Include bundled version if necessary
include(lib/QMapControl/QMapControl.pri)

# message("Including bundled QMapControl version as FALLBACK. This is fine on Linux and MacOS, but not the best choice in Windows")
QT += network \
    opengl \
    svg \
    xml \
    phonon
TEMPLATE = app
TARGET = qgroundcontrol
BASEDIR = .
BUILDDIR = build
LANGUAGE = C++
CONFIG += debug_and_release \
    console
OBJECTS_DIR = $$BUILDDIR/obj
MOC_DIR = $$BUILDDIR/moc
UI_HEADERS_DIR = src/ui/generated

# }
# Include general settings for MAVGround
# necessary as last include to override any non-acceptable settings
# done by the plugins above
include(qgroundcontrol.pri)

# QWT plot and QExtSerial depend on paths set by qgroundcontrol.pri
# Include serial port library
include(src/lib/qextserialport/qextserialport.pri)

# Include QWT plotting library
include(src/lib/qwt/qwt.pri)
DEPENDPATH += . \
    lib/QMapControl \
    lib/QMapControl/src \
    plugins
INCLUDEPATH += . \
    lib/QMapControl \
    $$BASEDIR/../mavlink/contrib/slugs/include \
<<<<<<< HEAD
    $$BASEDIR/../mavlink/include \
    /usr/include/freetype2
LIBS += /usr/lib/libftgl.so /usr/lib/libglut.so
=======
    $$BASEDIR/../mavlink/include
>>>>>>> 804d81cf

# ../mavlink/include \
# MAVLink/include \
# mavlink/include
# Input
FORMS += src/ui/MainWindow.ui \
    src/ui/CommSettings.ui \
    src/ui/SerialSettings.ui \
    src/ui/UASControl.ui \
    src/ui/UASList.ui \
    src/ui/UASInfo.ui \
    src/ui/LineChart.ui \
    src/ui/UASView.ui \
    src/ui/ParameterInterface.ui \
    src/ui/WaypointList.ui \
    src/ui/WaypointView.ui \
    src/ui/ObjectDetectionView.ui \
    src/ui/JoystickWidget.ui \
    src/ui/DebugConsole.ui \
    src/ui/MapWidget.ui \
    src/ui/XMLCommProtocolWidget.ui \
    src/ui/HDDisplay.ui \
    src/ui/MAVLinkSettingsWidget.ui \
    src/ui/AudioOutputWidget.ui \
    src/ui/QGCSensorSettingsWidget.ui \
    src/ui/watchdog/WatchdogControl.ui \
    src/ui/watchdog/WatchdogProcessView.ui \
    src/ui/watchdog/WatchdogView.ui \
    src/ui/QGCFirmwareUpdate.ui \
    src/ui/QGCPxImuFirmwareUpdate.ui \
    src/ui/QGCDataPlot2D.ui \
    src/ui/QGCRemoteControlView.ui \
    src/ui/WaypointGlobalView.ui
INCLUDEPATH += src \
    src/ui \
    src/ui/linechart \
    src/ui/uas \
    src/ui/map \
    src/uas \
    src/comm \
    include/ui \
    src/input \
    src/lib/qmapcontrol \
    src/ui/mavlink \
    src/ui/param \
    src/ui/watchdog \
    src/ui/map3D
HEADERS += src/MG.h \
    src/Core.h \
    src/uas/UASInterface.h \
    src/uas/UAS.h \
    src/uas/UASManager.h \
    src/comm/LinkManager.h \
    src/comm/LinkInterface.h \
    src/comm/SerialLinkInterface.h \
    src/comm/SerialLink.h \
    src/comm/SerialSimulationLink.h \
    src/comm/ProtocolInterface.h \
    src/comm/MAVLinkProtocol.h \
    src/comm/AS4Protocol.h \
    src/ui/CommConfigurationWindow.h \
    src/ui/SerialConfigurationWindow.h \
    src/ui/MainWindow.h \
    src/ui/uas/UASControlWidget.h \
    src/ui/uas/UASListWidget.h \
    src/ui/uas/UASInfoWidget.h \
    src/ui/HUD.h \
    src/ui/linechart/LinechartWidget.h \
    src/ui/linechart/LinechartPlot.h \
    src/ui/linechart/Scrollbar.h \
    src/ui/linechart/ScrollZoomer.h \
    src/configuration.h \
    src/ui/uas/UASView.h \
    src/ui/CameraView.h \
    src/comm/MAVLinkSimulationLink.h \
    src/comm/UDPLink.h \
    src/ui/ParameterInterface.h \
    src/ui/WaypointList.h \
    src/Waypoint.h \
    src/ui/WaypointView.h \
    src/ui/ObjectDetectionView.h \
    src/input/JoystickInput.h \
    src/ui/JoystickWidget.h \
    src/ui/DebugConsole.h \
    src/ui/MapWidget.h \
    src/ui/XMLCommProtocolWidget.h \
    src/ui/mavlink/DomItem.h \
    src/ui/mavlink/DomModel.h \
    src/comm/MAVLinkXMLParser.h \
    src/ui/HDDisplay.h \
    src/ui/MAVLinkSettingsWidget.h \
    src/ui/AudioOutputWidget.h \
    src/GAudioOutput.h \
    src/LogCompressor.h \
    src/ui/QGCParamWidget.h \
    src/ui/QGCSensorSettingsWidget.h \
    src/ui/linechart/Linecharts.h \
    src/uas/SlugsMAV.h \
    src/uas/PxQuadMAV.h \
    src/uas/ArduPilotMAV.h \
    src/comm/MAVLinkSyntaxHighlighter.h \
    src/ui/watchdog/WatchdogControl.h \
    src/ui/watchdog/WatchdogProcessView.h \
    src/ui/watchdog/WatchdogView.h \
    src/uas/UASWaypointManager.h \
    src/ui/HSIDisplay.h \
    src/QGC.h \
    src/ui/QGCFirmwareUpdate.h \
    src/ui/QGCPxImuFirmwareUpdate.h \
    src/comm/MAVLinkLightProtocol.h \
    src/ui/QGCDataPlot2D.h \
    src/ui/linechart/IncrementalPlot.h \
    src/ui/map/Waypoint2DIcon.h \
    src/ui/map/MAV2DIcon.h \
    src/ui/QGCRemoteControlView.h \
    src/WaypointGlobal.h \
    src/ui/WaypointGlobalView.h \
    src/ui/map3D/Q3DWidget.h \
    src/ui/map3D/CheetahModel.h \
    src/ui/map3D/CheetahGL.h \
    src/ui/map3D/QMap3DWidget.h
SOURCES += src/main.cc \
    src/Core.cc \
    src/uas/UASManager.cc \
    src/uas/UAS.cc \
    src/comm/LinkManager.cc \
    src/comm/SerialLink.cc \
    src/comm/SerialSimulationLink.cc \
    src/comm/MAVLinkProtocol.cc \
    src/comm/AS4Protocol.cc \
    src/ui/CommConfigurationWindow.cc \
    src/ui/SerialConfigurationWindow.cc \
    src/ui/MainWindow.cc \
    src/ui/uas/UASControlWidget.cc \
    src/ui/uas/UASListWidget.cc \
    src/ui/uas/UASInfoWidget.cc \
    src/ui/HUD.cc \
    src/ui/linechart/LinechartWidget.cc \
    src/ui/linechart/LinechartPlot.cc \
    src/ui/linechart/Scrollbar.cc \
    src/ui/linechart/ScrollZoomer.cc \
    src/ui/uas/UASView.cc \
    src/ui/CameraView.cc \
    src/comm/MAVLinkSimulationLink.cc \
    src/comm/UDPLink.cc \
    src/ui/ParameterInterface.cc \
    src/ui/WaypointList.cc \
    src/Waypoint.cc \
    src/ui/WaypointView.cc \
    src/ui/ObjectDetectionView.cc \
    src/input/JoystickInput.cc \
    src/ui/JoystickWidget.cc \
    src/ui/DebugConsole.cc \
    src/ui/MapWidget.cc \
    src/ui/XMLCommProtocolWidget.cc \
    src/ui/mavlink/DomItem.cc \
    src/ui/mavlink/DomModel.cc \
    src/comm/MAVLinkXMLParser.cc \
    src/ui/HDDisplay.cc \
    src/ui/MAVLinkSettingsWidget.cc \
    src/ui/AudioOutputWidget.cc \
    src/GAudioOutput.cc \
    src/LogCompressor.cc \
    src/ui/QGCParamWidget.cc \
    src/ui/QGCSensorSettingsWidget.cc \
    src/ui/linechart/Linecharts.cc \
    src/uas/SlugsMAV.cc \
    src/uas/PxQuadMAV.cc \
    src/uas/ArduPilotMAV.cc \
    src/comm/MAVLinkSyntaxHighlighter.cc \
    src/ui/watchdog/WatchdogControl.cc \
    src/ui/watchdog/WatchdogProcessView.cc \
    src/ui/watchdog/WatchdogView.cc \
    src/uas/UASWaypointManager.cc \
    src/ui/HSIDisplay.cc \
    src/QGC.cc \
    src/ui/QGCFirmwareUpdate.cc \
    src/ui/QGCPxImuFirmwareUpdate.cc \
    src/comm/MAVLinkLightProtocol.cc \
    src/ui/QGCDataPlot2D.cc \
    src/ui/linechart/IncrementalPlot.cc \
    src/ui/map/Waypoint2DIcon.cc \
    src/ui/map/MAV2DIcon.cc \
    src/ui/QGCRemoteControlView.cc \
    src/WaypointGlobal.cpp \
    src/ui/WaypointGlobalView.cpp \
    src/ui/map3D/Q3DWidget.cc \
    src/ui/map3D/CheetahModel.cc \
    src/ui/map3D/CheetahGL.cc \
    src/ui/map3D/QMap3DWidget.cc
RESOURCES = mavground.qrc

# Include RT-LAB Library
win32:exists(src/lib/opalrt/OpalApi.h) { 
    message("Building support for Opal-RT")
    LIBS += -LC:\OPAL-RT\RT-LAB7.2.4\Common\bin \
        -lOpalApi
    INCLUDEPATH += src/lib/opalrt
    HEADERS += src/comm/OpalRT.h \
        src/comm/OpalLink.h \
        src/comm/Parameter.h \
        src/comm/QGCParamID.h \
        src/comm/ParameterList.h \
        src/ui/OpalLinkConfigurationWindow.h
    SOURCES += src/comm/OpalRT.cc \
        src/comm/OpalLink.cc \
        src/comm/Parameter.cc \
        src/comm/QGCParamID.cc \
        src/comm/ParameterList.cc \
        src/ui/OpalLinkConfigurationWindow.cc
    FORMS += src/ui/OpalLinkSettings.ui
    DEFINES += OPAL_RT
}<|MERGE_RESOLUTION|>--- conflicted
+++ resolved
@@ -43,13 +43,8 @@
 INCLUDEPATH += . \
     lib/QMapControl \
     $$BASEDIR/../mavlink/contrib/slugs/include \
-<<<<<<< HEAD
-    $$BASEDIR/../mavlink/include \
-    /usr/include/freetype2
-LIBS += /usr/lib/libftgl.so /usr/lib/libglut.so
-=======
     $$BASEDIR/../mavlink/include
->>>>>>> 804d81cf
+LIBS += -lglut
 
 # ../mavlink/include \
 # MAVLink/include \
