/*!
 * @file
 *   @brief Camera Controller
 *   @author Gus Grubba <mavlink@grubba.com>
 *
 */

#include "QGCCameraControl.h"
#include "QGCCameraIO.h"

QGC_LOGGING_CATEGORY(CameraIOLog, "CameraIOLog")
QGC_LOGGING_CATEGORY(CameraIOLogVerbose, "CameraIOLogVerbose")

//-----------------------------------------------------------------------------
QGCCameraParamIO::QGCCameraParamIO(QGCCameraControl *control, Fact* fact, Vehicle *vehicle)
    : QObject(control)
    , _control(control)
    , _fact(fact)
    , _vehicle(vehicle)
    , _sentRetries(0)
    , _requestRetries(0)
    , _done(false)
    , _updateOnSet(false)
    , _forceUIUpdate(false)
{
    QQmlEngine::setObjectOwnership(this, QQmlEngine::CppOwnership);
    _paramWriteTimer.setSingleShot(true);
    _paramWriteTimer.setInterval(3000);
    _paramRequestTimer.setSingleShot(true);
    _paramRequestTimer.setInterval(3500);
    if(_fact->writeOnly()) {
        //-- Write mode is always "done" as it won't ever read
        _done = true;
    } else {
        connect(&_paramRequestTimer, &QTimer::timeout, this, &QGCCameraParamIO::_paramRequestTimeout);
    }
    connect(&_paramWriteTimer,   &QTimer::timeout, this, &QGCCameraParamIO::_paramWriteTimeout);
    connect(_fact, &Fact::rawValueChanged, this, &QGCCameraParamIO::_factChanged);
    connect(_fact, &Fact::_containerRawValueChanged, this, &QGCCameraParamIO::_containerRawValueChanged);
    _pMavlink = qgcApp()->toolbox()->mavlinkProtocol();
    //-- TODO: Even though we don't use anything larger than 32-bit, this should
    //   probably be updated.
    switch (_fact->type()) {
        case FactMetaData::valueTypeUint8:
        case FactMetaData::valueTypeBool:
            _mavParamType = MAV_PARAM_EXT_TYPE_UINT8;
            break;
        case FactMetaData::valueTypeInt8:
            _mavParamType = MAV_PARAM_EXT_TYPE_INT8;
            break;
        case FactMetaData::valueTypeUint16:
            _mavParamType = MAV_PARAM_EXT_TYPE_UINT16;
            break;
        case FactMetaData::valueTypeInt16:
            _mavParamType = MAV_PARAM_EXT_TYPE_INT16;
            break;
        case FactMetaData::valueTypeUint32:
            _mavParamType = MAV_PARAM_EXT_TYPE_UINT32;
<<<<<<< HEAD
=======
            break;
        case FactMetaData::valueTypeUint64:
            _mavParamType = MAV_PARAM_EXT_TYPE_UINT64;
            break;
        case FactMetaData::valueTypeInt64:
            _mavParamType = MAV_PARAM_EXT_TYPE_INT64;
>>>>>>> 67118103
            break;
        case FactMetaData::valueTypeFloat:
            _mavParamType = MAV_PARAM_EXT_TYPE_REAL32;
            break;
<<<<<<< HEAD
=======
        case FactMetaData::valueTypeDouble:
            _mavParamType = MAV_PARAM_EXT_TYPE_REAL64;
            break;
>>>>>>> 67118103
            //-- String and custom are the same for now
        case FactMetaData::valueTypeString:
        case FactMetaData::valueTypeCustom:
            _mavParamType = MAV_PARAM_EXT_TYPE_CUSTOM;
            break;
        default:
            qWarning() << "Unsupported fact type" << _fact->type() << "for" << _fact->name();
            // Fall through
        case FactMetaData::valueTypeInt32:
            _mavParamType = MAV_PARAM_EXT_TYPE_INT32;
            break;
    }
}

//-----------------------------------------------------------------------------
void
QGCCameraParamIO::setParamRequest()
{
    if(!_fact->writeOnly()) {
        _paramRequestReceived = false;
        _requestRetries = 0;
        _paramRequestTimer.start();
    }
}

//-----------------------------------------------------------------------------
void
QGCCameraParamIO::_factChanged(QVariant value)
{
    if(!_forceUIUpdate) {
        Q_UNUSED(value);
        qCDebug(CameraIOLog) << "UI Fact" << _fact->name() << "changed to" << value;
        _control->factChanged(_fact);
    }
}

//-----------------------------------------------------------------------------
void
QGCCameraParamIO::_containerRawValueChanged(const QVariant value)
{
    if(!_fact->readOnly()) {
        Q_UNUSED(value);
        qCDebug(CameraIOLog) << "Update Fact from camera" << _fact->name();
        _sentRetries = 0;
        _sendParameter();
    }
}

//-----------------------------------------------------------------------------
void
QGCCameraParamIO::sendParameter(bool updateUI)
{
    qCDebug(CameraIOLog) << "Send Fact" << _fact->name();
    _sentRetries = 0;
    _updateOnSet = updateUI;
    _sendParameter();
}

//-----------------------------------------------------------------------------
void
QGCCameraParamIO::_sendParameter()
{
    mavlink_param_ext_set_t p;
    memset(&p, 0, sizeof(mavlink_param_ext_set_t));
    param_ext_union_t   union_value;
    mavlink_message_t   msg;
    FactMetaData::ValueType_t factType = _fact->type();
    p.param_type = _mavParamType;
    switch (factType) {
        case FactMetaData::valueTypeUint8:
        case FactMetaData::valueTypeBool:
            union_value.param_uint8 = (uint8_t)_fact->rawValue().toUInt();
            break;
        case FactMetaData::valueTypeInt8:
            union_value.param_int8 = (int8_t)_fact->rawValue().toInt();
            break;
        case FactMetaData::valueTypeUint16:
            union_value.param_uint16 = (uint16_t)_fact->rawValue().toUInt();
            break;
        case FactMetaData::valueTypeInt16:
            union_value.param_int16 = (int16_t)_fact->rawValue().toInt();
            break;
        case FactMetaData::valueTypeUint32:
            union_value.param_uint32 = (uint32_t)_fact->rawValue().toUInt();
            break;
        case FactMetaData::valueTypeInt64:
            union_value.param_int64 = (int64_t)_fact->rawValue().toLongLong();
            break;
        case FactMetaData::valueTypeUint64:
            union_value.param_uint64 = (uint64_t)_fact->rawValue().toULongLong();
            break;
        case FactMetaData::valueTypeFloat:
            union_value.param_float = _fact->rawValue().toFloat();
            break;
<<<<<<< HEAD
=======
        case FactMetaData::valueTypeDouble:
            union_value.param_double = _fact->rawValue().toDouble();
            break;
>>>>>>> 67118103
            //-- String and custom are the same for now
        case FactMetaData::valueTypeString:
        case FactMetaData::valueTypeCustom:
            {
                QByteArray custom = _fact->rawValue().toByteArray();
                memcpy(union_value.bytes, custom.data(), std::max(custom.size(), MAVLINK_MSG_PARAM_EXT_SET_FIELD_PARAM_VALUE_LEN));
            }
            break;
        default:
            qCritical() << "Unsupported fact type" << factType << "for" << _fact->name();
            // fall through
        case FactMetaData::valueTypeInt32:
            union_value.param_int32 = (int32_t)_fact->rawValue().toInt();
            break;
    }
    memcpy(&p.param_value[0], &union_value.bytes[0], MAVLINK_MSG_PARAM_EXT_SET_FIELD_PARAM_VALUE_LEN);
    p.target_system = (uint8_t)_vehicle->id();
    p.target_component = (uint8_t)_control->compID();
    strncpy(p.param_id, _fact->name().toStdString().c_str(), MAVLINK_MSG_PARAM_EXT_SET_FIELD_PARAM_ID_LEN);
    mavlink_msg_param_ext_set_encode_chan(
        _pMavlink->getSystemId(),
        _pMavlink->getComponentId(),
        _vehicle->priorityLink()->mavlinkChannel(),
        &msg,
        &p);
    _vehicle->sendMessageOnLink(_vehicle->priorityLink(), msg);
    _paramWriteTimer.start();
}

//-----------------------------------------------------------------------------
void
QGCCameraParamIO::_paramWriteTimeout()
{
    if(++_sentRetries > 3) {
        qCWarning(CameraIOLog) << "No response for param set:" << _fact->name();
        _updateOnSet = false;
    } else {
        //-- Send it again
        qCDebug(CameraIOLog) << "Param set retry:" << _fact->name() << _sentRetries;
        _sendParameter();
        _paramWriteTimer.start();
    }
}

//-----------------------------------------------------------------------------
void
QGCCameraParamIO::handleParamAck(const mavlink_param_ext_ack_t& ack)
{
    _paramWriteTimer.stop();
    if(ack.param_result == PARAM_ACK_ACCEPTED) {
        QVariant val = _valueFromMessage(ack.param_value, ack.param_type);
        if(_fact->rawValue() != val) {
            _fact->_containerSetRawValue(val);
            if(_updateOnSet) {
                _updateOnSet = false;
                _control->factChanged(_fact);
            }
        }
    } else if(ack.param_result == PARAM_ACK_IN_PROGRESS) {
        //-- Wait a bit longer for this one
        qCDebug(CameraIOLogVerbose) << "Param set in progress:" << _fact->name();
        _paramWriteTimer.start();
    } else {
        if(ack.param_result == PARAM_ACK_FAILED) {
            if(++_sentRetries < 3) {
                //-- Try again
                qCWarning(CameraIOLog) << "Param set failed:" << _fact->name() << _sentRetries;
                _paramWriteTimer.start();
            }
            return;
        } else if(ack.param_result == PARAM_ACK_VALUE_UNSUPPORTED) {
            qCWarning(CameraIOLog) << "Param set unsuported:" << _fact->name();
        }
        //-- If UI changed and value was not set, restore UI
        QVariant val = _valueFromMessage(ack.param_value, ack.param_type);
        if(_fact->rawValue() != val) {
            if(_control->validateParameter(_fact, val)) {
                _fact->_containerSetRawValue(val);
            }
        }
    }
}

//-----------------------------------------------------------------------------
void
QGCCameraParamIO::handleParamValue(const mavlink_param_ext_value_t& value)
{
    _paramRequestTimer.stop();
    QVariant newValue = _valueFromMessage(value.param_value, value.param_type);
    if(_control->incomingParameter(_fact, newValue)) {
        _fact->_containerSetRawValue(newValue);
    }
    _paramRequestReceived = true;
    if(_forceUIUpdate) {
        emit _fact->rawValueChanged(_fact->rawValue());
        emit _fact->valueChanged(_fact->rawValue());
        _forceUIUpdate = false;
    }
    if(!_done) {
        _done = true;
        _control->_paramDone();
    }
    qCDebug(CameraIOLog) << QString("handleParamValue() %1 %2").arg(_fact->name()).arg(_fact->rawValueString());
}

//-----------------------------------------------------------------------------
QVariant
QGCCameraParamIO::_valueFromMessage(const char* value, uint8_t param_type)
{
    QVariant var;
    param_ext_union_t u;
    memcpy(u.bytes, value, MAVLINK_MSG_PARAM_EXT_SET_FIELD_PARAM_VALUE_LEN);
    switch (param_type) {
        case MAV_PARAM_EXT_TYPE_REAL32:
            var = QVariant(u.param_float);
            break;
        case MAV_PARAM_EXT_TYPE_UINT8:
            var = QVariant(u.param_uint8);
            break;
        case MAV_PARAM_EXT_TYPE_INT8:
            var = QVariant(u.param_int8);
            break;
        case MAV_PARAM_EXT_TYPE_UINT16:
            var = QVariant(u.param_uint16);
            break;
        case MAV_PARAM_EXT_TYPE_INT16:
            var = QVariant(u.param_int16);
            break;
        case MAV_PARAM_EXT_TYPE_UINT32:
            var = QVariant(u.param_uint32);
            break;
        case MAV_PARAM_EXT_TYPE_INT32:
            var = QVariant(u.param_int32);
            break;
<<<<<<< HEAD
=======
        case MAV_PARAM_EXT_TYPE_UINT64:
            var = QVariant((qulonglong)u.param_uint64);
            break;
        case MAV_PARAM_EXT_TYPE_INT64:
            var = QVariant((qlonglong)u.param_int64);
            break;
>>>>>>> 67118103
        case MAV_PARAM_EXT_TYPE_CUSTOM:
            var = QVariant(QByteArray(value, MAVLINK_MSG_PARAM_EXT_SET_FIELD_PARAM_VALUE_LEN));
            break;
        default:
            var = QVariant(0);
            qCritical() << "Invalid param_type used for camera setting:" << param_type;
    }
    return var;
}

//-----------------------------------------------------------------------------
void
QGCCameraParamIO::_paramRequestTimeout()
{
    if(++_requestRetries > 3) {
        qCWarning(CameraIOLog) << "No response for param request:" << _fact->name();
        if(!_done) {
            _done = true;
            _control->_paramDone();
        }
    } else {
        //-- Request it again
        qCDebug(CameraIOLog) << "Param request retry:" << _fact->name();
        paramRequest(false);
        _paramRequestTimer.start();
    }
}

//-----------------------------------------------------------------------------
void
QGCCameraParamIO::paramRequest(bool reset)
{
    //-- If it's write only, we don't request it.
    if(_fact->writeOnly()) {
        if(!_done) {
            _done = true;
            _control->_paramDone();
        }
        return;
    }
    if(reset) {
        _requestRetries = 0;
        _forceUIUpdate  = true;
    }
    qCDebug(CameraIOLog) << "Request parameter:" << _fact->name();
    char param_id[MAVLINK_MSG_PARAM_EXT_REQUEST_READ_FIELD_PARAM_ID_LEN + 1];
    memset(param_id, 0, sizeof(param_id));
    strncpy(param_id, _fact->name().toStdString().c_str(), MAVLINK_MSG_PARAM_EXT_REQUEST_READ_FIELD_PARAM_ID_LEN);
    mavlink_message_t msg;
    mavlink_msg_param_ext_request_read_pack_chan(
        _pMavlink->getSystemId(),
        _pMavlink->getComponentId(),
        _vehicle->priorityLink()->mavlinkChannel(),
        &msg,
        _vehicle->id(),
        _control->compID(),
        param_id,
        -1);
    _vehicle->sendMessageOnLink(_vehicle->priorityLink(), msg);
    _paramRequestTimer.start();
}<|MERGE_RESOLUTION|>--- conflicted
+++ resolved
@@ -56,25 +56,19 @@
             break;
         case FactMetaData::valueTypeUint32:
             _mavParamType = MAV_PARAM_EXT_TYPE_UINT32;
-<<<<<<< HEAD
-=======
             break;
         case FactMetaData::valueTypeUint64:
             _mavParamType = MAV_PARAM_EXT_TYPE_UINT64;
             break;
         case FactMetaData::valueTypeInt64:
             _mavParamType = MAV_PARAM_EXT_TYPE_INT64;
->>>>>>> 67118103
             break;
         case FactMetaData::valueTypeFloat:
             _mavParamType = MAV_PARAM_EXT_TYPE_REAL32;
             break;
-<<<<<<< HEAD
-=======
         case FactMetaData::valueTypeDouble:
             _mavParamType = MAV_PARAM_EXT_TYPE_REAL64;
             break;
->>>>>>> 67118103
             //-- String and custom are the same for now
         case FactMetaData::valueTypeString:
         case FactMetaData::valueTypeCustom:
@@ -169,12 +163,9 @@
         case FactMetaData::valueTypeFloat:
             union_value.param_float = _fact->rawValue().toFloat();
             break;
-<<<<<<< HEAD
-=======
         case FactMetaData::valueTypeDouble:
             union_value.param_double = _fact->rawValue().toDouble();
             break;
->>>>>>> 67118103
             //-- String and custom are the same for now
         case FactMetaData::valueTypeString:
         case FactMetaData::valueTypeCustom:
@@ -309,15 +300,12 @@
         case MAV_PARAM_EXT_TYPE_INT32:
             var = QVariant(u.param_int32);
             break;
-<<<<<<< HEAD
-=======
         case MAV_PARAM_EXT_TYPE_UINT64:
             var = QVariant((qulonglong)u.param_uint64);
             break;
         case MAV_PARAM_EXT_TYPE_INT64:
             var = QVariant((qlonglong)u.param_int64);
             break;
->>>>>>> 67118103
         case MAV_PARAM_EXT_TYPE_CUSTOM:
             var = QVariant(QByteArray(value, MAVLINK_MSG_PARAM_EXT_SET_FIELD_PARAM_VALUE_LEN));
             break;
