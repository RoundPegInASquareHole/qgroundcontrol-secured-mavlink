/****************************************************************************
 *
 *   (c) 2009-2019 QGROUNDCONTROL PROJECT <http://www.qgroundcontrol.org>
 *
 * QGroundControl is licensed according to the terms in the file
 * COPYING.md in the root of the source code directory.
 *
 ****************************************************************************/


/**
 * @file
 *   @brief QGC Video Receiver
 *   @author Gus Grubba <mavlink@grubba.com>
 */

#include "VideoReceiver.h"
#include "SettingsManager.h"
#include "QGCApplication.h"
#include "VideoManager.h"
#ifdef QGC_GST_TAISYNC_ENABLED
#include "TaisyncHandler.h"
#endif
#include <QDebug>
#include <QUrl>
#include <QDir>
#include <QDateTime>
#include <QSysInfo>

QGC_LOGGING_CATEGORY(VideoReceiverLog, "VideoReceiverLog")

#if defined(QGC_GST_STREAMING)

static const char* kVideoExtensions[] =
{
    "mkv",
    "mov",
    "mp4"
};

static const char* kVideoMuxes[] =
{
    "matroskamux",
    "qtmux",
    "mp4mux"
};

#define NUM_MUXES (sizeof(kVideoMuxes) / sizeof(char*))

#endif


VideoReceiver::VideoReceiver(QObject* parent)
    : QObject(parent)
#if defined(QGC_GST_STREAMING)
    , _running(false)
    , _recording(false)
    , _streaming(false)
    , _starting(false)
    , _stopping(false)
    , _stop(true)
    , _sink(nullptr)
    , _tee(nullptr)
    , _pipeline(nullptr)
    , _pipelineStopRec(nullptr)
    , _videoSink(nullptr)
    , _restart_time_ms(1389)
    , _udpReconnect_us(5000000)
#endif
    , _videoSurface(nullptr)
    , _videoRunning(false)
    , _showFullScreen(false)
    , _videoSettings(nullptr)
    , _hwDecoderName(nullptr)
    , _swDecoderName("avdec_h264")
{
    _videoSurface = new VideoSurface;
    _videoSettings = qgcApp()->toolbox()->settingsManager()->videoSettings();    
#if defined(QGC_GST_STREAMING)
    setVideoDecoder(H264_SW);
    _setVideoSink(_videoSurface->videoSink());
    _restart_timer.setSingleShot(true);
    connect(&_restart_timer, &QTimer::timeout, this, &VideoReceiver::_restart_timeout);
    connect(this, &VideoReceiver::msgErrorReceived, this, &VideoReceiver::_handleError);
    connect(this, &VideoReceiver::msgEOSReceived, this, &VideoReceiver::_handleEOS);
    connect(this, &VideoReceiver::msgStateChangedReceived, this, &VideoReceiver::_handleStateChanged);
    connect(&_frameTimer, &QTimer::timeout, this, &VideoReceiver::_updateTimer);
    _frameTimer.start(1000);
#endif
}

VideoReceiver::~VideoReceiver()
{
#if defined(QGC_GST_STREAMING)
    stop();
    if (_videoSink) {
        gst_object_unref(_videoSink);
    }
#endif
    if(_videoSurface)
        delete _videoSurface;
}

#if defined(QGC_GST_STREAMING)
void
VideoReceiver::_setVideoSink(GstElement* sink)
{
    if (_videoSink) {
        gst_object_unref(_videoSink);
        _videoSink = nullptr;
    }
    if (sink) {
        _videoSink = sink;
        gst_object_ref_sink(_videoSink);
    }
}
#endif

//-----------------------------------------------------------------------------
void
VideoReceiver::grabImage(QString imageFile)
{
    _imageFile = imageFile;
    emit imageFileChanged();
}

//-----------------------------------------------------------------------------
#if defined(QGC_GST_STREAMING)
static void
newPadCB(GstElement* element, GstPad* pad, gpointer data)
{
    gchar* name = gst_pad_get_name(pad);
    //g_print("A new pad %s was created\n", name);
    GstCaps* p_caps = gst_pad_get_pad_template_caps (pad);
    gchar* description = gst_caps_to_string(p_caps);
    qCDebug(VideoReceiverLog) << p_caps << ", " << description;
    g_free(description);
    GstElement* sink = GST_ELEMENT(data);
    if(gst_element_link_pads(element, name, sink, "sink") == false)
        qCritical() << "newPadCB : failed to link elements\n";
    g_free(name);
}

//-----------------------------------------------------------------------------
void
VideoReceiver::_restart_timeout()
{
    qgcApp()->toolbox()->videoManager()->restartVideo();
}
#endif

//-----------------------------------------------------------------------------
// When we finish our pipeline will look like this:
//
//                                   +-->queue-->decoder-->_videosink
//                                   |
//    datasource-->demux-->parser-->tee
//                                   ^
//                                   |
//                                   +-Here we will later link elements for recording
void
VideoReceiver::start()
{
    if (_uri.isEmpty()) {
        return;
    }
    qCDebug(VideoReceiverLog) << "start():" << _uri;
    if(qgcApp()->runningUnitTests()) {
        return;
    }
    if(!_videoSettings->streamEnabled()->rawValue().toBool() ||
       !_videoSettings->streamConfigured()) {
        qCDebug(VideoReceiverLog) << "start() but not enabled/configured";
        return;
    }

#if defined(QGC_GST_STREAMING)
    _stop = false;

#if defined(QGC_GST_TAISYNC_ENABLED) && (defined(__android__) || defined(__ios__))
    //-- Taisync on iOS or Android sends a raw h.264 stream
    bool isTaisyncUSB = qgcApp()->toolbox()->videoManager()->isTaisync();
#else
    bool isTaisyncUSB = false;
#endif
    bool isUdp      = _uri.contains("udp://")  && !isTaisyncUSB;
    bool isTCP      = _uri.contains("tcp://")  && !isTaisyncUSB;
    bool isMPEGTS   = _uri.contains("mpegts://")  && !isTaisyncUSB;

    if (!isTaisyncUSB && _uri.isEmpty()) {
        qCritical() << "VideoReceiver::start() failed because URI is not specified";
        return;
    }
    if (_videoSink == nullptr) {
        qCritical() << "VideoReceiver::start() failed because video sink is not set";
        return;
    }
    if(_running) {
        qCDebug(VideoReceiverLog) << "Already running!";
        return;
    }

    _starting = true;

    bool running    = false;
    bool pipelineUp = false;

    GstElement*     dataSource  = nullptr;
    GstCaps*        caps        = nullptr;
    GstElement*     demux       = nullptr;
    GstElement*     parser      = nullptr;
    GstElement*     queue       = nullptr;
    GstElement*     decoder     = nullptr;
    GstElement*     queue1      = nullptr;

    do {
        if ((_pipeline = gst_pipeline_new("receiver")) == nullptr) {
            qCritical() << "VideoReceiver::start() failed. Error with gst_pipeline_new()";
            break;
        }

        if(isUdp || isMPEGTS || isTaisyncUSB) {
            dataSource = gst_element_factory_make("udpsrc", "udp-source");
        } else if(isTCP) {
            dataSource = gst_element_factory_make("tcpclientsrc", "tcpclient-source");
        } else {
            dataSource = gst_element_factory_make("rtspsrc", "rtsp-source");
        }

        if (!dataSource) {
            qCritical() << "VideoReceiver::start() failed. Error with data source for gst_element_factory_make()";
            break;
        }

        if(isUdp) {
            if ((caps = gst_caps_from_string("application/x-rtp, media=(string)video, clock-rate=(int)90000, encoding-name=(string)H264")) == nullptr) {
                qCritical() << "VideoReceiver::start() failed. Error with gst_caps_from_string()";
                break;
            }
            g_object_set(static_cast<gpointer>(dataSource), "uri", qPrintable(_uri), "caps", caps, nullptr);
#if  defined(QGC_GST_TAISYNC_ENABLED) && (defined(__android__) || defined(__ios__))
        } else if(isTaisyncUSB) {
            QString uri = QString("0.0.0.0:%1").arg(TAISYNC_VIDEO_UDP_PORT);
            qCDebug(VideoReceiverLog) << "Taisync URI:" << uri;
            g_object_set(static_cast<gpointer>(dataSource), "port", TAISYNC_VIDEO_UDP_PORT, nullptr);
#endif
        } else if(isTCP) {
            QUrl url(_uri);
            g_object_set(static_cast<gpointer>(dataSource), "host", qPrintable(url.host()), "port", url.port(), nullptr );
        } else if(isMPEGTS) {
            QUrl url(_uri);
            g_object_set(static_cast<gpointer>(dataSource), "port", url.port(), nullptr);
        } else {
            g_object_set(static_cast<gpointer>(dataSource), "location", qPrintable(_uri), "latency", 17, "udp-reconnect", 1, "timeout", _udpReconnect_us, NULL);
        }

        if (isTCP || isMPEGTS) {
            if ((demux = gst_element_factory_make("tsdemux", "mpeg-ts-demuxer")) == nullptr) {
                qCritical() << "VideoReceiver::start() failed. Error with gst_element_factory_make('tsdemux')";
                break;
            }
        } else {
            if(!isTaisyncUSB) {
                if ((demux = gst_element_factory_make(_depayName, "rtp-depacketizer")) == nullptr) {
                   qCritical() << "VideoReceiver::start() failed. Error with gst_element_factory_make('" << _depayName << "')";
                    break;
                }
            }
        }

        if ((parser = gst_element_factory_make(_parserName, "parser")) == nullptr) {
            qCritical() << "VideoReceiver::start() failed. Error with gst_element_factory_make('" << _parserName << "')";
            break;
        }

        if((_tee = gst_element_factory_make("tee", nullptr)) == nullptr)  {
            qCritical() << "VideoReceiver::start() failed. Error with gst_element_factory_make('tee')";
            break;
        }

        if((queue = gst_element_factory_make("queue", nullptr)) == nullptr)  {
            qCritical() << "VideoReceiver::start() failed. Error with gst_element_factory_make('queue')";
            break;
        }

        if (!_hwDecoderName || (decoder = gst_element_factory_make(_hwDecoderName, "decoder")) == nullptr) {
<<<<<<< HEAD
            qCritical() << "VideoReceiver::start() hardware decoding not available " << ((_hwDecoderName) ? _hwDecoderName : "");
=======
            qWarning() << "VideoReceiver::start() hardware decoding not available " << ((_hwDecoderName) ? _hwDecoderName : "");
>>>>>>> e48ff9d2
            if ((decoder = gst_element_factory_make(_swDecoderName, "decoder")) == nullptr) {
                qCritical() << "VideoReceiver::start() failed. Error with gst_element_factory_make('" << _swDecoderName << "')";
                break;
            }
        }

        if ((queue1 = gst_element_factory_make("queue", nullptr)) == nullptr) {
            qCritical() << "VideoReceiver::start() failed. Error with gst_element_factory_make('queue') [1]";
            break;
        }

        if(isTaisyncUSB) {
            gst_bin_add_many(GST_BIN(_pipeline), dataSource, parser, _tee, queue, decoder, queue1, _videoSink, nullptr);
        } else {
            gst_bin_add_many(GST_BIN(_pipeline), dataSource, demux, parser, _tee, queue, decoder, queue1, _videoSink, nullptr);
        }
        pipelineUp = true;

        if(isUdp) {
            // Link the pipeline in front of the tee
            if(!gst_element_link_many(dataSource, demux, parser, _tee, queue, decoder, queue1, _videoSink, nullptr)) {
                qCritical() << "Unable to link UDP elements.";
                break;
            }
        } else if(isTaisyncUSB) {
            // Link the pipeline in front of the tee
            if(!gst_element_link_many(dataSource, parser, _tee, queue, decoder, queue1, _videoSink, nullptr)) {
                qCritical() << "Unable to link Taisync USB elements.";
                break;
            }
        } else if (isTCP || isMPEGTS) {
            if(!gst_element_link(dataSource, demux)) {
                qCritical() << "Unable to link TCP/MPEG-TS dataSource to Demux.";
                break;
            }
            if(!gst_element_link_many(parser, _tee, queue, decoder, queue1, _videoSink, nullptr)) {
                qCritical() << "Unable to link TCP/MPEG-TS pipline to parser.";
                break;
            }
            g_signal_connect(demux, "pad-added", G_CALLBACK(newPadCB), parser);
        } else {
            g_signal_connect(dataSource, "pad-added", G_CALLBACK(newPadCB), demux);
            if(!gst_element_link_many(demux, parser, _tee, queue, decoder, _videoSink, nullptr)) {
                qCritical() << "Unable to link RTSP elements.";
                break;
            }
        }

        dataSource = demux = parser = queue = decoder = queue1 = nullptr;

        GstBus* bus = nullptr;

        if ((bus = gst_pipeline_get_bus(GST_PIPELINE(_pipeline))) != nullptr) {
            gst_bus_enable_sync_message_emission(bus);
            g_signal_connect(bus, "sync-message", G_CALLBACK(_onBusMessage), this);
            gst_object_unref(bus);
            bus = nullptr;
        }

        GST_DEBUG_BIN_TO_DOT_FILE(GST_BIN(_pipeline), GST_DEBUG_GRAPH_SHOW_ALL, "pipeline-paused");
        running = gst_element_set_state(_pipeline, GST_STATE_PLAYING) != GST_STATE_CHANGE_FAILURE;

    } while(0);

    if (caps != nullptr) {
        gst_caps_unref(caps);
        caps = nullptr;
    }

    if (!running) {
        qCritical() << "VideoReceiver::start() failed";

        // In newer versions, the pipeline will clean up all references that are added to it
        if (_pipeline != nullptr) {
            gst_object_unref(_pipeline);
            _pipeline = nullptr;
        }

        // If we failed before adding items to the pipeline, then clean up
        if (!pipelineUp) {
            if (decoder != nullptr) {
                gst_object_unref(decoder);
                decoder = nullptr;
            }

            if (parser != nullptr) {
                gst_object_unref(parser);
                parser = nullptr;
            }

            if (demux != nullptr) {
                gst_object_unref(demux);
                demux = nullptr;
            }

            if (dataSource != nullptr) {
                gst_object_unref(dataSource);
                dataSource = nullptr;
            }

            if (_tee != nullptr) {
                gst_object_unref(_tee);
                dataSource = nullptr;
            }

            if (queue != nullptr) {
                gst_object_unref(queue);
                dataSource = nullptr;
            }
        }

        _running = false;
    } else {
        GST_DEBUG_BIN_TO_DOT_FILE(GST_BIN(_pipeline), GST_DEBUG_GRAPH_SHOW_ALL, "pipeline-playing");
        _running = true;
        qCDebug(VideoReceiverLog) << "Running";
    }
    _starting = false;
#endif
}

//-----------------------------------------------------------------------------
void
VideoReceiver::stop()
{
    if(qgcApp() && qgcApp()->runningUnitTests()) {
        return;
    }
#if defined(QGC_GST_STREAMING)
    _stop = true;
    qCDebug(VideoReceiverLog) << "stop()";
    if(!_streaming) {
        _shutdownPipeline();
    } else if (_pipeline != nullptr && !_stopping) {
        qCDebug(VideoReceiverLog) << "Stopping _pipeline";
        gst_element_send_event(_pipeline, gst_event_new_eos());
        _stopping = true;
        GstBus* bus = gst_pipeline_get_bus(GST_PIPELINE(_pipeline));
        GstMessage* message = gst_bus_timed_pop_filtered(bus, GST_CLOCK_TIME_NONE, (GstMessageType)(GST_MESSAGE_EOS|GST_MESSAGE_ERROR));
        gst_object_unref(bus);
        if(GST_MESSAGE_TYPE(message) == GST_MESSAGE_ERROR) {
            _shutdownPipeline();
            qCritical() << "Error stopping pipeline!";
        } else if(GST_MESSAGE_TYPE(message) == GST_MESSAGE_EOS) {
            _handleEOS();
        }
        gst_message_unref(message);
    }
#endif
}

//-----------------------------------------------------------------------------
void
VideoReceiver::setUri(const QString & uri)
{
    _uri = uri;
}

//-----------------------------------------------------------------------------
#if defined(QGC_GST_STREAMING)
void
VideoReceiver::_shutdownPipeline() {
    if(!_pipeline) {
        qCDebug(VideoReceiverLog) << "No pipeline";
        return;
    }
    GstBus* bus = nullptr;
    if ((bus = gst_pipeline_get_bus(GST_PIPELINE(_pipeline))) != nullptr) {
        gst_bus_disable_sync_message_emission(bus);
        gst_object_unref(bus);
        bus = nullptr;
    }
    gst_element_set_state(_pipeline, GST_STATE_NULL);
    gst_bin_remove(GST_BIN(_pipeline), _videoSink);
    gst_object_unref(_pipeline);
    _pipeline = nullptr;
    delete _sink;
    _sink = nullptr;
    _streaming = false;
    _recording = false;
    _stopping = false;
    _running = false;
    emit recordingChanged();
}
#endif

//-----------------------------------------------------------------------------
#if defined(QGC_GST_STREAMING)
void
VideoReceiver::_handleError() {
    qCDebug(VideoReceiverLog) << "Gstreamer error!";
    // If there was an error we switch to software decoding only
    _tryWithHardwareDecoding = false;
    stop();
    _restart_timer.start(_restart_time_ms);
}
#endif

//-----------------------------------------------------------------------------
#if defined(QGC_GST_STREAMING)
void
VideoReceiver::_handleEOS() {
    if(_stopping) {
        _shutdownPipeline();
        qCDebug(VideoReceiverLog) << "Stopped";
    } else if(_recording && _sink->removing) {
        _shutdownRecordingBranch();
    } else {
        qWarning() << "VideoReceiver: Unexpected EOS!";
        _handleError();
    }
}
#endif

//-----------------------------------------------------------------------------
#if defined(QGC_GST_STREAMING)
void
VideoReceiver::_handleStateChanged() {
    if(_pipeline) {
        _streaming = GST_STATE(_pipeline) == GST_STATE_PLAYING;
        //qCDebug(VideoReceiverLog) << "State changed, _streaming:" << _streaming;
    }
}
#endif

//-----------------------------------------------------------------------------
#if defined(QGC_GST_STREAMING)
gboolean
VideoReceiver::_onBusMessage(GstBus* bus, GstMessage* msg, gpointer data)
{
    Q_UNUSED(bus)
    Q_ASSERT(msg != nullptr && data != nullptr);
    VideoReceiver* pThis = (VideoReceiver*)data;

    switch(GST_MESSAGE_TYPE(msg)) {
    case(GST_MESSAGE_ERROR): {
        gchar* debug;
        GError* error;
        gst_message_parse_error(msg, &error, &debug);
        g_free(debug);
        qCritical() << error->message;
        g_error_free(error);
        pThis->msgErrorReceived();
    }
        break;
    case(GST_MESSAGE_EOS):
        pThis->msgEOSReceived();
        break;
    case(GST_MESSAGE_STATE_CHANGED):
        pThis->msgStateChangedReceived();
        break;
    default:
        break;
    }

    return TRUE;
}
#endif

//-----------------------------------------------------------------------------
#if defined(QGC_GST_STREAMING)
void
VideoReceiver::_cleanupOldVideos()
{
    //-- Only perform cleanup if storage limit is enabled
    if(_videoSettings->enableStorageLimit()->rawValue().toBool()) {
        QString savePath = qgcApp()->toolbox()->settingsManager()->appSettings()->videoSavePath();
        QDir videoDir = QDir(savePath);
        videoDir.setFilter(QDir::Files | QDir::Readable | QDir::NoSymLinks | QDir::Writable);
        videoDir.setSorting(QDir::Time);
        //-- All the movie extensions we support
        QStringList nameFilters;
        for(uint32_t i = 0; i < NUM_MUXES; i++) {
            nameFilters << QString("*.") + QString(kVideoExtensions[i]);
        }
        videoDir.setNameFilters(nameFilters);
        //-- get the list of videos stored
        QFileInfoList vidList = videoDir.entryInfoList();
        if(!vidList.isEmpty()) {
            uint64_t total   = 0;
            //-- Settings are stored using MB
            uint64_t maxSize = (_videoSettings->maxVideoSize()->rawValue().toUInt() * 1024 * 1024);
            //-- Compute total used storage
            for(int i = 0; i < vidList.size(); i++) {
                total += vidList[i].size();
            }
            //-- Remove old movies until max size is satisfied.
            while(total >= maxSize && !vidList.isEmpty()) {
                total -= vidList.last().size();
                qCDebug(VideoReceiverLog) << "Removing old video file:" << vidList.last().filePath();
                QFile file (vidList.last().filePath());
                file.remove();
                vidList.removeLast();
            }
        }
    }
}
#endif

//-----------------------------------------------------------------------------
void
VideoReceiver::setVideoDecoder(VideoEncoding encoding)
{
    /*
    #if defined(Q_OS_MAC)
        _hwDecoderName = "vtdec";
    #else
        _hwDecoderName = "vaapidecode";
    #endif
    */

    if (encoding == H265_HW || encoding == H265_SW) {
        _depayName = "rtph265depay";
        _parserName = "h265parse";
#if defined(__android__)
        _hwDecoderName = "amcviddec-omxgooglehevcdecoder";
#endif
        _swDecoderName = "avdec_h265";
    } else {
        _depayName = "rtph264depay";
        _parserName = "h264parse";
#if defined(__android__)
        _hwDecoderName = "amcviddec-omxgoogleh264decoder";
#endif
        _swDecoderName = "avdec_h264";
    }
<<<<<<< HEAD
=======

    if (!_tryWithHardwareDecoding) {
        _hwDecoderName = nullptr;
    }
>>>>>>> e48ff9d2
}
//-----------------------------------------------------------------------------
// When we finish our pipeline will look like this:
//
//                                   +-->queue-->decoder-->_videosink
//                                   |
//    datasource-->demux-->parser-->tee
//                                   |
//                                   |    +--------------_sink-------------------+
//                                   |    |                                      |
//   we are adding these elements->  +->teepad-->queue-->matroskamux-->_filesink |
//                                        |                                      |
//                                        +--------------------------------------+
void
VideoReceiver::startRecording(const QString &videoFile)
{
#if defined(QGC_GST_STREAMING)

    qCDebug(VideoReceiverLog) << "startRecording()";
    // exit immediately if we are already recording
    if(_pipeline == nullptr || _recording) {
        qCDebug(VideoReceiverLog) << "Already recording!";
        return;
    }

    uint32_t muxIdx = _videoSettings->recordingFormat()->rawValue().toUInt();
    if(muxIdx >= NUM_MUXES) {
        qgcApp()->showMessage(tr("Invalid video format defined."));
        return;
    }

    //-- Disk usage maintenance
    _cleanupOldVideos();

    _sink           = new Sink();
    _sink->teepad   = gst_element_get_request_pad(_tee, "src_%u");
    _sink->queue    = gst_element_factory_make("queue", nullptr);
    _sink->parse    = gst_element_factory_make(_parserName, nullptr);
    _sink->mux      = gst_element_factory_make(kVideoMuxes[muxIdx], nullptr);
    _sink->filesink = gst_element_factory_make("filesink", nullptr);
    _sink->removing = false;

    if(!_sink->teepad || !_sink->queue || !_sink->mux || !_sink->filesink || !_sink->parse) {
        qCritical() << "VideoReceiver::startRecording() failed to make _sink elements";
        return;
    }

    if(videoFile.isEmpty()) {
        QString savePath = qgcApp()->toolbox()->settingsManager()->appSettings()->videoSavePath();
        if(savePath.isEmpty()) {
            qgcApp()->showMessage(tr("Unabled to record video. Video save path must be specified in Settings."));
            return;
        }
        _videoFile = savePath + "/" + QDateTime::currentDateTime().toString("yyyy-MM-dd_hh.mm.ss") + "." + kVideoExtensions[muxIdx];
    } else {
        _videoFile = videoFile;
    }
    emit videoFileChanged();

    g_object_set(static_cast<gpointer>(_sink->filesink), "location", qPrintable(_videoFile), nullptr);
    qCDebug(VideoReceiverLog) << "New video file:" << _videoFile;

    gst_object_ref(_sink->queue);
    gst_object_ref(_sink->parse);
    gst_object_ref(_sink->mux);
    gst_object_ref(_sink->filesink);

    gst_bin_add_many(GST_BIN(_pipeline), _sink->queue, _sink->parse, _sink->mux, nullptr);
    gst_element_link_many(_sink->queue, _sink->parse, _sink->mux, nullptr);

    gst_element_sync_state_with_parent(_sink->queue);
    gst_element_sync_state_with_parent(_sink->parse);
    gst_element_sync_state_with_parent(_sink->mux);

    // Install a probe on the recording branch to drop buffers until we hit our first keyframe
    // When we hit our first keyframe, we can offset the timestamps appropriately according to the first keyframe time
    // This will ensure the first frame is a keyframe at t=0, and decoding can begin immediately on playback
    // Once we have this valid frame, we attach the filesink.
    // Attaching it here would cause the filesink to fail to preroll and to stall the pipeline for a few seconds.
    GstPad* probepad = gst_element_get_static_pad(_sink->queue, "src");
    gst_pad_add_probe(probepad, (GstPadProbeType)(GST_PAD_PROBE_TYPE_BUFFER /* | GST_PAD_PROBE_TYPE_BLOCK */), _keyframeWatch, this, nullptr); // to drop the buffer or to block the buffer?
    gst_object_unref(probepad);

    // Link the recording branch to the pipeline
    GstPad* sinkpad = gst_element_get_static_pad(_sink->queue, "sink");
    gst_pad_link(_sink->teepad, sinkpad);
    gst_object_unref(sinkpad);

    GST_DEBUG_BIN_TO_DOT_FILE(GST_BIN(_pipeline), GST_DEBUG_GRAPH_SHOW_ALL, "pipeline-recording");

    _recording = true;
    emit recordingChanged();
    qCDebug(VideoReceiverLog) << "Recording started";
#else
    Q_UNUSED(videoFile)
#endif
}

//-----------------------------------------------------------------------------
void
VideoReceiver::stopRecording(void)
{
#if defined(QGC_GST_STREAMING)
    qCDebug(VideoReceiverLog) << "stopRecording()";
    // exit immediately if we are not recording
    if(_pipeline == nullptr || !_recording) {
        qCDebug(VideoReceiverLog) << "Not recording!";
        return;
    }
    // Wait for data block before unlinking
    gst_pad_add_probe(_sink->teepad, GST_PAD_PROBE_TYPE_IDLE, _unlinkCallBack, this, nullptr);
#endif
}

//-----------------------------------------------------------------------------
// This is only installed on the transient _pipelineStopRec in order
// to finalize a video file. It is not used for the main _pipeline.
// -EOS has appeared on the bus of the temporary pipeline
// -At this point all of the recoring elements have been flushed, and the video file has been finalized
// -Now we can remove the temporary pipeline and its elements
#if defined(QGC_GST_STREAMING)
void
VideoReceiver::_shutdownRecordingBranch()
{
    gst_bin_remove(GST_BIN(_pipelineStopRec), _sink->queue);
    gst_bin_remove(GST_BIN(_pipelineStopRec), _sink->parse);
    gst_bin_remove(GST_BIN(_pipelineStopRec), _sink->mux);
    gst_bin_remove(GST_BIN(_pipelineStopRec), _sink->filesink);

    gst_element_set_state(_pipelineStopRec, GST_STATE_NULL);
    gst_object_unref(_pipelineStopRec);
    _pipelineStopRec = nullptr;

    gst_element_set_state(_sink->filesink,  GST_STATE_NULL);
    gst_element_set_state(_sink->parse,     GST_STATE_NULL);
    gst_element_set_state(_sink->mux,       GST_STATE_NULL);
    gst_element_set_state(_sink->queue,     GST_STATE_NULL);

    gst_object_unref(_sink->queue);
    gst_object_unref(_sink->parse);
    gst_object_unref(_sink->mux);
    gst_object_unref(_sink->filesink);

    delete _sink;
    _sink = nullptr;
    _recording = false;

    emit recordingChanged();
    qCDebug(VideoReceiverLog) << "Recording Stopped";
}
#endif

//-----------------------------------------------------------------------------
// -Unlink the recording branch from the tee in the main _pipeline
// -Create a second temporary pipeline, and place the recording branch elements into that pipeline
// -Setup watch and handler for EOS event on the temporary pipeline's bus
// -Send an EOS event at the beginning of that pipeline
#if defined(QGC_GST_STREAMING)
void
VideoReceiver::_detachRecordingBranch(GstPadProbeInfo* info)
{
    Q_UNUSED(info)

    // Also unlinks and unrefs
    gst_bin_remove_many(GST_BIN(_pipeline), _sink->queue, _sink->parse, _sink->mux, _sink->filesink, nullptr);

    // Give tee its pad back
    gst_element_release_request_pad(_tee, _sink->teepad);
    gst_object_unref(_sink->teepad);

    // Create temporary pipeline
    _pipelineStopRec = gst_pipeline_new("pipeStopRec");

    // Put our elements from the recording branch into the temporary pipeline
    gst_bin_add_many(GST_BIN(_pipelineStopRec), _sink->queue, _sink->parse, _sink->mux, _sink->filesink, nullptr);
    gst_element_link_many(_sink->queue, _sink->parse, _sink->mux, _sink->filesink, nullptr);

    // Add handler for EOS event
    GstBus* bus = gst_pipeline_get_bus(GST_PIPELINE(_pipelineStopRec));
    gst_bus_enable_sync_message_emission(bus);
    g_signal_connect(bus, "sync-message", G_CALLBACK(_onBusMessage), this);
    gst_object_unref(bus);

    if(gst_element_set_state(_pipelineStopRec, GST_STATE_PLAYING) == GST_STATE_CHANGE_FAILURE) {
        qCDebug(VideoReceiverLog) << "problem starting _pipelineStopRec";
    }

    // Send EOS at the beginning of the pipeline
    GstPad* sinkpad = gst_element_get_static_pad(_sink->queue, "sink");
    gst_pad_send_event(sinkpad, gst_event_new_eos());
    gst_object_unref(sinkpad);
    qCDebug(VideoReceiverLog) << "Recording branch unlinked";
}
#endif

//-----------------------------------------------------------------------------
#if defined(QGC_GST_STREAMING)
GstPadProbeReturn
VideoReceiver::_unlinkCallBack(GstPad* pad, GstPadProbeInfo* info, gpointer user_data)
{
    Q_UNUSED(pad);
    if(info != nullptr && user_data != nullptr) {
        VideoReceiver* pThis = static_cast<VideoReceiver*>(user_data);
        // We will only act once
        if(g_atomic_int_compare_and_exchange(&pThis->_sink->removing, FALSE, TRUE)) {
            pThis->_detachRecordingBranch(info);
        }
    }
    return GST_PAD_PROBE_REMOVE;
}
#endif

//-----------------------------------------------------------------------------
#if defined(QGC_GST_STREAMING)
GstPadProbeReturn
VideoReceiver::_keyframeWatch(GstPad* pad, GstPadProbeInfo* info, gpointer user_data)
{
    Q_UNUSED(pad);
    if(info != nullptr && user_data != nullptr) {
        GstBuffer* buf = gst_pad_probe_info_get_buffer(info);
        if(GST_BUFFER_FLAG_IS_SET(buf, GST_BUFFER_FLAG_DELTA_UNIT)) { // wait for a keyframe
            return GST_PAD_PROBE_DROP;
        } else {
            VideoReceiver* pThis = static_cast<VideoReceiver*>(user_data);
            // reset the clock
            GstClock* clock = gst_pipeline_get_clock(GST_PIPELINE(pThis->_pipeline));
            GstClockTime time = gst_clock_get_time(clock);
            gst_object_unref(clock);
            gst_element_set_base_time(pThis->_pipeline, time); // offset pipeline timestamps to start at zero again
            buf->dts = 0; // The offset will not apply to this current buffer, our first frame, timestamp is zero
            buf->pts = 0;

            // Add the filesink once we have a valid I-frame
            gst_bin_add_many(GST_BIN(pThis->_pipeline), pThis->_sink->filesink, nullptr);
            gst_element_link_many(pThis->_sink->mux, pThis->_sink->filesink, nullptr);
            gst_element_sync_state_with_parent(pThis->_sink->filesink);

            qCDebug(VideoReceiverLog) << "Got keyframe, stop dropping buffers";
            pThis->gotFirstRecordingKeyFrame();
        }
    }

    return GST_PAD_PROBE_REMOVE;
}
#endif

//-----------------------------------------------------------------------------
void
VideoReceiver::_updateTimer()
{
#if defined(QGC_GST_STREAMING)
    if(_videoSurface) {
        if(_stopping || _starting) {
            return;
        }
        if(_streaming) {
            if(!_videoRunning) {
                _videoSurface->setLastFrame(0);
                _videoRunning = true;
                emit videoRunningChanged();
            }
        } else {
            if(_videoRunning) {
                _videoRunning = false;
                emit videoRunningChanged();
            }
        }
        if(_videoRunning) {
            uint32_t timeout = 1;
            if(qgcApp()->toolbox() && qgcApp()->toolbox()->settingsManager()) {
                timeout = _videoSettings->rtspTimeout()->rawValue().toUInt();
            }
            time_t elapsed = 0;
            time_t lastFrame = _videoSurface->lastFrame();
            if(lastFrame != 0) {
                elapsed = time(nullptr) - _videoSurface->lastFrame();
            }
            if(elapsed > static_cast<time_t>(timeout) && _videoSurface) {
                stop();
                // We want to start it back again with _updateTimer
                _stop = false;
            }
        } else {
            if(!_stop && _running && !_uri.isEmpty() && _videoSettings->streamEnabled()->rawValue().toBool()) {
                start();
            }
        }
    }
#endif
}
<|MERGE_RESOLUTION|>--- conflicted
+++ resolved
@@ -279,16 +279,14 @@
         }
 
         if((queue = gst_element_factory_make("queue", nullptr)) == nullptr)  {
+            // TODO: We may want to add queue2 max-size-buffers=1 to get lower latency
+            //       We should compare gstreamer scripts to QGroundControl to determine the need
             qCritical() << "VideoReceiver::start() failed. Error with gst_element_factory_make('queue')";
             break;
         }
 
         if (!_hwDecoderName || (decoder = gst_element_factory_make(_hwDecoderName, "decoder")) == nullptr) {
-<<<<<<< HEAD
-            qCritical() << "VideoReceiver::start() hardware decoding not available " << ((_hwDecoderName) ? _hwDecoderName : "");
-=======
             qWarning() << "VideoReceiver::start() hardware decoding not available " << ((_hwDecoderName) ? _hwDecoderName : "");
->>>>>>> e48ff9d2
             if ((decoder = gst_element_factory_make(_swDecoderName, "decoder")) == nullptr) {
                 qCritical() << "VideoReceiver::start() failed. Error with gst_element_factory_make('" << _swDecoderName << "')";
                 break;
@@ -615,13 +613,10 @@
 #endif
         _swDecoderName = "avdec_h264";
     }
-<<<<<<< HEAD
-=======
 
     if (!_tryWithHardwareDecoding) {
         _hwDecoderName = nullptr;
     }
->>>>>>> e48ff9d2
 }
 //-----------------------------------------------------------------------------
 // When we finish our pipeline will look like this:
